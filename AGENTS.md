--- conflicted
+++ resolved
@@ -56,9 +56,5 @@
 4. Verify plugin stage assignments and error handling.
 
 ## Further Reading
-<<<<<<< HEAD
-See `architecture/overview.md` for a full architecture overview and
-=======
 See the **Architecture Directory** section for a full architecture overview and
->>>>>>> 01e57599
 `CONTRIBUTING.md` for detailed contribution instructions.