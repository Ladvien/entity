--- conflicted
+++ resolved
@@ -1,8 +1,5 @@
 # Developer Examples
 
-<<<<<<< HEAD
-This project no longer bundles the old `user_plugins/examples` directory. The docs now include a minimal example so you can experiment quickly.
-=======
 This repository ships a few self-contained example agents under ``examples/``.
 
 | Example | Description |
@@ -12,7 +9,6 @@
 | ``advanced_agent`` | ReAct loop using the calculator tool |
 
 Run any example with ``poetry run python examples/<name>/main.py``.
->>>>>>> 6cddcbc9
 
 ## Minimal Pipeline
 
