--- conflicted
+++ resolved
@@ -82,20 +82,6 @@
 python examples/config_reload_example.py
 ```
 
-<<<<<<< HEAD
-### Hot Reloading Plugins
-
-During development you can watch plugin directories for changes and replace
-plugins on the fly. Use the CLI `--watch-dir` option:
-
-```bash
-poetry run python src/cli.py run --config config/dev.yaml --watch-dir user_plugins
-```
-
-The reloader waits for running pipelines to finish before swapping in the
-updated plugin implementations.
-
-=======
 ### Runtime Reconfiguration and Rollback
 
 `update_plugin_configuration()` restarts plugins when necessary and validates
@@ -110,7 +96,6 @@
 await reg.get_plugin("my_plugin").rollback_config()
 ```
 
->>>>>>> 4978c569
 ### Streaming and Function Calling
 
 UnifiedLLMResource now exposes streaming via Server-Sent Events and optional
