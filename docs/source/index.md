# Entity Documentation

Welcome to the Entity pipeline framework documentation.

The pipeline implementation now lives under the ``entity.pipeline`` package. Imports from ``pipeline`` will continue to work but emit a deprecation warning.

```{toctree}
:maxdepth: 2
:hidden:
error_handling
logging
<<<<<<< HEAD
config_reference
=======
environment
>>>>>>> 4ac35903
```

The following pages cover core concepts and usage patterns.

## LoggingResource

The `LoggingResource` provides structured logging across all pipeline components. It supports multiple outputs like console, JSON files, and real-time streams.

```yaml
plugins:
  resources:
    logging:
      type: entity.resources.logging:LoggingResource
      outputs:
        - type: console
          level: info
        - type: structured_file
          level: debug
          path: logs/entity.jsonl
```

## MetricsCollectorResource

`MetricsCollectorResource` collects performance and custom metrics from every plugin. The resource is automatically added if not specified.

```yaml
plugins:
  resources:
    metrics_collector:
      type: entity.resources.metrics:MetricsCollectorResource
      retention_days: 90
      buffer_size: 1000
```<|MERGE_RESOLUTION|>--- conflicted
+++ resolved
@@ -9,11 +9,7 @@
 :hidden:
 error_handling
 logging
-<<<<<<< HEAD
-config_reference
-=======
 environment
->>>>>>> 4ac35903
 ```
 
 The following pages cover core concepts and usage patterns.
