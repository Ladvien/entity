# gRPC Services

Entity uses gRPC for all backend model communication. The `src/grpc_services`
package contains both the protocol definitions and a working implementation of
``LLMService`` for text generation. The excerpt below shows the protocol used by
this service.

```proto
syntax = "proto3";
package entity.grpc;

service LLMService {
    rpc Generate (GenerateRequest) returns (stream GenerateResponse);
}

message GenerateRequest {
    string prompt = 1;
}

message GenerateResponse {
    string token = 1;
}
```

Generate the Python bindings with `grpcio-tools` and use them with the
``LLMService`` implementation found in ``src/grpc_services/llm_service.py``.
The server leverages ``grpc.aio`` for async handling:

```python
import asyncio
import grpc

from grpc_services import llm_pb2, llm_pb2_grpc
from grpc_services.llm_service import LLMService

async def serve() -> None:
    server = grpc.aio.server()
    llm_pb2_grpc.add_LLMServiceServicer_to_server(LLMService(), server)
    server.add_insecure_port("[::]:50051")
    await server.start()
    await server.wait_for_termination()

if __name__ == "__main__":
    asyncio.run(serve())
```

<<<<<<< HEAD
``src/grpc_services/llm_service.py`` implements a full ``LLMService`` using
``UnifiedLLMResource``. The service streams tokens from any configured model and
can serve as a template for additional gRPC endpoints. It requires the
generated ``llm_pb2`` and ``llm_pb2_grpc`` modules; regenerate them if imports
fail.
=======
``src/grpc_services/llm.proto`` and ``llm_service.py`` serve as references for
future model services. ``llm_service.py`` imports the generated modules
``llm_pb2`` and ``llm_pb2_grpc`` directly. If those files are missing,
rebuild them using the command below.
>>>>>>> 699050da

### Demo Script

Run the example server implemented with ``LLMGRPCAdapter`` and stream a short
response:

```bash
python examples/servers/grpc_server.py
```

The adapter launches ``LLMService`` locally and prints each token generated for
the sample prompt.

### Regenerating gRPC Code

Regenerate ``llm_pb2.py`` and ``llm_pb2_grpc.py`` whenever ``llm.proto``
changes. Execute the following command from the project root:

```bash
python -m grpc_tools.protoc \
    -I src/grpc_services \
    --python_out=src/grpc_services \
    --grpc_python_out=src/grpc_services \
    src/grpc_services/llm.proto
```<|MERGE_RESOLUTION|>--- conflicted
+++ resolved
@@ -44,18 +44,18 @@
     asyncio.run(serve())
 ```
 
-<<<<<<< HEAD
+<<<<<< codex/remove-grpc-stub-link-and-update-description
 ``src/grpc_services/llm_service.py`` implements a full ``LLMService`` using
 ``UnifiedLLMResource``. The service streams tokens from any configured model and
 can serve as a template for additional gRPC endpoints. It requires the
 generated ``llm_pb2`` and ``llm_pb2_grpc`` modules; regenerate them if imports
 fail.
-=======
+======
 ``src/grpc_services/llm.proto`` and ``llm_service.py`` serve as references for
 future model services. ``llm_service.py`` imports the generated modules
 ``llm_pb2`` and ``llm_pb2_grpc`` directly. If those files are missing,
 rebuild them using the command below.
->>>>>>> 699050da
+>>>>>> main
 
 ### Demo Script
 
