```{include} ../../README.md
:relative-images:
:start-after: <!-- start quick_start -->
:end-before: <!-- end quick_start -->
```

### CLI Usage
Run an agent from a YAML configuration file:

```bash
<<<<<<< HEAD
python src/cli.py --config config.yaml
=======
poetry run python src/cli.py --config config.yml
>>>>>>> b471ecbd
```

### Using the SearchTool
Register `SearchTool` and call it from your plugin:

```python
from entity.tools import SearchTool

agent.tool_registry.add("search", SearchTool())

@agent.plugin
async def lookup(context):
    return await context.use_tool("search", query="Entity Pipeline")
```

The `context` argument is an instance of `PluginContext`. See
[the context guide](context.md) for an overview of its helper methods.

### Configuring the LLM Resource
Select an LLM provider in your configuration. The following example uses
Ollama, but you can set `provider` to `openai`, `gemini`, or `claude`:

```yaml
plugins:
  resources:
    llm:
      provider: ollama  # openai, ollama, gemini, claude
      base_url: "http://localhost:11434"
      model: "tinyllama"
```

The development environment does not require authentication.
Copy `.env.example` to `.env` and update the variables to quickly
configure database and LLM credentials. These values will be automatically
loaded when running the agent or tests.
This fast path aligns with the **15-Minute Rule (2)**, giving new
contributors a working agent almost immediately.

### Runtime Configuration Reload
Reload plugin definitions while the agent is running:

```bash
poetry run python src/cli.py reload-config updated.yaml
```

For more on dynamic configuration, see [the architecture overview](../../architecture/general.md#%F0%9F%94%84-reconfigurable-agent-infrastructure).

### Using the "llm" Resource Key
Configure a shared LLM resource in YAML:

```yaml
plugins:
  resources:
    llm:
      provider: openai
      model: gpt-4
      api_key: ${OPENAI_API_KEY}
```

### Building Configurations in Code
Instead of YAML, you can create a configuration programmatically:

```python
from entity_config import ConfigBuilder
from pipeline import SystemInitializer

builder = (
    ConfigBuilder.dev_preset()
    .add_resource(
        "llm",
        "plugins.builtin.resources.llm.unified:UnifiedLLMResource",
        provider="ollama",
        base_url="http://localhost:11434",
        model="tinyllama",
    )
)
config = builder.build()
initializer = SystemInitializer.from_dict(config)
```<|MERGE_RESOLUTION|>--- conflicted
+++ resolved
@@ -8,11 +8,7 @@
 Run an agent from a YAML configuration file:
 
 ```bash
-<<<<<<< HEAD
-python src/cli.py --config config.yaml
-=======
 poetry run python src/cli.py --config config.yml
->>>>>>> b471ecbd
 ```
 
 ### Using the SearchTool
