# Quick Start

Follow these steps to get a basic agent running.

## 1. Install

Install the framework with pip or add it to your Poetry project:

```bash
pip install entity
# or
poetry add entity
```

<<<<<<< HEAD
## 2. Scaffold a project

Create a starter layout using the built-in generator:

```bash
entity-cli new my_agent
cd my_agent
=======
Ready-made agents live in the new `examples/` directory. Run them with
`poetry run python examples/<name>/main.py` to see the framework in action.

### Programmatic Configuration
Build the same configuration in Python using the models from
`entity.config`:

```python
from entity.config.models import EntityConfig, PluginsSection, PluginConfig

config = EntityConfig(
    workflow={"think": ["main"], "deliver": ["http"]},
    plugins=PluginsSection(
        prompts={"main": PluginConfig(type="user_plugins.prompts.simple:SimplePrompt")},
        adapters={"http": PluginConfig(type="plugins.builtin.adapters.http:HTTPAdapter", stages=["parse", "deliver"])},
        resources={"llm": PluginConfig(provider="openai", model="gpt-4")},
    ),
)
>>>>>>> 6cddcbc9
```

This command creates `config/dev.yaml` and `src/main.py`.

## 3. Run the sample agent

Start the HTTP server and send a message:

```bash
poetry run python src/main.py
curl -X POST -H "Content-Type: application/json" \
     -d '{"message": "hello"}' http://localhost:8000/
```

You should see a simple reply from the example pipeline.

## Troubleshooting

- Activate your virtual environment if `entity-cli` is not found.
- Missing packages? Run `poetry install --with dev` in the project root.
- Use `--debug` with any command for verbose logs.

## What's next?

Head over to the [Plugin Development Guide](plugin_guide.md) to extend the agent with custom logic.<|MERGE_RESOLUTION|>--- conflicted
+++ resolved
@@ -4,23 +4,6 @@
 
 ## 1. Install
 
-Install the framework with pip or add it to your Poetry project:
-
-```bash
-pip install entity
-# or
-poetry add entity
-```
-
-<<<<<<< HEAD
-## 2. Scaffold a project
-
-Create a starter layout using the built-in generator:
-
-```bash
-entity-cli new my_agent
-cd my_agent
-=======
 Ready-made agents live in the new `examples/` directory. Run them with
 `poetry run python examples/<name>/main.py` to see the framework in action.
 
@@ -39,7 +22,21 @@
         resources={"llm": PluginConfig(provider="openai", model="gpt-4")},
     ),
 )
->>>>>>> 6cddcbc9
+```
+
+```bash
+pip install entity
+# or
+poetry add entity
+```
+
+## 2. Scaffold a project
+
+Create a starter layout using the built-in generator:
+
+```bash
+entity-cli new my_agent
+cd my_agent
 ```
 
 This command creates `config/dev.yaml` and `src/main.py`.
