# Writing Plugins

The Entity framework is built around extensible plugins. Plugins run during specific pipeline stages and interact with the system through `PluginContext`. Built-in plugin modules live under the `src/plugins` directory.

## Basic Class Plugin

Create a plugin class that inherits from one of the base plugin types and implement `_execute_impl`:

```python
from entity.core.plugins import PromptPlugin
from pipeline.stages import PipelineStage


class HelloPlugin(PromptPlugin):
    stages = [PipelineStage.DO]

    async def _execute_impl(self, context):
        context.say("Hello from a plugin!")
```

Register the plugin with an `Agent` instance:

```python
from pipeline import Agent

agent = Agent()
agent.add_plugin(HelloPlugin({}))
```

## Function Plugin

You can also register an async function using the `@agent.plugin` decorator. The framework will automatically classify it and wrap it in a plugin object.

```python
agent = Agent()

@agent.plugin
async def weather_plugin(ctx):
    return await ctx.tool_use("weather", city="London")
```

Plugins share data through `cache()` and `recall()` and can queue additional
tool calls:

```python
@agent.plugin
async def summarizer(ctx):
    if ctx.has("summary"):
        return ctx.recall("summary")
    result_key = ctx.queue_tool_use("search", {"query": ctx.message})
    summary = await ctx.tool_use("summarize", text=ctx.message)
ctx.cache("summary", summary)
    return summary
```

## Built-in Reasoning Plugins

Entity provides two prompt plugins for common reasoning patterns:

- `ChainOfThoughtPrompt` records intermediate thoughts and stores them with `context.cache()`.
- `ReActPrompt` alternates between reasoning and tool use, saving each step under `react_steps`.

Add them in your YAML configuration:

```yaml
plugins:
  prompts:
    chain_of_thought:
      type: entity.plugins.prompts.chain_of_thought:ChainOfThoughtPrompt
    react:
      type: entity.plugins.prompts.react:ReActPrompt
```

### Stage Override Patterns

Plugin stages are resolved in a predictable order:

1. Stages provided via configuration files.
2. Stages declared directly on the plugin class.
3. Defaults based on plugin type (``ToolPlugin`` → ``DO``, ``PromptPlugin`` → ``THINK``, ``AdapterPlugin`` → ``PARSE`` + ``DELIVER``).
4. Stages inferred by ``PluginAutoClassifier``.

Explicit configuration always wins. If a plugin class declares stages that differ from its type defaults the initializer emits a warning. The same warning appears when configuration overrides either the class stages or the defaults so you can double‑check the override is intentional.

## Loading Plugins Automatically

Built-in plugin modules live in `src/plugins`. Place your own plugins inside any directory and load them with `Agent.from_directory(path)` or `Agent.from_package(package)`.

```
agent = Agent.from_directory("./user_plugins")
```

Any import errors are logged and the remaining plugins continue to load.

## Discovering Plugins from `pyproject.toml`

`SystemInitializer` can scan arbitrary directories for `pyproject.toml` files
containing plugin definitions. Add paths to the `plugin_dirs` list in your
configuration:

```yaml
plugin_dirs:
  - ./third_party_plugins
```

Each `pyproject.toml` should define plugins under `[tool.entity.plugins]`:

```toml
[tool.entity.plugins.prompts.example]
class = "my_pkg.example:ExamplePrompt"
dependencies = ["memory"]

[tool.entity.plugins.tools.calc]
class = "my_pkg.calc:CalculatorTool"
```

During initialization the discovered entries are merged into the config and
their dependencies validated automatically.

### External Plugin Repositories

Plugins can live in their own repositories. Add the repository path to
`plugin_dirs` so the initializer discovers its `pyproject.toml`:

```yaml
plugin_dirs:
  - ../my-plugin-repo
```

## Development Steps
1. Create your plugin class and implement `_execute_impl`.
2. Register the plugin with the `Agent` or include it in your YAML under `plugins:`.
<<<<<<< HEAD
   The list position determines execution order and `SystemInitializer` preserves
   that sequence. There is no priority field.
3. Validate the configuration with `entity.config.EntityConfig` or
   load a YAML file using `SystemInitializer.from_yaml("your.yaml")`.
=======
   YAML order determines execution order and `SystemInitializer` preserves that
   sequence. There is no priority field.
3. Validate the YAML using `SystemInitializer.from_yaml("your.yaml")`.
>>>>>>> 3f09a6cf
4. Write unit tests and run `pytest` before committing changes.

## Implementing Storage Backends

Storage resources persist conversation history and other agent data. To add a
new backend, subclass `ResourcePlugin` and implement the `save_history` and
`load_history` methods.

```python
import asyncpg

from pipeline.stages import PipelineStage
from plugins import ResourcePlugin


class MyStorage(ResourcePlugin):
    stages = [PipelineStage.PARSE]

    async def initialize(self) -> None:
        self.pool = await asyncpg.create_pool(dsn=self.config["dsn"], min_size=1, max_size=5)

    async def save_history(self, conversation_id: str, history):
        async with self.pool.acquire() as conn:
            for entry in history:
                await conn.execute(
                    "INSERT INTO history (id, role, content) VALUES ($1, $2, $3)",
                    conversation_id,
                    entry.role,
                    entry.content,
                )

    async def load_history(self, conversation_id: str):
        async with self.pool.acquire() as conn:
            rows = await conn.fetch("SELECT role, content FROM history WHERE id=$1", conversation_id)
        return [row["content"] for row in rows]
```

Any plugin can now call `context.get_resource("database")` and use these
methods, enabling a consistent storage interface across resources.



## Example Pipelines

Several example pipelines in the `user_plugins/examples/` directory showcase more advanced patterns.

### StorageResource Composition

`StorageResource` composes `DatabaseResource`, `VectorStoreResource`, and `FileSystemResource` behind one interface for handling files. Memory persists conversation history and vectors and is configured in [config/dev.yaml](../../config/dev.yaml). Use `StorageResource` when your plugins need to create or read files. With the plugin configured the code looks like:

```python
resources = ResourceContainer()
resources.register("database", DuckDBDatabaseResource, {"path": "./agent.duckdb"})
resources.register("vector_store", PgVectorStore, {"table": "embeddings"})
resources.register("filesystem", LocalFileSystemResource, {"base_path": "./files"})
resources.register("storage", StorageResource, {})
await resources.build_all()
storage = resources.get("storage")
```

`StorageResource` offers the same interface when you only need history and file storage:

```python
resources = ResourceContainer()
resources.register("database", DuckDBDatabaseResource, {"path": "./agent.duckdb"})
resources.register("filesystem", LocalFileSystemResource, {"base_path": "./files"})
resources.register("storage", StorageResource, {})
await resources.build_all()
```

### Vector Memory

`user_plugins/examples/pipelines/vector_memory_pipeline.py` shows a custom `ResourcePlugin` that stores vectors in memory. A prompt plugin retrieves vectors and interacts with the LLM:

```python
class VectorMemoryResource(ResourcePlugin):
    stages = [PipelineStage.PARSE]
    name = "vector_memory"

    def add(self, key: str, vector: List[float]) -> None:
        self.vectors[key] = vector
```

These scripts are great starting points when designing your own plugins.
The `user_plugins/examples/tools/search_weather_example.py` script demonstrates
registering built-in tools directly with an `Agent` and combining their
results.

### Adapter and Failure Examples

The repository also includes short examples for adapter usage and basic
failure handling. See [`user_plugins/examples/servers/cli_adapter.py`](../../user_plugins/examples/servers/cli_adapter.py)
for how to expose an `Agent` through a command line interface. Use `entity-cli`
to run the agent interactively or over a WebSocket connection:

```bash
poetry run entity-cli --config config/dev.yaml
poetry run entity-cli serve-websocket --config config/dev.yaml
```

When implementing custom error handling, see the failure plugin template at
`src/cli/templates/failure.py` and the [error handling guide](error_handling.md).

## Troubleshooting Plugins
- **Plugin not executing** – confirm the `stages` list contains the desired pipeline stage.
- **Missing dependency** – ensure the plugin name appears in `plugins.resources` or `plugins.tools`.
- **Runtime errors** – run with `LOG_LEVEL=DEBUG` to see the full traceback.

<|MERGE_RESOLUTION|>--- conflicted
+++ resolved
@@ -130,16 +130,9 @@
 ## Development Steps
 1. Create your plugin class and implement `_execute_impl`.
 2. Register the plugin with the `Agent` or include it in your YAML under `plugins:`.
-<<<<<<< HEAD
-   The list position determines execution order and `SystemInitializer` preserves
-   that sequence. There is no priority field.
-3. Validate the configuration with `entity.config.EntityConfig` or
-   load a YAML file using `SystemInitializer.from_yaml("your.yaml")`.
-=======
    YAML order determines execution order and `SystemInitializer` preserves that
    sequence. There is no priority field.
 3. Validate the YAML using `SystemInitializer.from_yaml("your.yaml")`.
->>>>>>> 3f09a6cf
 4. Write unit tests and run `pytest` before committing changes.
 
 ## Implementing Storage Backends
