--- conflicted
+++ resolved
@@ -130,14 +130,9 @@
 ## Development Steps
 1. Create your plugin class and implement `_execute_impl`.
 2. Register the plugin with the `Agent` or include it in your YAML under `plugins:`.
-<<<<<<< HEAD
-   Plugins run sequentially in the exact order listed. There is no priority field.
-3. Run `poetry run entity-cli --config your.yaml` to verify configuration.
-=======
    The list position determines execution order and `SystemInitializer` preserves
    that sequence. There is no priority field.
 3. Run `python -m src.entity_config.validator --config your.yaml` to verify configuration.
->>>>>>> 7ea198ad
 4. Write unit tests and run `pytest` before committing changes.
 
 ## Implementing Storage Backends
