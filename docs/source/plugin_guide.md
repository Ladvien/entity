--- conflicted
+++ resolved
@@ -39,13 +39,8 @@
     return await ctx.tool_use("weather", city="London")
 ```
 
-<<<<<<< HEAD
-Plugins share data through `store()`, `load()`, and `has()` and can queue additional
-tool calls. `load()` accepts an optional default value when the key is missing:
-=======
 Plugins share data through `cache()` and `recall()` and can queue additional
 tool calls:
->>>>>>> 50577020
 
 ```python
 @agent.plugin
