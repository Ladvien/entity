# Configuration Reference

## AdapterSettings

Configuration for adapter plugins.

| Field | Type | Default | Description |
| --- | --- | --- | --- |
| stages | list | None |  |
| auth_tokens | list | None |  |
| rate_limit | ForwardRef('RateLimitConfig | None') | None |  |
| audit_log_path | str | None | None |  |
| dashboard | bool | False |  |

## BreakerSettings

Circuit breaker settings for different resource types.

| Field | Type | Default | Description |
| --- | --- | --- | --- |
| database | ForwardRef('CircuitBreakerConfig') | None |  |
| external_api | ForwardRef('CircuitBreakerConfig') | None |  |
| file_system | ForwardRef('CircuitBreakerConfig') | None |  |

## CircuitBreakerConfig

Circuit breaker configuration.

| Field | Type | Default | Description |
| --- | --- | --- | --- |
| failure_threshold | int | 3 |  |
| recovery_timeout | float | 60.0 |  |
| database | int | None | 3 |  |
| api | int | None | 5 |  |
| filesystem | int | None | 2 |  |

## EmbeddingModelConfig

| Field | Type | Default | Description |
| --- | --- | --- | --- |
| name | str | Required |  |
| dimensions | int | None | None |  |

## EntityConfig

| Field | Type | Default | Description |
| --- | --- | --- | --- |
| server | ForwardRef('ServerConfig') | None |  |
| plugins | ForwardRef('PluginsSection') | None |  |
| workflow | ForwardRef('WorkflowSettings | None') | None |  |
| tool_registry | ForwardRef('ToolRegistryConfig') | None |  |
| runtime_validation_breaker | ForwardRef('CircuitBreakerConfig') | None |  |
| breaker_settings | ForwardRef('BreakerSettings') | None |  |

## LLMConfig

Configuration model for the :class:`~entity.resources.llm.LLM`.

| Field | Type | Default | Description |
| --- | --- | --- | --- |
| provider | str | 'default' |  |

## LogOutputConfig

Configuration for a single logging output.

| Field | Type | Default | Description |
| --- | --- | --- | --- |
| type | str | 'console' |  |
| level | str | 'info' |  |
| path | str | None | None |  |
| host | str | None | None |  |
| port | int | None | None |  |
| max_size | int | None |  |  |
| backup_count | int | None |  |  |

## LoggingConfig

Settings controlling the :class:`LoggingResource`.

| Field | Type | Default | Description |
| --- | --- | --- | --- |
<<<<<<< HEAD
| host_name | str | socket.gethostname() |  |
| process_id | int | os.getpid() |  |
| outputs | ForwardRef('list[LogOutputConfig]') | Required |  |
=======
| outputs | ForwardRef('list[LogOutputConfig]') | None |  |
>>>>>>> faff9e9c

## MemoryConfig

Configuration model for the :class:`~entity.resources.memory.Memory`.

| Field | Type | Default | Description |
| --- | --- | --- | --- |
| kv_table | str | 'memory_kv' |  |
| history_table | str | 'conversation_history' |  |

## PluginConfig

Configuration for a single plugin.

| Field | Type | Default | Description |
| --- | --- | --- | --- |
| type | str | Required |  |
| dependencies | list | None |  |
| stage | ForwardRef('PipelineStage | None') | None |  |
| stages | ForwardRef('list[PipelineStage]') | None |  |

## PluginsSection

Collection of user-defined plugins grouped by category.

| Field | Type | Default | Description |
| --- | --- | --- | --- |
| infrastructure | ForwardRef('Dict[str, PluginConfig]') | None |  |
| resources | ForwardRef('Dict[str, PluginConfig]') | None |  |
| agent_resources | ForwardRef('Dict[str, PluginConfig]') | None |  |
| custom_resources | ForwardRef('Dict[str, PluginConfig]') | None |  |
| tools | ForwardRef('Dict[str, PluginConfig]') | None |  |
| adapters | ForwardRef('Dict[str, PluginConfig]') | None |  |
| prompts | ForwardRef('Dict[str, PluginConfig]') | None |  |

## RateLimitConfig

Request throttling settings for an adapter.

| Field | Type | Default | Description |
| --- | --- | --- | --- |
| requests | ConstrainedIntValue | 1 |  |
| interval | ConstrainedIntValue | 60 |  |

## ServerConfig

| Field | Type | Default | Description |
| --- | --- | --- | --- |
| host | str | Required |  |
| port | int | Required |  |
| reload | bool | False |  |
| log_level | str | 'info' |  |

## StorageConfig

Configuration model for the :class:`~entity.resources.storage.Storage`.

| Field | Type | Default | Description |
| --- | --- | --- | --- |
| namespace | str | 'default' |  |

## ToolRegistryConfig

Options controlling tool execution.

| Field | Type | Default | Description |
| --- | --- | --- | --- |
| concurrency_limit | int | 5 |  |

## WorkflowSettings

Mapping of pipeline stages to plugin names.

| Field | Type | Default | Description |
| --- | --- | --- | --- |
| stages | ForwardRef('Dict[str, list[str]]') | None |  |<|MERGE_RESOLUTION|>--- conflicted
+++ resolved
@@ -80,13 +80,7 @@
 
 | Field | Type | Default | Description |
 | --- | --- | --- | --- |
-<<<<<<< HEAD
-| host_name | str | socket.gethostname() |  |
-| process_id | int | os.getpid() |  |
-| outputs | ForwardRef('list[LogOutputConfig]') | Required |  |
-=======
 | outputs | ForwardRef('list[LogOutputConfig]') | None |  |
->>>>>>> faff9e9c
 
 ## MemoryConfig
 
