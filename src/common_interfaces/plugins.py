"""Defines common plugin interfaces."""

import inspect
from dataclasses import dataclass
from importlib import import_module
from typing import Any, Dict, Optional, Type, cast


@dataclass
class PluginBaseRegistry:
    """Container for plugin base classes used across the system."""

    base_plugin: Type = object
    prompt_plugin: Type = object
    adapter_plugin: Type = object
    auto_plugin: Type = object


plugin_base_registry = PluginBaseRegistry()


def configure_plugins(
    base_plugin: Type,
    prompt_plugin: Type,
    adapter_plugin: Type,
    auto_plugin: Type,
) -> PluginBaseRegistry:
    """Configure concrete plugin base classes used for auto classification."""

    global plugin_base_registry
    plugin_base_registry.base_plugin = base_plugin
    plugin_base_registry.prompt_plugin = prompt_plugin
    plugin_base_registry.adapter_plugin = adapter_plugin
    plugin_base_registry.auto_plugin = auto_plugin
    return plugin_base_registry


def import_plugin_class(path: str) -> Type:
    """Import plugin class from ``path``."""
    if ":" in path:
        module_path, class_name = path.split(":", 1)
    elif "." in path:
        module_path, class_name = path.rsplit(".", 1)
    else:
        raise ValueError(f"Invalid plugin path: {path}")
    module = import_module(module_path)
    return getattr(module, class_name)


class PluginAutoClassifier:
    """Utility to generate plugin classes from async functions."""

    @staticmethod
    def classify(
        plugin_func: Any, user_hints: Optional[Dict[str, Any]] | None = None
    ) -> Any:
        """Return a generated plugin class for ``plugin_func``."""

        from pipeline.stages import PipelineStage

        if not inspect.iscoroutinefunction(plugin_func):
            raise TypeError(
                f"Plugin function '{getattr(plugin_func, '__name__', 'unknown')}' must be async"
            )

        hints = user_hints or {}
        try:
            source = inspect.getsource(plugin_func)
        except OSError:
            source = ""

        if any(k in source for k in ["think", "reason", "analyze"]):
            base = cast(Type, plugin_base_registry.prompt_plugin)
        elif any(k in source for k in ["parse", "validate", "check"]):
            base = cast(Type, plugin_base_registry.adapter_plugin)
        elif any(k in source for k in ["return", "response", "answer"]):
            base = cast(Type, plugin_base_registry.prompt_plugin)
        else:
            base = cast(Type, plugin_base_registry.prompt_plugin)

        def _default_stages(plugin_base: Type) -> list[PipelineStage]:
            from pipeline.base_plugins import (AdapterPlugin, PromptPlugin,
                                               ToolPlugin)

            if issubclass(plugin_base, ToolPlugin):
                return [PipelineStage.DO]
            if issubclass(plugin_base, PromptPlugin):
                return [PipelineStage.THINK]
            if issubclass(plugin_base, AdapterPlugin):
                return [PipelineStage.PARSE, PipelineStage.DELIVER]
            return []

        explicit = False
        stages = _default_stages(base)
        if "stage" in hints or "stages" in hints:
            hint = hints.get("stages") or hints.get("stage")
            stages = hint if isinstance(hint, list) else [hint]
            stages = [PipelineStage.from_str(str(s)) for s in stages]
            explicit = True

        name = hints.get("name", plugin_func.__name__)

        plugin_obj = plugin_base_registry.auto_plugin(
            func=plugin_func,
<<<<<<< HEAD
            stages=[stage],
=======
            stages=stages,
            priority=priority,
>>>>>>> 73d4334b
            name=name,
            base_class=base,
        )
        plugin_obj._explicit_stages = explicit
        plugin_obj._type_default_stages = _default_stages(base)
        return plugin_obj

    @staticmethod
    def classify_and_route(
        plugin_func: Any, user_hints: Optional[Dict[str, Any]] | None = None
    ) -> Any:
        return PluginAutoClassifier.classify(plugin_func, user_hints)


__all__ = ["PluginAutoClassifier", "import_plugin_class"]<|MERGE_RESOLUTION|>--- conflicted
+++ resolved
@@ -102,12 +102,8 @@
 
         plugin_obj = plugin_base_registry.auto_plugin(
             func=plugin_func,
-<<<<<<< HEAD
-            stages=[stage],
-=======
             stages=stages,
             priority=priority,
->>>>>>> 73d4334b
             name=name,
             base_class=base,
         )
