--- conflicted
+++ resolved
@@ -3,12 +3,9 @@
 from dataclasses import dataclass, field
 from typing import Iterable, Mapping, Optional, TYPE_CHECKING
 
-<<<<<<< HEAD
-=======
 from typing import TYPE_CHECKING
 
 from entity.core.agent import _AgentBuilder
->>>>>>> f34f79b7
 
 if TYPE_CHECKING:
     from entity.core.agent import AgentRuntime, _AgentBuilder
