from __future__ import annotations

"""Unified command line interface for the Entity framework."""

import argparse
import asyncio
import importlib.util
import inspect
import shutil
from dataclasses import dataclass
from pathlib import Path
from typing import Any, Awaitable, Callable, Optional, Type

import yaml

from entity.core.agent import Agent
from entity.core.plugins import BasePlugin, ValidationResult
from entity.core.builder import _AgentBuilder
from pipeline.config.config_update import update_plugin_configuration
from entity.utils.logging import get_logger
from importlib import import_module
from pathlib import Path
import sys

try:  # Resolve plugin helpers from installed "cli" package
    generate_plugin = import_module("cli.plugin_tool.generate").generate_plugin
    load_plugin = import_module("cli.plugin_tool.utils").load_plugin
    PLUGIN_TYPES = import_module("cli.plugin_tool.main").PLUGIN_TYPES
except ModuleNotFoundError:  # Fallback for local executions without package mode
    cli_path = Path(__file__).resolve().parents[2] / "cli"
    if str(cli_path) not in sys.path:
        sys.path.insert(0, str(cli_path))
    generate_plugin = import_module("plugin_tool.generate").generate_plugin
    load_plugin = import_module("plugin_tool.utils").load_plugin
    PLUGIN_TYPES = import_module("plugin_tool.main").PLUGIN_TYPES

logger = get_logger(__name__)


@dataclass
class CLIArgs:
    """Typed command line arguments for :class:`EntityCLI`."""

    config: Optional[str]
    state_log: Optional[str]
    command: str
    plugin_cmd: Optional[str] = None
    name: Optional[str] = None
    type: Optional[str] = None
    out: Optional[str] = None
    docs_dir: Optional[str] = None
    path: Optional[str] = None
    paths: Optional[list[str]] = None
    file: Optional[str] = None
    workflow_cmd: Optional[str] = None
    workflow_name: Optional[str] = None
    fmt: Optional[str] = None


class EntityCLI:
    """Expose commands for running agents and working with plugins."""

    def __init__(self) -> None:
        self.args = self._parse_args()

    # -----------------------------------------------------
    # argument parsing
    # -----------------------------------------------------
    def _parse_args(self) -> CLIArgs:
        parser = argparse.ArgumentParser(
            description="Run an Entity agent using a YAML configuration."
        )
        parser.add_argument("--config", "-c")
        parser.add_argument("--state-log", dest="state_log")

        sub = parser.add_subparsers(dest="command", required=True)
        sub.add_parser("run", help="Start the agent")
        sub.add_parser("serve-websocket", help="Start the agent via WebSocket")
        sub.add_parser("verify", help="Load plugins and exit")
        search = sub.add_parser("search-plugin", help="Search the plugin marketplace")
        search.add_argument("name")
        replay = sub.add_parser("replay-log", help="Replay a state log file")
        replay.add_argument("file")
        reload_p = sub.add_parser(
            "reload-config", help="Reload plugin configuration from a YAML file"
        )
        reload_p.add_argument("file")

        new_p = sub.add_parser("new", help="Scaffold a new project")
        new_p.add_argument("path")

        create_agent = sub.add_parser("create-agent", help="Create a new agent project")
        create_agent.add_argument("name")

        workflow = sub.add_parser("workflow", help="Workflow utilities")
        wf_sub = workflow.add_subparsers(dest="workflow_cmd", required=True)
        create = wf_sub.add_parser("create", help="Create a workflow module")
        create.add_argument("workflow_name")
        create.add_argument("--out", default="src/workflows")
        validate = wf_sub.add_parser("validate", help="Validate a workflow module")
        validate.add_argument("file")
        visualize = wf_sub.add_parser("visualize", help="Visualize workflow")
        visualize.add_argument("file")
        visualize.add_argument(
            "--format", dest="fmt", choices=["ascii", "graphviz"], default="ascii"
        )

        plugin = sub.add_parser("plugin", help="Plugin development tools")
        plug_sub = plugin.add_subparsers(dest="plugin_cmd", required=True)
        gen = plug_sub.add_parser("generate", help="Generate plugin boilerplate")
        gen.add_argument("name")
        gen.add_argument("--type", required=True, choices=list(PLUGIN_TYPES))
        gen.add_argument("--out", default="src")
        gen.add_argument("--docs-dir", default="docs/source")

        val = plug_sub.add_parser("validate", help="Validate plugin structure")
        val.add_argument("path")

        tst = plug_sub.add_parser("test", help="Run plugin in isolation")
        tst.add_argument("path")

        cfg = plug_sub.add_parser("config", help="Interactive configuration builder")
        cfg.add_argument("--name", required=True)
        cfg.add_argument("--type", required=True, choices=list(PLUGIN_TYPES))

        dep = plug_sub.add_parser("deps", help="Analyze plugin dependencies")
        dep.add_argument("paths", nargs="+")

        doc = plug_sub.add_parser("docs", help="Generate documentation for plugin")
        doc.add_argument("path")
        doc.add_argument("--out", default="docs/source")

        ana = plug_sub.add_parser(
            "analyze-plugin", help="Suggest pipeline stages for plugin functions"
        )
        ana.add_argument("path")

        parsed = parser.parse_args()
        return CLIArgs(
            config=getattr(parsed, "config", None),
            state_log=getattr(parsed, "state_log", None),
            command=parsed.command,
            plugin_cmd=getattr(parsed, "plugin_cmd", None),
            name=getattr(parsed, "name", None),
            type=getattr(parsed, "type", None),
            out=getattr(parsed, "out", None),
            docs_dir=getattr(parsed, "docs_dir", None),
            path=getattr(parsed, "path", None),
            paths=getattr(parsed, "paths", None),
            file=getattr(parsed, "file", None),
            workflow_cmd=getattr(parsed, "workflow_cmd", None),
            workflow_name=getattr(parsed, "workflow_name", None),
            fmt=getattr(parsed, "fmt", None),
        )

    # -----------------------------------------------------
    # command dispatch
    # -----------------------------------------------------
    def run(self) -> int:  # noqa: D401 - CLI side effects
        """Execute the selected command."""
        cmd = self.args.command
        if cmd == "plugin":
            return self._handle_plugin()
        if cmd == "create-agent":
            assert self.args.name is not None
            return self._create_agent(self.args.name)
        if cmd == "new":
            assert self.args.path is not None
            return self._create_project(self.args.path)
        if cmd == "verify":
            assert self.args.config is not None
            return self._verify_plugins(self.args.config)
        if cmd == "search-plugin":
            assert self.args.name is not None
            return self._search_plugin(self.args.name)
        if cmd == "workflow":
            return self._handle_workflow()
        if cmd == "replay-log":
            assert self.args.file is not None
            from entity.core.state_logger import LogReplayer

            LogReplayer(self.args.file).replay()
            return 0
        agent = Agent(self.args.config) if self.args.config else Agent()
        if cmd == "reload-config":
            assert self.args.file is not None
            return self._reload_config(agent, self.args.file)

        async def _serve() -> None:
            await agent._ensure_runtime()
            state_logger = None
            if self.args.state_log:
                from entity.core.state_logger import StateLogger

                state_logger = StateLogger(self.args.state_log)
                agent.runtime.manager.state_logger = state_logger
            from plugins.builtin.adapters.server import AgentServer

            server = AgentServer(agent.runtime)
            try:
                if cmd == "serve-websocket":
                    await server.serve_websocket()
                else:
                    await server.serve_http()
            finally:
                if state_logger is not None:
                    state_logger.close()

        asyncio.run(_serve())
        return 0

    # -----------------------------------------------------
    # plugin helpers
    # -----------------------------------------------------
    def _handle_plugin(self) -> int:
        pcmd = self.args.plugin_cmd
        if pcmd == "generate":
            assert self.args.name and self.args.type
            out = Path(self.args.out or "src")
            docs = Path(self.args.docs_dir or "docs/source")
            return generate_plugin(self.args.name, self.args.type, out, docs)
        if pcmd == "validate":
            assert self.args.path
            return self._plugin_validate(self.args.path)
        if pcmd == "test":
            assert self.args.path
            return self._plugin_test(self.args.path)
        if pcmd == "config":
            assert self.args.name and self.args.type
            return self._plugin_config(self.args.name, self.args.type)
        if pcmd == "deps":
            assert self.args.paths
            return self._plugin_deps(self.args.paths)
        if pcmd == "docs":
            assert self.args.path
            out = Path(self.args.out or "docs/source")
            return self._plugin_docs(self.args.path, out)
        if pcmd == "analyze-plugin":
            assert self.args.path
            return self._analyze_plugin(self.args.path)
        return 0

    def _plugin_validate(self, path: str) -> int:
        plugin_cls = load_plugin(path)
        if not issubclass(plugin_cls, BasePlugin):
            logger.error("Not a plugin class")
            return 1
        if not getattr(plugin_cls, "stages", None):
            logger.error("Plugin does not define stages")
            return 1
        result = plugin_cls.validate_config(getattr(plugin_cls, "config", {}))
        if not isinstance(result, ValidationResult) or not result.success:
            logger.error("Config validation failed: %s", result.error_message)
            return 1
        logger.info("Validation succeeded")
        return 0

    def _plugin_test(self, path: str) -> int:
        plugin_cls = load_plugin(path)
        instance = plugin_cls(getattr(plugin_cls, "config", {}))
        if hasattr(instance, "initialize") and callable(instance.initialize):
            logger.info("Initializing plugin...")
            asyncio.run(instance.initialize())
        if hasattr(instance, "_execute_impl"):
            logger.info("Executing plugin...")

            class DummyContext:
                async def __getattr__(self, _: str) -> Callable[..., Awaitable[None]]:
                    async def _noop(*_a: Any, **_kw: Any) -> None:
                        return None

                    return _noop

            ctx = DummyContext()
            try:
                if inspect.iscoroutinefunction(instance._execute_impl):
                    asyncio.run(instance._execute_impl(ctx))
                else:
                    instance._execute_impl(ctx)
            except Exception as exc:  # pragma: no cover - manual testing
                logger.error("Execution failed: %s", exc)
                return 1
        logger.info("Plugin executed successfully")
        return 0

    def _plugin_config(self, name: str, ptype: str) -> int:
        cfg: dict[str, str] = {}
        logger.info("Building configuration for %s (%s)", name, ptype)
        while True:
            key = input("key (blank to finish): ").strip()
            if not key:
                break
            value = input(f"value for '{key}': ").strip()
            cfg[key] = value
        section = self._section_for_type(ptype)
        output = yaml.dump({"plugins": {section: {name: cfg}}})
        logger.info("\n%s", output)
        return 0

    def _plugin_deps(self, paths: list[str]) -> int:
        for p in paths:
            cls = load_plugin(p)
            deps = getattr(cls, "dependencies", [])
            name = cls.__name__
            logger.info("%s: %s", name, ", ".join(deps) if deps else "no dependencies")
        return 0

    def _plugin_docs(self, path: str, out_dir: Path) -> int:
        cls = load_plugin(path)
        out_dir.mkdir(parents=True, exist_ok=True)
        name = cls.__name__.lower()
        doc_path = out_dir / f"{name}.md"
        doc = inspect.getdoc(cls) or cls.__name__
        doc_path.write_text(f"# {cls.__name__}\n\n{doc}\n")
        logger.info("Documentation written to %s", doc_path)
        return 0

    def _analyze_plugin(self, path: str) -> int:
        spec = importlib.util.spec_from_file_location(Path(path).stem, path)
        if spec is None or spec.loader is None:
            logger.error("Cannot import %s", path)
            return 1
        module = importlib.util.module_from_spec(spec)
        spec.loader.exec_module(module)
        from entity.core.plugin_utils import PluginAutoClassifier

        found = False
        for name, obj in module.__dict__.items():
            if name.startswith("_"):
                continue
            if inspect.iscoroutinefunction(obj):
                plugin = PluginAutoClassifier.classify(obj)
                stages = ", ".join(str(s) for s in plugin.stages)
                logger.info("%s -> %s", name, stages)
                found = True
        if not found:
            logger.error("No async plugin functions found in %s", path)
            return 1
        return 0

    def _search_plugin(self, name: str) -> int:
        """Placeholder for future plugin marketplace search."""
        logger.info("search-plugin '%s' is not implemented yet", name)
        return 0

    @staticmethod
    def _section_for_type(ptype: str) -> str:
        if ptype == "resource":
            return "resources"
        if ptype == "tool":
            return "tools"
        if ptype == "adapter":
            return "adapters"
        if ptype == "prompt":
            return "prompts"
        return "failures"

    # -----------------------------------------------------
    # workflow helpers
    # -----------------------------------------------------
    def _handle_workflow(self) -> int:
        cmd = self.args.workflow_cmd
        if cmd == "create":
            assert self.args.workflow_name is not None
            return self._workflow_create(self.args.workflow_name, self.args.out)
        if cmd == "validate":
            assert self.args.file is not None
            return self._workflow_validate(self.args.file)
        if cmd == "visualize":
            assert self.args.file is not None
            return self._workflow_visualize(self.args.file, self.args.fmt)
        return 0

    def _workflow_create(self, name: str, out: Optional[str]) -> int:
        assert out is not None
        out_dir = Path(out)
        out_dir.mkdir(parents=True, exist_ok=True)
        class_name = "".join(part.capitalize() for part in name.split("_"))
        template = (
            Path(__file__).resolve().parent / "templates" / "workflow_template.py"
        )
        content = template.read_text().format(workflow_name=class_name)
        dest = out_dir / f"{name}.py"
        dest.write_text(content)
        logger.info("Created %s", dest)
        return 0

    def _load_workflow(self, path: str) -> Optional[dict]:
        spec = importlib.util.spec_from_file_location(Path(path).stem, path)
        if spec is None or spec.loader is None:
            logger.error("Cannot import %s", path)
            return None
        module = importlib.util.module_from_spec(spec)
        spec.loader.exec_module(module)
        for obj in module.__dict__.values():
            if isinstance(obj, dict):
                return obj
        logger.error("No workflow mapping found in %s", path)
        return None

    def _workflow_validate(self, path: str) -> int:
        if self._load_workflow(path) is None:
            return 1
        logger.info("Workflow validated successfully")
        return 0

    def _workflow_visualize(self, path: str, fmt: Optional[str]) -> int:
        workflow = self._load_workflow(path)
        if workflow is None:
            return 1
        if fmt == "graphviz":
            lines = ["digraph workflow {"]
            for stage, plugins in workflow.items():
                stage_name = str(stage).split(".")[-1]
                for plugin in plugins:
                    lines.append(f'    "{stage_name}" -> "{plugin}"')
            lines.append("}")
            print("\n".join(lines))
        else:
            for stage, plugins in workflow.items():
                stage_name = str(stage).split(".")[-1]
                print(stage_name)
                for plugin in plugins:
                    print(f"  -> {plugin}")
        return 0

    # -----------------------------------------------------
    # configuration helpers
    # -----------------------------------------------------
    async def _verify_plugins(self, config_path: str) -> int:
        async def _run() -> int:
            try:
                agent = Agent(config_path)
                await agent._ensure_runtime()
            except Exception as exc:  # noqa: BLE001
                logger.error("Plugin loading failed: %s", exc)
                return 1
            logger.info("All plugins loaded successfully")
            return 0

        return asyncio.run(_run())

    def _reload_config(self, agent: Agent, file_path: str) -> int:
<<<<<<< HEAD
        """Reload plugin configuration from ``file_path``."""

        from pipeline.config import ConfigLoader
        from pipeline.config.config_update import update_plugin_configuration

        try:
            new_cfg = ConfigLoader.from_yaml(file_path)
        except Exception as exc:  # noqa: BLE001 - CLI feedback
            logger.error("Failed to load %s: %s", file_path, exc)
            return 1

        if agent.config_path is None:
            logger.error("Agent was not created from a config file")
            return 1

        try:
            current_cfg = ConfigLoader.from_yaml(agent.config_path)
            if agent._runtime is None:
                agent = Agent.from_config(agent.config_path)
        except Exception as exc:  # noqa: BLE001 - CLI feedback
            logger.error("Failed to load current config: %s", exc)
            return 1

        def _flatten(cfg: dict) -> dict[str, dict]:
            plugins = cfg.get("plugins", {})
            flat: dict[str, dict] = {}
            for entries in plugins.values():
                if not isinstance(entries, dict):
                    continue
                for name, meta in entries.items():
                    if isinstance(meta, str):
                        meta = {"type": meta}
                    if isinstance(meta, dict):
                        flat[name] = meta
            return flat

        cur_plugins = _flatten(current_cfg)
        new_plugins = _flatten(new_cfg)

        if set(cur_plugins) != set(new_plugins):
            logger.warning("Plugin set changed; restart required")
            return 1

        for name in cur_plugins:
            cur = cur_plugins[name]
            new = new_plugins[name]
            if cur.get("stages") != new.get("stages") or cur.get(
                "dependencies"
            ) != new.get("dependencies"):
                logger.warning("Topology change for '%s'; restart required", name)
                return 1

        asyncio.run(agent._ensure_runtime())
        registry = agent.get_capabilities().plugins
        manager = getattr(agent.runtime, "manager", None)

        async def _apply() -> int:
            for name, meta in new_plugins.items():
                cfg = {k: v for k, v in meta.items() if k not in {"type", "class"}}
                result = await update_plugin_configuration(
                    registry, name, cfg, pipeline_manager=manager
                )
                if not result.success:
                    logger.error(result.error_message)
                    return 1
            return 0

        return asyncio.run(_apply())
=======
        """Hot-reload plugin parameters from ``file_path``."""

        if agent._runtime is None:
            if agent.config_path:
                builder = _AgentBuilder.from_yaml(agent.config_path)
                agent._builder = builder
                agent._runtime = builder.build_runtime()
            else:
                agent._runtime = agent.builder.build_runtime()

        async def _run() -> int:

            with open(file_path, "r", encoding="utf-8") as handle:
                new_cfg = yaml.safe_load(handle) or {}

            registry = agent.runtime.capabilities.plugins
            pipeline_manager = getattr(agent.runtime, "manager", None)

            plugins = new_cfg.get("plugins", {})
            for section in plugins.values():
                if not isinstance(section, dict):
                    continue
                for name, config in section.items():
                    result = await update_plugin_configuration(
                        registry,
                        name,
                        config,
                        pipeline_manager=pipeline_manager,
                    )
                    if not result.success:
                        logger.error(result.error_message)
                        return 2 if result.requires_restart else 1
            logger.info("Configuration updated successfully")
            return 0

        return asyncio.run(_run())
>>>>>>> 9cb9d251

    def _create_project(self, path: str) -> int:
        target = Path(path)
        if target.exists() and any(target.iterdir()):
            logger.error("%s already exists and is not empty", path)
            return 1
        (target / "config").mkdir(parents=True, exist_ok=True)
        (target / "src").mkdir(parents=True, exist_ok=True)
        template = (
            Path(__file__).resolve().parent.parent.parent.parent
            / "config"
            / "template.yaml"
        )
        shutil.copy(template, target / "config" / "dev.yaml")
        main_path = target / "src" / "main.py"
        main_path.write_text(
            "def main() -> None:\n"
            "    agent = Agent('config/dev.yaml')\n"
            "    agent.run_http()\n\n\n"
            "if __name__ == '__main__':\n"
            "    main()\n"
        )
        logger.info("Created project at %s", target)
        return 0

    def _create_agent(self, name: str) -> int:
        """Scaffold a simple agent project."""
        target = Path(name)
        if target.exists() and any(target.iterdir()):
            logger.error("%s already exists and is not empty", name)
            return 1

        (target / "config").mkdir(parents=True, exist_ok=True)
        (target / "src").mkdir(parents=True, exist_ok=True)

        template = (
            Path(__file__).resolve().parent.parent.parent.parent
            / "config"
            / "template.yaml"
        )
        shutil.copy(template, target / "config" / "dev.yaml")

        main_path = target / "src" / "main.py"
        main_code = (
            "from entity.core.agent import Agent\n\n"
            "def main() -> None:\n"
            "    agent = Agent('config/dev.yaml')\n"
            "    agent.run_http()\n\n"
            "if __name__ == '__main__':\n"
            "    main()\n"
        )
        main_path.write_text(main_code)

        logger.info("Created agent project at %s", target)
        return 0


def main() -> None:
    """Entry point used by setuptools/poetry."""
    raise SystemExit(EntityCLI().run())


__all__ = ["EntityCLI", "main"]<|MERGE_RESOLUTION|>--- conflicted
+++ resolved
@@ -441,76 +441,6 @@
         return asyncio.run(_run())
 
     def _reload_config(self, agent: Agent, file_path: str) -> int:
-<<<<<<< HEAD
-        """Reload plugin configuration from ``file_path``."""
-
-        from pipeline.config import ConfigLoader
-        from pipeline.config.config_update import update_plugin_configuration
-
-        try:
-            new_cfg = ConfigLoader.from_yaml(file_path)
-        except Exception as exc:  # noqa: BLE001 - CLI feedback
-            logger.error("Failed to load %s: %s", file_path, exc)
-            return 1
-
-        if agent.config_path is None:
-            logger.error("Agent was not created from a config file")
-            return 1
-
-        try:
-            current_cfg = ConfigLoader.from_yaml(agent.config_path)
-            if agent._runtime is None:
-                agent = Agent.from_config(agent.config_path)
-        except Exception as exc:  # noqa: BLE001 - CLI feedback
-            logger.error("Failed to load current config: %s", exc)
-            return 1
-
-        def _flatten(cfg: dict) -> dict[str, dict]:
-            plugins = cfg.get("plugins", {})
-            flat: dict[str, dict] = {}
-            for entries in plugins.values():
-                if not isinstance(entries, dict):
-                    continue
-                for name, meta in entries.items():
-                    if isinstance(meta, str):
-                        meta = {"type": meta}
-                    if isinstance(meta, dict):
-                        flat[name] = meta
-            return flat
-
-        cur_plugins = _flatten(current_cfg)
-        new_plugins = _flatten(new_cfg)
-
-        if set(cur_plugins) != set(new_plugins):
-            logger.warning("Plugin set changed; restart required")
-            return 1
-
-        for name in cur_plugins:
-            cur = cur_plugins[name]
-            new = new_plugins[name]
-            if cur.get("stages") != new.get("stages") or cur.get(
-                "dependencies"
-            ) != new.get("dependencies"):
-                logger.warning("Topology change for '%s'; restart required", name)
-                return 1
-
-        asyncio.run(agent._ensure_runtime())
-        registry = agent.get_capabilities().plugins
-        manager = getattr(agent.runtime, "manager", None)
-
-        async def _apply() -> int:
-            for name, meta in new_plugins.items():
-                cfg = {k: v for k, v in meta.items() if k not in {"type", "class"}}
-                result = await update_plugin_configuration(
-                    registry, name, cfg, pipeline_manager=manager
-                )
-                if not result.success:
-                    logger.error(result.error_message)
-                    return 1
-            return 0
-
-        return asyncio.run(_apply())
-=======
         """Hot-reload plugin parameters from ``file_path``."""
 
         if agent._runtime is None:
@@ -547,7 +477,6 @@
             return 0
 
         return asyncio.run(_run())
->>>>>>> 9cb9d251
 
     def _create_project(self, path: str) -> int:
         target = Path(path)
