"""Convenient access to the default Entity agent and helpers."""

from __future__ import annotations

import asyncio
import inspect
import os
from types import SimpleNamespace

from .core.agent import Agent
from .core.plugins import PromptPlugin, ToolPlugin
from .core.registries import SystemRegistries
from .core.resources.container import ResourceContainer
from .core.runtime import AgentRuntime
from .core.stages import PipelineStage
from .infrastructure import DuckDBInfrastructure
from .resources import LLM, Memory, Storage
from .resources.interfaces.duckdb_vector_store import DuckDBVectorStore
from .resources.logging import LoggingResource
from .utils.setup_manager import Layer0SetupManager
from entity.workflows.minimal import minimal_workflow


def _handle_import_error(exc: ModuleNotFoundError) -> None:
    """Provide installation help for optional dependencies."""

    missing = exc.name
    mapping = {"yaml": "pyyaml", "dotenv": "python-dotenv", "httpx": "httpx"}
    requirement = mapping.get(missing, missing)
    raise ImportError(
        f"Optional dependency '{requirement}' is required. "
        f"Install it with `pip install {requirement}`."
    ) from exc


try:
    from plugins.builtin.resources.ollama_llm import OllamaLLMResource
except ModuleNotFoundError:  # pragma: no cover - optional dependency
    OllamaLLMResource = None


# ---------------------------------------------------------------------------
# default agent creation
# ---------------------------------------------------------------------------


def _create_default_agent() -> Agent:
    """Return a fully configured default :class:`Agent`."""

    setup = Layer0SetupManager()
    try:  # best effort environment preparation
        asyncio.run(setup.setup())
    except Exception:  # noqa: BLE001
        pass

    agent = Agent()
    builder = agent.builder

    db = DuckDBInfrastructure({"path": str(setup.db_path)})
    llm_provider = None
<<<<<<< HEAD
    try:
        from plugins.builtin.resources.ollama_llm import OllamaLLMResource

        llm_provider = OllamaLLMResource(
            {"model": setup.model, "base_url": setup.base_url}
        )
    except Exception:  # noqa: BLE001 - optional dependency
        pass
=======
    if OllamaLLMResource is not None:
        try:
            llm_provider = OllamaLLMResource(
                {"model": setup.model, "base_url": setup.base_url}
            )
        except Exception:  # noqa: BLE001 - optional dependency
            pass
>>>>>>> 6524527f

    llm = LLM({})
    vector_store = DuckDBVectorStore({})
    memory = Memory({})
    storage = Storage({})
    logging_res = LoggingResource({})

    if llm_provider is not None:
        llm.provider = llm_provider
    memory.database = db
    vector_store.database = db
    memory.vector_store = vector_store

    resources = ResourceContainer()

    async def init_resources() -> None:
        await db.initialize()
        await vector_store.initialize()
        await memory.initialize()
        await logging_res.initialize()

        await resources.add("database", db)
        await resources.add("vector_store", vector_store)
        if llm_provider is not None:
            await resources.add("llm_provider", llm_provider)
        await resources.add("llm", llm)
        await resources.add("memory", memory)
        await resources.add("storage", storage)
        await resources.add("logging", logging_res)

    asyncio.run(init_resources())

    caps = SystemRegistries(
        resources=resources,
        tools=builder.tool_registry,
        plugins=builder.plugin_registry,
    )

    try:  # optional default plugins
        from plugins.builtin.basic_error_handler import BasicErrorHandler
        from plugins.examples import InputLogger, MessageParser, ResponseReviewer
        from user_plugins.prompts import ComplexPrompt
        from user_plugins.responders import ComplexPromptResponder

        asyncio.run(builder.add_plugin(BasicErrorHandler({})))
        asyncio.run(builder.add_plugin(InputLogger({})))
        asyncio.run(builder.add_plugin(MessageParser({})))
        asyncio.run(builder.add_plugin(ResponseReviewer({})))
        asyncio.run(builder.add_plugin(ComplexPrompt({})))
        asyncio.run(builder.add_plugin(ComplexPromptResponder({})))
    except Exception:  # noqa: BLE001
        pass

<<<<<<< HEAD
    wf = getattr(setup, "workflow", None)
    workflow = wf if wf is not None else minimal_workflow
=======
    workflow = getattr(setup, "workflow", minimal_workflow)
>>>>>>> 6524527f
    agent._runtime = AgentRuntime(caps, workflow=workflow)
    return agent


<<<<<<< HEAD
# ---------------------------------------------------------------------------
# lazy global agent setup
# ---------------------------------------------------------------------------

_default_agent: Agent | None = None


=======
_default_agent: Agent | None = None


>>>>>>> 6524527f
def _ensure_agent() -> Agent:
    global _default_agent
    if _default_agent is None:
        if os.environ.get("ENTITY_AUTO_INIT", "1") != "1":
            raise RuntimeError(
                "ENTITY_AUTO_INIT is disabled; call _create_default_agent() manually"
            )
        _default_agent = _create_default_agent()
    return _default_agent


class _LazyAgent(SimpleNamespace):
    def __getattr__(self, item: str):  # type: ignore[override]
        return getattr(_ensure_agent(), item)

    def __repr__(self) -> str:  # pragma: no cover - convenience
        return repr(_ensure_agent())


agent: Agent | _LazyAgent = _LazyAgent()


# ---------------------------------------------------------------------------
# decorator helpers
# ---------------------------------------------------------------------------


def plugin(func=None, **hints):
    ag = _ensure_agent()
    return ag.plugin(func, **hints)


def input(func=None, **hints):
    return plugin(func, stage=PipelineStage.INPUT, **hints)


def parse(func=None, **hints):
    return plugin(func, stage=PipelineStage.PARSE, **hints)


def prompt(func=None, **hints):
    return plugin(func, stage=PipelineStage.THINK, **hints)


def tool(func=None, **hints):
    """Register ``func`` as a tool plugin or simple tool."""

    def decorator(f):
        ag = _ensure_agent()
        params = list(inspect.signature(f).parameters)
        if params and params[0] in {"ctx", "context"}:
            return ag.plugin(f, stage=PipelineStage.DO, **hints)

        class _WrappedTool(ToolPlugin):
            async def execute_function(self, params_dict):
                return await f(**params_dict)

        asyncio.run(ag.builder.tool_registry.add(f.__name__, _WrappedTool({})))
        return f

    return decorator(func) if func else decorator


def review(func=None, **hints):
    return plugin(func, stage=PipelineStage.REVIEW, **hints)


def output(func=None, **hints):
    return plugin(func, stage=PipelineStage.OUTPUT, **hints)


def prompt_plugin(func=None, **hints):
    hints["plugin_class"] = PromptPlugin
    return plugin(func, **hints)


def tool_plugin(func=None, **hints):
    hints["plugin_class"] = ToolPlugin
    return plugin(func, **hints)


__all__ = [
    "core",
    "Agent",
    "agent",
    "_create_default_agent",
    "plugin",
    "input",
    "parse",
    "prompt",
    "tool",
    "review",
    "output",
    "prompt_plugin",
    "tool_plugin",
]


def __getattr__(name: str):  # pragma: no cover - lazily loaded modules
    if name == "core":
        from . import core as _core

        return _core
    if name == "AgentBuilder":
        from .core.agent import _AgentBuilder

        return _AgentBuilder
    raise AttributeError(name)<|MERGE_RESOLUTION|>--- conflicted
+++ resolved
@@ -58,16 +58,6 @@
 
     db = DuckDBInfrastructure({"path": str(setup.db_path)})
     llm_provider = None
-<<<<<<< HEAD
-    try:
-        from plugins.builtin.resources.ollama_llm import OllamaLLMResource
-
-        llm_provider = OllamaLLMResource(
-            {"model": setup.model, "base_url": setup.base_url}
-        )
-    except Exception:  # noqa: BLE001 - optional dependency
-        pass
-=======
     if OllamaLLMResource is not None:
         try:
             llm_provider = OllamaLLMResource(
@@ -75,7 +65,6 @@
             )
         except Exception:  # noqa: BLE001 - optional dependency
             pass
->>>>>>> 6524527f
 
     llm = LLM({})
     vector_store = DuckDBVectorStore({})
@@ -129,29 +118,14 @@
     except Exception:  # noqa: BLE001
         pass
 
-<<<<<<< HEAD
-    wf = getattr(setup, "workflow", None)
-    workflow = wf if wf is not None else minimal_workflow
-=======
     workflow = getattr(setup, "workflow", minimal_workflow)
->>>>>>> 6524527f
     agent._runtime = AgentRuntime(caps, workflow=workflow)
     return agent
 
 
-<<<<<<< HEAD
-# ---------------------------------------------------------------------------
-# lazy global agent setup
-# ---------------------------------------------------------------------------
-
 _default_agent: Agent | None = None
 
 
-=======
-_default_agent: Agent | None = None
-
-
->>>>>>> 6524527f
 def _ensure_agent() -> Agent:
     global _default_agent
     if _default_agent is None:
