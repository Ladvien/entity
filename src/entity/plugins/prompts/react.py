from __future__ import annotations

from typing import Any, Dict, List, Tuple

<<<<<<< HEAD
from pipeline.base_plugins import PromptPlugin
from entity.core.context import ConversationEntry, PluginContext
from pipeline.stages import PipelineStage
=======
from ..core.context import ConversationEntry, PluginContext
from ..core.plugins import PromptPlugin
from ..core.stages import PipelineStage
>>>>>>> 77a13a29


class ReActPrompt(PromptPlugin):
    """Reason and act iteratively using the ReAct pattern."""

    dependencies = ["llm"]
    stages = [PipelineStage.THINK]

    async def _execute_impl(self, context: PluginContext) -> None:
        max_steps = int(self.config.get("max_steps", 5))
        conversation = context.get_conversation_history()
        user_messages = [e.content for e in conversation if e.role == "user"]
        question = user_messages[-1] if user_messages else "No question provided"

        steps: List[Dict[str, str]] = []

        for step in range(max_steps):
            step_context = self._build_step_context(
                context.get_conversation_history(), question
            )
            thought_prompt = (
                "Think step by step about this problem:\n\n"
                f"Context: {step_context}\n\n"
                "What should I think about next?"
            )
            thought = await self.call_llm(
                context, thought_prompt, purpose=f"react_thought_step_{step}"
            )
            context.add_conversation_entry(
                content=f"Thought: {thought.content}",
                role="assistant",
                metadata={"react_step": step, "type": "thought"},
            )
            step_record: Dict[str, str] = {"thought": thought.content}

            action_prompt = (
                f'Based on my thought: "{thought.content}"\n'
                "Should I:\n1. Take an action (specify: search, calculate, etc.)\n"
                "2. Give a final answer\n\n"
                'Respond with either "Action: <action_name> <parameters>" '
                'or "Final Answer: <answer>"'
            )
            decision = await self.call_llm(
                context, action_prompt, purpose=f"react_action_step_{step}"
            )

            if decision.content.startswith("Final Answer:"):
                answer = decision.content.replace("Final Answer:", "").strip()
                context.set_response(answer)
                steps.append(step_record)
                context.store("react_steps", steps)
                return

            if decision.content.startswith("Action:"):
                action_text = decision.content.replace("Action:", "").strip()
                action_name, params = self._parse_action(action_text)
                step_record["action"] = action_text
                context.add_conversation_entry(
                    content=f"Action: {action_text}",
                    role="assistant",
                    metadata={"react_step": step, "type": "action"},
                )
                await context.tool_use(action_name, **params)

            steps.append(step_record)

        context.set_response(
            "I've reached my reasoning limit without finding a definitive answer."
        )
        context.store("react_steps", steps)

    def _build_step_context(
        self, conversation: List[ConversationEntry], question: str
    ) -> str:
        parts = [f"Question: {question}"]
        recent_entries = conversation[-10:]
        for entry in recent_entries:
            if entry.role == "assistant" and entry.metadata.get("type") in [
                "thought",
                "action",
            ]:
                parts.append(entry.content)
            elif entry.role == "system" and "Tool result:" in entry.content:
                parts.append(
                    f"Observation: {entry.content.replace('Tool result: ', '')}"
                )
        return "\n".join(parts)

    def _parse_action(self, action_text: str) -> Tuple[str, Dict[str, Any]]:
        parts = action_text.split(" ", 1)
        if len(parts) < 2:
            return "search_tool", {"query": action_text}

        action_name = parts[0].lower()
        params_text = parts[1]

        if action_name == "search":
            return "search_tool", {"query": params_text}
        if action_name == "calculate":
            return "calculator_tool", {"expression": params_text}
        return "search_tool", {"query": action_text}<|MERGE_RESOLUTION|>--- conflicted
+++ resolved
@@ -2,15 +2,9 @@
 
 from typing import Any, Dict, List, Tuple
 
-<<<<<<< HEAD
-from pipeline.base_plugins import PromptPlugin
-from entity.core.context import ConversationEntry, PluginContext
-from pipeline.stages import PipelineStage
-=======
 from ..core.context import ConversationEntry, PluginContext
 from ..core.plugins import PromptPlugin
 from ..core.stages import PipelineStage
->>>>>>> 77a13a29
 
 
 class ReActPrompt(PromptPlugin):
