--- conflicted
+++ resolved
@@ -1,15 +1,15 @@
 """GPT-OSS specific plugins for Entity Framework."""
 
-<<<<<<< HEAD
-=======
 from .adaptive_reasoning import AdaptiveReasoningPlugin
->>>>>>> 01bcd176
 from .developer_override import DeveloperOverridePlugin
+from .native_tools import GPTOSSToolOrchestrator
 from .reasoning_trace import ReasoningTracePlugin
 from .structured_output import StructuredOutputPlugin
 
-<<<<<<< HEAD
-__all__ = ["ReasoningTracePlugin", "StructuredOutputPlugin", "DeveloperOverridePlugin"]
-=======
-__all__ = ["ReasoningTracePlugin", "DeveloperOverridePlugin", "AdaptiveReasoningPlugin"]
->>>>>>> 01bcd176
+__all__ = [
+    "ReasoningTracePlugin",
+    "StructuredOutputPlugin", 
+    "DeveloperOverridePlugin",
+    "AdaptiveReasoningPlugin",
+    "GPTOSSToolOrchestrator"
+]