from __future__ import annotations

from pathlib import Path
import duckdb
import httpx
from logging import Logger

from .logging import get_logger


logger = get_logger(__name__)


class Layer0SetupManager:
    """Handle zero-config environment checks."""

    def __init__(
        self,
        *,
        db_path: str = "./agent_memory.duckdb",
        files_dir: str = "./agent_files",
        model: str = "llama3",
        base_url: str = "http://localhost:11434",
        logger: Logger | None = None,
    ) -> None:
        self.db_path = Path(db_path)
        self.files_dir = Path(files_dir)
        self.model = model
        self.base_url = base_url.rstrip("/")
        self.logger = logger or get_logger(self.__class__.__name__)

    async def ensure_ollama(self) -> bool:
        """Return ``True`` when Ollama and the desired model are available."""
        url = f"{self.base_url}/api/tags"
        try:
            async with httpx.AsyncClient() as client:
                resp = await client.get(url, timeout=2)
        except Exception:  # noqa: BLE001
            self.logger.warning(
                "Ollama not reachable at %s. Install from https://ollama.com and start the service.",
                self.base_url,
            )
            return False
        tags = resp.json().get("models", [])
        if not tags:
<<<<<<< HEAD
            import asyncio

            try:
                proc = await asyncio.create_subprocess_exec(
                    "ollama",
                    "pull",
                    self.model,
                    stdout=asyncio.subprocess.PIPE,
                    stderr=asyncio.subprocess.PIPE,
                )
            except FileNotFoundError as exc:  # noqa: PERF203
                raise RuntimeError(
                    "Ollama CLI not found. Install from https://ollama.ai"
                ) from exc

            _, stderr = await proc.communicate()
            if proc.returncode != 0:
                err = stderr.decode().strip()
                raise RuntimeError(
                    f"Failed to download model {self.model}: {err}\n"
                    f"Please run 'ollama pull {self.model}' manually."
                )
=======
            self.logger.warning(
                "No Ollama models installed. Run 'ollama pull %s'.", self.model
            )
            return False
        names = [m.get("name") for m in tags]
        if self.model not in names:
            self.logger.warning(
                "Model '%s' missing. Run 'ollama pull %s'.", self.model, self.model
            )
            return False
        return True
>>>>>>> b4da2fe2

    def setup_resources(self) -> None:
        """Create local resources if they do not exist."""
        if not self.db_path.exists():
            conn = duckdb.connect(str(self.db_path))
            conn.close()
            self.logger.info("Created DuckDB database at %s", self.db_path)
        self.files_dir.mkdir(parents=True, exist_ok=True)
        if not any(self.files_dir.iterdir()):
            self.logger.info("Created storage directory at %s", self.files_dir)

    async def setup(self) -> None:
        """Ensure local resources and Ollama."""
        self.setup_resources()
        await self.ensure_ollama()<|MERGE_RESOLUTION|>--- conflicted
+++ resolved
@@ -43,30 +43,6 @@
             return False
         tags = resp.json().get("models", [])
         if not tags:
-<<<<<<< HEAD
-            import asyncio
-
-            try:
-                proc = await asyncio.create_subprocess_exec(
-                    "ollama",
-                    "pull",
-                    self.model,
-                    stdout=asyncio.subprocess.PIPE,
-                    stderr=asyncio.subprocess.PIPE,
-                )
-            except FileNotFoundError as exc:  # noqa: PERF203
-                raise RuntimeError(
-                    "Ollama CLI not found. Install from https://ollama.ai"
-                ) from exc
-
-            _, stderr = await proc.communicate()
-            if proc.returncode != 0:
-                err = stderr.decode().strip()
-                raise RuntimeError(
-                    f"Failed to download model {self.model}: {err}\n"
-                    f"Please run 'ollama pull {self.model}' manually."
-                )
-=======
             self.logger.warning(
                 "No Ollama models installed. Run 'ollama pull %s'.", self.model
             )
@@ -78,7 +54,6 @@
             )
             return False
         return True
->>>>>>> b4da2fe2
 
     def setup_resources(self) -> None:
         """Create local resources if they do not exist."""
