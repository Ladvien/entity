--- conflicted
+++ resolved
@@ -114,13 +114,8 @@
         self._conversations: Dict[str, List[ConversationEntry]] = {}
         self._vectors: Dict[str, List[float]] = {}
         self._history = ConversationHistory(self._conversations)
-<<<<<<< HEAD
-        self.database: DatabaseResource | None = None
-        self.vector_store: VectorStoreResource | None = None
-=======
         self.database = database
         self.vector_store = vector_store
->>>>>>> c6185eb1
 
     async def _execute_impl(self, context: Any) -> None:  # noqa: D401, ARG002
         return None
