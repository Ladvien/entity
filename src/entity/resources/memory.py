--- conflicted
+++ resolved
@@ -29,12 +29,6 @@
         self._history_table = self.config.get("history_table", "conversation_history")
 
     async def initialize(self) -> None:
-<<<<<<< HEAD
-        if self.database is None:
-            raise ResourceInitializationError("Database dependency not injected")
-        if self.vector_store is None:
-            raise ResourceInitializationError("VectorStore dependency not injected")
-=======
         if self.database is None or self.vector_store is None:
             raise InitializationError(
                 self.name,
@@ -43,7 +37,6 @@
                 kind="Resource",
             )
 
->>>>>>> c6f6978b
         self._pool = self.database.get_connection_pool()
         async with self.database.connection() as conn:
             conn.execute(
