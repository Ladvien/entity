--- conflicted
+++ resolved
@@ -74,14 +74,8 @@
         self._kv: Dict[str, Any] = {}
         self._conversations: Dict[str, List[ConversationEntry]] = {}
         self._vectors: Dict[str, List[float]] = {}
-<<<<<<< HEAD
-        self._history = ConversationHistory(self._conversations)
-        self.database: DatabaseInterface | None = None
-        self.vector_store: VectorStoreInterface | None = None
-=======
         self.database = database
         self.vector_store = vector_store
->>>>>>> d8ba9b44
 
     async def _execute_impl(self, context: Any) -> None:  # noqa: D401, ARG002
         return None
