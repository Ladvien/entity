"""Unified Memory resource without in-memory state."""

from __future__ import annotations

from datetime import datetime, timedelta
from typing import Any, Dict, List
import json

from .base import AgentResource
from .interfaces.database import DatabaseResource as DatabaseInterface
from .interfaces.vector_store import (
    VectorStoreResource as VectorStoreInterface,
)
from ..core.resources.container import ResourcePool
from ..core.plugins import ValidationResult
from entity.config.models import MemoryConfig
from pydantic import ValidationError
from ..core.state import ConversationEntry
from entity.pipeline.errors import InitializationError, ResourceInitializationError


class Memory(AgentResource):
    """Persist conversations, key/value pairs and vectors."""

    name = "memory"
    dependencies = ["database", "vector_store?"]

    def __init__(self, config: Dict[str, Any] | None = None) -> None:
        super().__init__(config or {})
        self.database: DatabaseInterface | None = None
        self.vector_store: VectorStoreInterface | None = None
        self._pool: ResourcePool | None = None
        self._kv_table = self.config.get("kv_table", "memory_kv")
        self._history_table = self.config.get("history_table", "conversation_history")

    async def initialize(self) -> None:
        if self.database is None:
            raise ResourceInitializationError("Database dependency not injected")
        self._pool = self.database.get_connection_pool()
        async with self.database.connection() as conn:
            conn.execute(
                f"CREATE TABLE IF NOT EXISTS {self._kv_table} (key TEXT PRIMARY KEY, value TEXT)"
            )
            conn.execute(
                f"CREATE TABLE IF NOT EXISTS {self._history_table} ("
                "conversation_id TEXT, role TEXT, content TEXT, metadata TEXT, timestamp TEXT)"
            )

    async def _execute_impl(self, context: Any) -> None:  # pragma: no cover - stub
        return None

    # ------------------------------------------------------------------
    # Key-value helpers
    # ------------------------------------------------------------------
    async def get(
        self, key: str, default: Any | None = None, *, user_id: str = "default"
    ) -> Any:
        return await self.fetch_persistent(key, default, user_id=user_id)

    async def set(self, key: str, value: Any, *, user_id: str = "default") -> None:
        await self.store_persistent(key, value, user_id=user_id)

    # ``store_persistent`` and ``fetch_persistent`` are implemented below.

    async def clear(self) -> None:
        if self._pool is None:
            return
        async with self.database.connection() as conn:
            conn.execute(f"DELETE FROM {self._kv_table}")

    # ------------------------------------------------------------------
    # Conversation helpers
    # ------------------------------------------------------------------
    async def save_conversation(
        self,
        pipeline_id: str,
        history: List[ConversationEntry],
        *,
        user_id: str = "default",
    ) -> None:
        conversation_id = f"{user_id}_{pipeline_id}"
        if self._pool is None:
            return
        async with self.database.connection() as conn:
            conn.execute(
                f"DELETE FROM {self._history_table} WHERE conversation_id = ?",
                (conversation_id,),
            )
            for entry in history:
                conn.execute(
                    f"INSERT INTO {self._history_table} VALUES (?, ?, ?, ?, ?)",
                    (
                        conversation_id,
                        entry.role,
                        entry.content,
                        json.dumps(entry.metadata),
                        entry.timestamp.isoformat(),
                    ),
                )

    async def load_conversation(
        self, pipeline_id: str, *, user_id: str = "default"
    ) -> List[ConversationEntry]:
        conversation_id = f"{user_id}_{pipeline_id}"
        if self._pool is None:
            return []
        async with self.database.connection() as conn:
            rows = conn.execute(
                f"SELECT role, content, metadata, timestamp FROM {self._history_table} "
                "WHERE conversation_id = ? ORDER BY timestamp",
                (conversation_id,),
            ).fetchall()
        result: List[ConversationEntry] = []
        for row in rows:
            metadata = json.loads(row[2]) if row[2] else {}
            result.append(
                ConversationEntry(
                    content=row[1],
                    role=row[0],
                    timestamp=datetime.fromisoformat(row[3]),
                    metadata=metadata,
                )
            )
        return result

    # ------------------------------------------------------------------
    # Vector helpers
    # ------------------------------------------------------------------
    async def add_embedding(self, text: str) -> None:
        if self.vector_store is not None:
            await self.vector_store.add_embedding(text)

    async def search_similar(self, text: str, k: int = 5) -> List[str]:
        return await self.vector_search(text, k)

    @classmethod
    async def validate_config(
        cls, config: Dict[str, Any]
    ) -> ValidationResult:  # noqa: D401
        try:
            MemoryConfig.parse_obj(config)
        except ValidationError as exc:
            return ValidationResult.error_result(str(exc))
        return ValidationResult.success_result()

    # ------------------------------------------------------------------
    # Advanced operations
    # ------------------------------------------------------------------

    async def query(self, sql: str, params: List | None = None) -> List[Dict[str, Any]]:
        """Execute ``sql`` using the injected database."""
        if self._pool is None:
            raise InitializationError("Database dependency not injected")

        async with self.database.connection() as conn:
            cursor = conn.execute(sql, params or [])
            columns = [d[0] for d in cursor.description]
            return [dict(zip(columns, row)) for row in cursor.fetchall()]

    async def vector_search(self, query: str, k: int = 5) -> List[str]:
        """Delegate semantic search to the vector store."""
        if self.vector_store is None:
            return []
        return await self.vector_store.query_similar(query, k)

    async def batch_store(
        self, key_value_pairs: Dict[str, Any], *, user_id: str = "default"
    ) -> None:
        """Store multiple key/value pairs efficiently."""
        if self._pool is None:
            return
        rows = [
            (f"{user_id}:{key}", json.dumps(value))
            for key, value in key_value_pairs.items()
        ]
        async with self.database.connection() as conn:
            conn.executemany(
                f"INSERT OR REPLACE INTO {self._kv_table} VALUES (?, ?)", rows
            )

    async def store_persistent(
<<<<<<< HEAD
        self, key: str, value: Any, *, user_id: str | None = None
    ) -> None:
        """Persist ``value`` under ``key`` for ``user_id`` if provided."""
        if self._pool is None:
            return
        namespaced = f"{user_id}:{key}" if user_id else key
        async with self.database.connection() as conn:
            conn.execute(
                f"INSERT OR REPLACE INTO {self._kv_table} VALUES (?, ?)",
                (namespaced, json.dumps(value)),
            )

    async def fetch_persistent(
        self, key: str, default: Any = None, *, user_id: str | None = None
    ) -> Any:
        """Retrieve a persisted value scoped by ``user_id`` when provided."""
        if self._pool is None:
            return default
        namespaced = f"{user_id}:{key}" if user_id else key
        async with self.database.connection() as conn:
            row = conn.execute(
                f"SELECT value FROM {self._kv_table} WHERE key = ?",
                (namespaced,),
            ).fetchone()
        return json.loads(row[0]) if row else default

    async def delete_persistent(self, key: str, *, user_id: str | None = None) -> None:
        """Remove ``key`` from persistent storage for ``user_id`` if set."""
        if self._pool is None:
            return
        namespaced = f"{user_id}:{key}" if user_id else key
        async with self.database.connection() as conn:
            conn.execute(
                f"DELETE FROM {self._kv_table} WHERE key = ?",
                (namespaced,),
=======
        self, key: str, value: Any, *, user_id: str = "default"
    ) -> None:
        """Persist ``value`` under ``key``."""
        if self._pool is None:
            return
        namespaced_key = f"{user_id}:{key}"
        async with self.database.connection() as conn:
            conn.execute(
                f"INSERT OR REPLACE INTO {self._kv_table} VALUES (?, ?)",
                (namespaced_key, json.dumps(value)),
            )

    async def fetch_persistent(
        self, key: str, default: Any = None, *, user_id: str = "default"
    ) -> Any:
        """Retrieve a persisted value."""
        if self._pool is None:
            return default
        namespaced_key = f"{user_id}:{key}"
        async with self.database.connection() as conn:
            row = conn.execute(
                f"SELECT value FROM {self._kv_table} WHERE key = ?",
                (namespaced_key,),
            ).fetchone()
        return json.loads(row[0]) if row else default

    async def delete_persistent(self, key: str, *, user_id: str = "default") -> None:
        """Remove ``key`` from persistent storage."""
        if self._pool is None:
            return
        namespaced_key = f"{user_id}:{key}"
        async with self.database.connection() as conn:
            conn.execute(
                f"DELETE FROM {self._kv_table} WHERE key = ?",
                (namespaced_key,),
>>>>>>> 887d66e3
            )

    async def add_conversation_entry(
        self, pipeline_id: str, entry: ConversationEntry, *, user_id: str = "default"
    ) -> None:
        conversation_id = f"{user_id}_{pipeline_id}"
        """Append a single entry to ``conversation_id``."""
        if self._pool is None:
            return
        async with self.database.connection() as conn:
            conn.execute(
                f"INSERT INTO {self._history_table} VALUES (?, ?, ?, ?, ?)",
                (
                    conversation_id,
                    entry.role,
                    entry.content,
                    json.dumps(entry.metadata),
                    entry.timestamp.isoformat(),
                ),
            )
        if self.vector_store is not None:
            await self.vector_store.add_embedding(entry.content)

    async def conversation_search(
        self,
        query: str,
        user_id: str | None = None,
        days: int | None = None,
        k: int = 5,
    ) -> List[Dict[str, Any]]:
        """Search conversation history using vector similarity when possible."""
        if self._pool is None:
            return []
        sql = (
            f"SELECT conversation_id, role, content, metadata, timestamp "
            f"FROM {self._history_table}"
        )
        clauses: List[str] = []
        params: List[Any] = []

        if user_id:
            clauses.append("conversation_id LIKE ?")
            params.append(f"{user_id}%")
        if days is not None:
            since = (datetime.now() - timedelta(days=days)).isoformat()
            clauses.append("timestamp >= ?")
            params.append(since)

        if query:
            if self.vector_store is not None:
                similar = await self.vector_store.query_similar(query, k)
                if not similar:
                    return []
                placeholders = ", ".join("?" for _ in similar)
                clauses.append(f"content IN ({placeholders})")
                params.extend(similar)
            else:
                clauses.append("content LIKE ?")
                params.append(f"%{query}%")

        if clauses:
            sql += " WHERE " + " AND ".join(clauses)
        sql += " ORDER BY timestamp DESC"

        async with self.database.connection() as conn:
            rows = conn.execute(sql, params).fetchall()
        return [
            {
                "conversation_id": row[0],
                "role": row[1],
                "content": row[2],
                "metadata": json.loads(row[3]) if row[3] else {},
                "timestamp": row[4],
            }
            for row in rows
        ]

    async def conversation_statistics(self, user_id: str) -> Dict[str, Any]:
        """Return message counts and durations for ``user_id`` conversations."""
        if self._pool is None:
            return {}
        async with self.database.connection() as conn:
            rows = conn.execute(
                f"SELECT conversation_id, COUNT(*) as count, "
                f"MIN(timestamp) as start, MAX(timestamp) as end "
                f"FROM {self._history_table} "
                "WHERE conversation_id LIKE ? GROUP BY conversation_id",
                (f"{user_id}%",),
            ).fetchall()

        stats: Dict[str, float] = {}
        total_messages = 0
        for row in rows:
            total_messages += row[1]
            start = datetime.fromisoformat(row[2])
            end = datetime.fromisoformat(row[3])
            stats[row[0]] = (end - start).total_seconds()

        return {
            "conversations": len(rows),
            "messages": total_messages,
            "durations": stats,
        }

    # ------------------------------------------------------------------
    # Backwards compatibility
    # ------------------------------------------------------------------

    remember = store_persistent
    recall = fetch_persistent
    forget = delete_persistent<|MERGE_RESOLUTION|>--- conflicted
+++ resolved
@@ -179,43 +179,6 @@
             )
 
     async def store_persistent(
-<<<<<<< HEAD
-        self, key: str, value: Any, *, user_id: str | None = None
-    ) -> None:
-        """Persist ``value`` under ``key`` for ``user_id`` if provided."""
-        if self._pool is None:
-            return
-        namespaced = f"{user_id}:{key}" if user_id else key
-        async with self.database.connection() as conn:
-            conn.execute(
-                f"INSERT OR REPLACE INTO {self._kv_table} VALUES (?, ?)",
-                (namespaced, json.dumps(value)),
-            )
-
-    async def fetch_persistent(
-        self, key: str, default: Any = None, *, user_id: str | None = None
-    ) -> Any:
-        """Retrieve a persisted value scoped by ``user_id`` when provided."""
-        if self._pool is None:
-            return default
-        namespaced = f"{user_id}:{key}" if user_id else key
-        async with self.database.connection() as conn:
-            row = conn.execute(
-                f"SELECT value FROM {self._kv_table} WHERE key = ?",
-                (namespaced,),
-            ).fetchone()
-        return json.loads(row[0]) if row else default
-
-    async def delete_persistent(self, key: str, *, user_id: str | None = None) -> None:
-        """Remove ``key`` from persistent storage for ``user_id`` if set."""
-        if self._pool is None:
-            return
-        namespaced = f"{user_id}:{key}" if user_id else key
-        async with self.database.connection() as conn:
-            conn.execute(
-                f"DELETE FROM {self._kv_table} WHERE key = ?",
-                (namespaced,),
-=======
         self, key: str, value: Any, *, user_id: str = "default"
     ) -> None:
         """Persist ``value`` under ``key``."""
@@ -251,7 +214,6 @@
             conn.execute(
                 f"DELETE FROM {self._kv_table} WHERE key = ?",
                 (namespaced_key,),
->>>>>>> 887d66e3
             )
 
     async def add_conversation_entry(
