from __future__ import annotations

"""Unified Memory resource."""

from math import sqrt
from typing import Any, Dict, Iterable, List
from datetime import datetime
import json
import inspect

from entity.core.registries import SystemRegistries
from pipeline.pipeline import execute_pipeline

<<<<<<< HEAD
from ..core.plugins import AgentResource, ValidationResult
=======
from .base import AgentResource
from ..core.plugins import ValidationResult
>>>>>>> c1ac55a1
from ..core.state import ConversationEntry


class Conversation:
    """Simple conversation helper used by tests."""

    def __init__(self, capabilities: SystemRegistries) -> None:
        self._caps = capabilities

    async def process_request(self, message: str) -> Any:
        result = await execute_pipeline(message, self._caps)
        while isinstance(result, dict) and result.get("type") == "continue_processing":
            next_msg = result.get("message", "")
            result = await execute_pipeline(next_msg, self._caps)
        return result


def _cosine_similarity(a: Iterable[float], b: Iterable[float]) -> float:
    num = sum(x * y for x, y in zip(a, b))
    denom_a = sqrt(sum(x * x for x in a))
    denom_b = sqrt(sum(y * y for y in b))
    if denom_a == 0 or denom_b == 0:
        return 0.0
    return num / (denom_a * denom_b)


class ConversationHistory:
    """Helper managing conversation histories."""

    def __init__(self, store: Dict[str, List[ConversationEntry]]) -> None:
        self._store = store

    async def save(
        self, conversation_id: str, history: List[ConversationEntry]
    ) -> None:
        self._store[conversation_id] = list(history)

    async def load(self, conversation_id: str) -> List[ConversationEntry]:
        return list(self._store.get(conversation_id, []))


def _normalize_args(args: tuple[Any, ...]) -> Any:
    if not args:
        return ()
    if len(args) == 1 and not isinstance(args[0], (list, tuple, dict)):
        return (args[0],)
    return args


async def _exec(conn: Any, query: str, *args: Any) -> Any:
    """Execute query supporting sync or async connections."""
    fn = getattr(conn, "execute", None)
    if fn is None:
        return None
    params = _normalize_args(args)
    result = fn(query, params)
    if inspect.isawaitable(result):
        result = await result
    return result


async def _fetchall(conn: Any, query: str, *args: Any) -> List[Any]:
    """Fetch all rows from the given query."""
    params = _normalize_args(args)
    if hasattr(conn, "fetch"):
        result = conn.fetch(query, params)
        if inspect.isawaitable(result):
            result = await result
        return list(result)
    result = conn.execute(query, params)
    if inspect.isawaitable(result):
        result = await result
    if hasattr(result, "fetchall"):
        rows = result.fetchall()
        if inspect.isawaitable(rows):
            rows = await rows
        return list(rows)
    return []


class Memory(AgentResource):
    """Store key/value pairs, conversation history, and vectors."""

    name = "memory"
    dependencies: list[str] = []

    def __init__(self, config: Dict | None = None) -> None:
        super().__init__(config or {})
        self._kv: Dict[str, Any] = {}
        self._conversations: Dict[str, List[ConversationEntry]] = {}
        self._vectors: Dict[str, List[float]] = {}
        self._history = ConversationHistory(self._conversations)
        self.database: Any | None = None
        self.vector_store: Any | None = None

    async def _execute_impl(self, context: Any) -> None:  # noqa: D401, ARG002
        return None

    # ------------------------------------------------------------------
    # Key-value helpers
    # ------------------------------------------------------------------
    def get(self, key: str, default: Any | None = None) -> Any:
        """Return ``key`` from memory or ``default`` when missing."""
        return self._kv.get(key, default)

    def set(self, key: str, value: Any) -> None:
        """Persist ``value`` for later retrieval."""
        self._kv[key] = value

    # Backwards compatibility
    remember = set

    def clear(self) -> None:
        self._kv.clear()

    # ------------------------------------------------------------------
    # Conversation helpers
    # ------------------------------------------------------------------
    async def save_conversation(
        self, conversation_id: str, history: List[ConversationEntry]
    ) -> None:
        if self.database is not None:
            table = self.database.config.get("history_table", "conversation_history")
            async with self.database.connection() as conn:
                await _exec(
                    conn,
                    f"DELETE FROM {table} WHERE conversation_id = ?",
                    conversation_id,
                )
                for entry in history:
                    await _exec(
                        conn,
                        f"INSERT INTO {table} VALUES (?, ?, ?, ?, ?)",
                        conversation_id,
                        entry.role,
                        entry.content,
                        json.dumps(entry.metadata),
                        entry.timestamp.isoformat(),
                    )
            return None
        await self._history.save(conversation_id, history)

    async def load_conversation(self, conversation_id: str) -> List[ConversationEntry]:
        if self.database is not None:
            table = self.database.config.get("history_table", "conversation_history")
            async with self.database.connection() as conn:
                rows = await _fetchall(
                    conn,
                    f"SELECT role, content, metadata, timestamp FROM {table} WHERE conversation_id = ? ORDER BY timestamp",
                    conversation_id,
                )
            result: List[ConversationEntry] = []
            for row in rows:
                role = row[0] if not isinstance(row, dict) else row["role"]
                content = row[1] if not isinstance(row, dict) else row["content"]
                metadata = (
                    row[2] if not isinstance(row, dict) else row.get("metadata", {})
                )
                timestamp = row[3] if not isinstance(row, dict) else row["timestamp"]
                if isinstance(timestamp, str):
                    timestamp = datetime.fromisoformat(timestamp)
                result.append(
                    ConversationEntry(
                        content=content,
                        role=role,
                        timestamp=timestamp,
                        metadata=metadata,
                    )
                )
            return result
        return await self._history.load(conversation_id)

    @property
    def conversation_history(self) -> ConversationHistory:
        """Return the conversation history manager."""
        return self._history

    # ------------------------------------------------------------------
    # Vector helpers
    # ------------------------------------------------------------------
    async def add_embedding(self, key: str, vector: List[float]) -> None:
        self._vectors[key] = vector

    async def search_similar(self, vector: List[float], k: int = 5) -> List[str]:
        scores = {k_: _cosine_similarity(vector, v) for k_, v in self._vectors.items()}
        return [
            k
            for k, _ in sorted(scores.items(), key=lambda item: item[1], reverse=True)[
                :k
            ]
        ]

    # ------------------------------------------------------------------
    # Conversation manager
    # ------------------------------------------------------------------
    def start_conversation(self, capabilities: SystemRegistries) -> Conversation:
        return Conversation(capabilities)

    @classmethod
    def validate_config(cls, config: Dict) -> ValidationResult:  # noqa: D401
        return ValidationResult.success_result()<|MERGE_RESOLUTION|>--- conflicted
+++ resolved
@@ -11,12 +11,8 @@
 from entity.core.registries import SystemRegistries
 from pipeline.pipeline import execute_pipeline
 
-<<<<<<< HEAD
-from ..core.plugins import AgentResource, ValidationResult
-=======
 from .base import AgentResource
 from ..core.plugins import ValidationResult
->>>>>>> c1ac55a1
 from ..core.state import ConversationEntry
 
 
