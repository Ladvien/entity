"""Unified Memory resource."""

from __future__ import annotations

from typing import Any, Dict, List
from datetime import datetime
import json
import inspect
import asyncio

from .base import AgentResource
from .interfaces.database import DatabaseResource as DatabaseInterface
from .interfaces.vector_store import VectorStoreResource as VectorStoreInterface
from ..core.plugins import ValidationResult
from ..core.state import ConversationEntry


class Conversation:
    """Simple conversation helper used by tests."""

    def __init__(self, capabilities: SystemRegistries) -> None:
        self._caps = capabilities

    async def process_request(self, message: str) -> Any:
        result = await execute_pipeline(message, self._caps)
        while isinstance(result, dict) and result.get("type") == "continue_processing":
            next_msg = result.get("message", "")
            result = await execute_pipeline(next_msg, self._caps)
        return result


def _normalize_args(args: tuple[Any, ...]) -> Any:
    if not args:
        return ()
    if len(args) == 1 and not isinstance(args[0], (list, tuple, dict)):
        return (args[0],)
    return args


async def _exec(conn: Any, query: str, *args: Any) -> Any:
    """Execute query supporting sync or async connections."""
    fn = getattr(conn, "execute", None)
    if fn is None:
        return None
    params = _normalize_args(args)
    result = fn(query, params)
    if inspect.isawaitable(result):
        result = await result
    return result


async def _fetchall(conn: Any, query: str, *args: Any) -> List[Any]:
    """Fetch all rows from the given query."""
    params = _normalize_args(args)
    if hasattr(conn, "fetch"):
        result = conn.fetch(query, params)
        if inspect.isawaitable(result):
            result = await result
        return list(result)
    result = conn.execute(query, params)
    if inspect.isawaitable(result):
        result = await result
    if hasattr(result, "fetchall"):
        rows = result.fetchall()
        if inspect.isawaitable(rows):
            rows = await rows
        return list(rows)
    return []


class Memory(AgentResource):
    """Store key/value pairs, conversation history, and vectors."""

    name = "memory"
    dependencies: list[str] = ["database", "vector_store"]

    def __init__(self, config: Dict | None = None) -> None:
        super().__init__(config or {})
<<<<<<< HEAD
        self.database = database
        self.vector_store = vector_store
=======
        self._kv: Dict[str, Any] = {}
        self._conversations: Dict[str, List[ConversationEntry]] = {}
        self._vectors: Dict[str, List[float]] = {}
        self.database = None
        self.vector_store = None
>>>>>>> cc231ca5

    async def _execute_impl(self, context: Any) -> None:  # noqa: D401, ARG002
        return None

    # ------------------------------------------------------------------
    # Key-value helpers
    # ------------------------------------------------------------------
    async def get(self, key: str, default: Any | None = None) -> Any:
        """Return ``key`` from persistent storage or ``default`` when missing."""
        table = self.database.config.get("kv_table", "memory_kv")
        async with self.database.connection() as conn:
            rows = await _fetchall(
                conn,
                f"SELECT value FROM {table} WHERE key = ?",
                key,
            )
        if not rows:
            return default
        value = rows[0][0] if not isinstance(rows[0], dict) else rows[0].get("value")
        try:
            return json.loads(value)
        except Exception:
            return value

    async def set(self, key: str, value: Any) -> None:
        """Persist ``value`` for later retrieval."""
        table = self.database.config.get("kv_table", "memory_kv")
        payload = json.dumps(value)
        async with self.database.connection() as conn:
            await _exec(conn, f"DELETE FROM {table} WHERE key = ?", key)
            await _exec(conn, f"INSERT INTO {table} VALUES (?, ?)", key, payload)

    # Backwards compatibility
    remember = set

    async def clear(self) -> None:
        table = self.database.config.get("kv_table", "memory_kv")
        async with self.database.connection() as conn:
            await _exec(conn, f"DELETE FROM {table}")

    # ------------------------------------------------------------------
    # Conversation helpers
    # ------------------------------------------------------------------
    async def save_conversation(
        self, conversation_id: str, history: List[ConversationEntry]
    ) -> None:
        table = self.database.config.get("history_table", "conversation_history")
        async with self.database.connection() as conn:
            await _exec(
                conn,
                f"DELETE FROM {table} WHERE conversation_id = ?",
                conversation_id,
            )
            for entry in history:
                await _exec(
                    conn,
                    f"INSERT INTO {table} VALUES (?, ?, ?, ?, ?)",
                    conversation_id,
                    entry.role,
                    entry.content,
                    json.dumps(entry.metadata),
                    entry.timestamp.isoformat(),
                )

    async def load_conversation(self, conversation_id: str) -> List[ConversationEntry]:
        table = self.database.config.get("history_table", "conversation_history")
        async with self.database.connection() as conn:
            rows = await _fetchall(
                conn,
                f"SELECT role, content, metadata, timestamp FROM {table} WHERE conversation_id = ? ORDER BY timestamp",
                conversation_id,
            )
        result: List[ConversationEntry] = []
        for row in rows:
            role = row[0] if not isinstance(row, dict) else row["role"]
            content = row[1] if not isinstance(row, dict) else row["content"]
            metadata = row[2] if not isinstance(row, dict) else row.get("metadata", {})
            timestamp = row[3] if not isinstance(row, dict) else row["timestamp"]
            if isinstance(timestamp, str):
                timestamp = datetime.fromisoformat(timestamp)
            result.append(
                ConversationEntry(
                    content=content,
                    role=role,
                    timestamp=timestamp,
                    metadata=metadata,
                )
<<<<<<< HEAD
            )
        return result
=======
            return result
>>>>>>> cc231ca5

    # ------------------------------------------------------------------
    # Vector helpers
    # ------------------------------------------------------------------
    async def add_embedding(self, text: str) -> None:
        await self.vector_store.add_embedding(text)

    async def search_similar(self, query: str, k: int = 5) -> List[str]:
        return await self.vector_store.query_similar(query, k)

    @classmethod
    async def validate_config(cls, config: Dict) -> ValidationResult:  # noqa: D401
        return ValidationResult.success_result()<|MERGE_RESOLUTION|>--- conflicted
+++ resolved
@@ -76,16 +76,11 @@
 
     def __init__(self, config: Dict | None = None) -> None:
         super().__init__(config or {})
-<<<<<<< HEAD
-        self.database = database
-        self.vector_store = vector_store
-=======
         self._kv: Dict[str, Any] = {}
         self._conversations: Dict[str, List[ConversationEntry]] = {}
         self._vectors: Dict[str, List[float]] = {}
         self.database = None
         self.vector_store = None
->>>>>>> cc231ca5
 
     async def _execute_impl(self, context: Any) -> None:  # noqa: D401, ARG002
         return None
@@ -173,12 +168,7 @@
                     timestamp=timestamp,
                     metadata=metadata,
                 )
-<<<<<<< HEAD
-            )
-        return result
-=======
             return result
->>>>>>> cc231ca5
 
     # ------------------------------------------------------------------
     # Vector helpers
