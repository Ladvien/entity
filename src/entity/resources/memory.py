from __future__ import annotations

"""Simplified in-memory storage resource."""

from typing import Any, Dict, List

<<<<<<< HEAD
from entity.core.plugins import ResourcePlugin, ValidationResult
from pipeline.manager import PipelineManager
from pipeline.stages import PipelineStage
from pipeline.state import ConversationEntry, MetricsCollector, PipelineState
from plugins.builtin.resources.vector_store import VectorStoreResource
from registry import SystemRegistries

from plugins.builtin.resources.database import DatabaseResource

if TYPE_CHECKING:  # pragma: no cover - used for type hints only
    pass
=======
from ..core.plugins import ResourcePlugin, ValidationResult
>>>>>>> 77a13a29


class Memory(ResourcePlugin):
    """Store key/value data and conversation history."""

    name = "memory"
    dependencies: list[str] = []

    def __init__(self, config: Dict | None = None) -> None:
        super().__init__(config)
        self._kv: Dict[str, Any] = {}
        self._conversations: Dict[str, List[Dict[str, Any]]] = {}

    async def _execute_impl(self, context: Any) -> None:  # noqa: D401, ARG002
        return None

    def get(self, key: str, default: Any | None = None) -> Any:
        return self._kv.get(key, default)

    def set(self, key: str, value: Any) -> None:
        self._kv[key] = value

    def clear(self) -> None:
        self._kv.clear()

    async def save_conversation(
        self, conversation_id: str, history: List[Dict[str, Any]]
    ) -> None:
        self._conversations[conversation_id] = list(history)

    async def load_conversation(self, conversation_id: str) -> List[Dict[str, Any]]:
        return list(self._conversations.get(conversation_id, []))

    async def search_similar(self, query: str, k: int = 5) -> List[str]:  # noqa: ARG002
        return []

    @classmethod
<<<<<<< HEAD
    def validate_config(cls, config: Dict) -> ValidationResult:
        for name in ("database", "vector_store"):
            sub = config.get(name)
            if sub is not None and not isinstance(sub, dict):
                return ValidationResult.error_result(f"'{name}' must be a mapping")
        return ValidationResult.success_result()

    class ConversationSession:
        """Handle multi-turn conversations using the parent memory."""

        def __init__(
            self,
            memory: "Memory",
            registries: SystemRegistries,
            pipeline_manager: PipelineManager | None = None,
            *,
            history_limit: int | None = None,
        ) -> None:
            self._memory = memory
            self._registries = registries
            from pipeline.pipeline import generate_pipeline_id

            self._pipeline_manager = pipeline_manager or PipelineManager(registries)
            self._history_limit = history_limit
            self._conversation_id = generate_pipeline_id()

        def _trim_history(
            self, history: List[ConversationEntry]
        ) -> List[ConversationEntry]:
            if self._history_limit is not None and len(history) > self._history_limit:
                return history[-self._history_limit :]
            return history

        async def process_request(self, user_message: str) -> Dict[str, Any]:
            history = await self._memory.load_conversation(self._conversation_id)
            history.append(
                ConversationEntry(
                    content=user_message, role="user", timestamp=datetime.now()
                )
            )
            history = self._trim_history(history)

            state = PipelineState(
                conversation=list(history),
                pipeline_id=self._conversation_id,
                metrics=MetricsCollector(),
            )

            from pipeline.pipeline import execute_pipeline

            response = cast(
                Dict[str, Any],
                await execute_pipeline(
                    user_message,
                    self._registries,
                    pipeline_manager=self._pipeline_manager,
                    state=state,
                ),
            )

            history = (
                state.conversation[-self._history_limit :]
                if self._history_limit
                else state.conversation
            )
            await self._memory.save_conversation(self._conversation_id, history)

            while (
                isinstance(response, dict)
                and response.get("type") == "continue_processing"
            ):
                follow_up = str(response.get("message", ""))
                history.append(
                    ConversationEntry(
                        content=follow_up, role="user", timestamp=datetime.now()
                    )
                )
                history = self._trim_history(history)
                state = PipelineState(
                    conversation=list(history),
                    pipeline_id=self._conversation_id,
                    metrics=MetricsCollector(),
                )
                from pipeline.pipeline import execute_pipeline

                response = cast(
                    Dict[str, Any],
                    await execute_pipeline(
                        follow_up,
                        self._registries,
                        pipeline_manager=self._pipeline_manager,
                        state=state,
                    ),
                )
                history = (
                    state.conversation[-self._history_limit :]
                    if self._history_limit
                    else state.conversation
                )
                await self._memory.save_conversation(self._conversation_id, history)
            return response

    def start_conversation(
        self,
        registries: SystemRegistries,
        pipeline_manager: PipelineManager | None = None,
        *,
        history_limit: int | None = None,
    ) -> "Memory.ConversationSession":
        if self._conversation_manager is None:
            self._conversation_manager = Memory.ConversationSession(
                self,
                registries,
                pipeline_manager,
                history_limit=history_limit,
            )
        return self._conversation_manager

    # Backwards compatibility
    get_conversation_manager = start_conversation
=======
    def validate_config(cls, config: Dict) -> ValidationResult:  # noqa: D401
        return ValidationResult.success_result()
>>>>>>> 77a13a29
<|MERGE_RESOLUTION|>--- conflicted
+++ resolved
@@ -4,21 +4,7 @@
 
 from typing import Any, Dict, List
 
-<<<<<<< HEAD
-from entity.core.plugins import ResourcePlugin, ValidationResult
-from pipeline.manager import PipelineManager
-from pipeline.stages import PipelineStage
-from pipeline.state import ConversationEntry, MetricsCollector, PipelineState
-from plugins.builtin.resources.vector_store import VectorStoreResource
-from registry import SystemRegistries
-
-from plugins.builtin.resources.database import DatabaseResource
-
-if TYPE_CHECKING:  # pragma: no cover - used for type hints only
-    pass
-=======
 from ..core.plugins import ResourcePlugin, ValidationResult
->>>>>>> 77a13a29
 
 
 class Memory(ResourcePlugin):
@@ -56,128 +42,5 @@
         return []
 
     @classmethod
-<<<<<<< HEAD
-    def validate_config(cls, config: Dict) -> ValidationResult:
-        for name in ("database", "vector_store"):
-            sub = config.get(name)
-            if sub is not None and not isinstance(sub, dict):
-                return ValidationResult.error_result(f"'{name}' must be a mapping")
-        return ValidationResult.success_result()
-
-    class ConversationSession:
-        """Handle multi-turn conversations using the parent memory."""
-
-        def __init__(
-            self,
-            memory: "Memory",
-            registries: SystemRegistries,
-            pipeline_manager: PipelineManager | None = None,
-            *,
-            history_limit: int | None = None,
-        ) -> None:
-            self._memory = memory
-            self._registries = registries
-            from pipeline.pipeline import generate_pipeline_id
-
-            self._pipeline_manager = pipeline_manager or PipelineManager(registries)
-            self._history_limit = history_limit
-            self._conversation_id = generate_pipeline_id()
-
-        def _trim_history(
-            self, history: List[ConversationEntry]
-        ) -> List[ConversationEntry]:
-            if self._history_limit is not None and len(history) > self._history_limit:
-                return history[-self._history_limit :]
-            return history
-
-        async def process_request(self, user_message: str) -> Dict[str, Any]:
-            history = await self._memory.load_conversation(self._conversation_id)
-            history.append(
-                ConversationEntry(
-                    content=user_message, role="user", timestamp=datetime.now()
-                )
-            )
-            history = self._trim_history(history)
-
-            state = PipelineState(
-                conversation=list(history),
-                pipeline_id=self._conversation_id,
-                metrics=MetricsCollector(),
-            )
-
-            from pipeline.pipeline import execute_pipeline
-
-            response = cast(
-                Dict[str, Any],
-                await execute_pipeline(
-                    user_message,
-                    self._registries,
-                    pipeline_manager=self._pipeline_manager,
-                    state=state,
-                ),
-            )
-
-            history = (
-                state.conversation[-self._history_limit :]
-                if self._history_limit
-                else state.conversation
-            )
-            await self._memory.save_conversation(self._conversation_id, history)
-
-            while (
-                isinstance(response, dict)
-                and response.get("type") == "continue_processing"
-            ):
-                follow_up = str(response.get("message", ""))
-                history.append(
-                    ConversationEntry(
-                        content=follow_up, role="user", timestamp=datetime.now()
-                    )
-                )
-                history = self._trim_history(history)
-                state = PipelineState(
-                    conversation=list(history),
-                    pipeline_id=self._conversation_id,
-                    metrics=MetricsCollector(),
-                )
-                from pipeline.pipeline import execute_pipeline
-
-                response = cast(
-                    Dict[str, Any],
-                    await execute_pipeline(
-                        follow_up,
-                        self._registries,
-                        pipeline_manager=self._pipeline_manager,
-                        state=state,
-                    ),
-                )
-                history = (
-                    state.conversation[-self._history_limit :]
-                    if self._history_limit
-                    else state.conversation
-                )
-                await self._memory.save_conversation(self._conversation_id, history)
-            return response
-
-    def start_conversation(
-        self,
-        registries: SystemRegistries,
-        pipeline_manager: PipelineManager | None = None,
-        *,
-        history_limit: int | None = None,
-    ) -> "Memory.ConversationSession":
-        if self._conversation_manager is None:
-            self._conversation_manager = Memory.ConversationSession(
-                self,
-                registries,
-                pipeline_manager,
-                history_limit=history_limit,
-            )
-        return self._conversation_manager
-
-    # Backwards compatibility
-    get_conversation_manager = start_conversation
-=======
     def validate_config(cls, config: Dict) -> ValidationResult:  # noqa: D401
-        return ValidationResult.success_result()
->>>>>>> 77a13a29
+        return ValidationResult.success_result()