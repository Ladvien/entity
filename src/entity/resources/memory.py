"""Unified Memory resource without in-memory state."""

from __future__ import annotations

from datetime import datetime, timedelta
from typing import Any, Dict, List
import json

from .base import AgentResource
from .interfaces.database import DatabaseResource as DatabaseInterface
from .interfaces.vector_store import (
    VectorStoreResource as VectorStoreInterface,
)
from ..core.plugins import ValidationResult
from ..core.state import ConversationEntry


class Memory(AgentResource):
    """Persist conversations, key/value pairs and vectors."""

    name = "memory"

    def __init__(
        self,
        database: DatabaseInterface | None = None,
        vector_store: VectorStoreInterface | None = None,
        config: Dict[str, Any] | None = None,
    ) -> None:
        super().__init__(config or {})
        self.database = database
        self.vector_store = vector_store
        self._pool: Any | None = None
        self._kv_table = self.config.get("kv_table", "memory_kv")
        self._history_table = self.config.get("history_table", "conversation_history")

    async def initialize(self) -> None:
        if self.database is None:
            raise ResourceInitializationError("Database dependency not injected")
        if self.vector_store is None:
            raise ResourceInitializationError("VectorStore dependency not injected")
        self._pool = self.database.get_connection_pool()
        async with self.database.connection() as conn:
            conn.execute(
                f"CREATE TABLE IF NOT EXISTS {self._kv_table} (key TEXT PRIMARY KEY, value TEXT)"
            )
            conn.execute(
                f"CREATE TABLE IF NOT EXISTS {self._history_table} ("
                "conversation_id TEXT, role TEXT, content TEXT, metadata TEXT, timestamp TEXT)"
            )

    async def _execute_impl(self, context: Any) -> None:  # pragma: no cover - stub
        return None

    # ------------------------------------------------------------------
    # Key-value helpers
    # ------------------------------------------------------------------
<<<<<<< HEAD
    def get(self, key: str, default: Any | None = None) -> Any:
        if self._pool is None:
            return default
        row = self._pool.execute(
            f"SELECT value FROM {self._kv_table} WHERE key = ?",
            (key,),
        ).fetchone()
        return json.loads(row[0]) if row else default
=======
    async def get(self, key: str, default: Any | None = None) -> Any:
        return await self.fetch_persistent(key, default)
>>>>>>> 49ceb916

    async def set(self, key: str, value: Any) -> None:
        await self.store_persistent(key, value)

    remember = set

    async def store_persistent(self, key: str, value: Any) -> None:
        self.set(key, value)

    async def fetch_persistent(self, key: str, default: Any | None = None) -> Any:
        return self.get(key, default)

    async def delete_persistent(self, key: str) -> None:
        if self._pool is None:
            return
        self._pool.execute(
            f"DELETE FROM {self._kv_table} WHERE key = ?",
            (key,),
        )

    def clear(self) -> None:
        if self._pool is not None:
            self._pool.execute(f"DELETE FROM {self._kv_table}")

    # ------------------------------------------------------------------
    # Conversation helpers
    # ------------------------------------------------------------------
    async def save_conversation(
        self, conversation_id: str, history: List[ConversationEntry]
    ) -> None:
        if self._pool is None:
            return
        self._pool.execute(
            f"DELETE FROM {self._history_table} WHERE conversation_id = ?",
            (conversation_id,),
        )
        for entry in history:
            self._pool.execute(
                f"INSERT INTO {self._history_table} VALUES (?, ?, ?, ?, ?)",
                (
                    conversation_id,
                    entry.role,
                    entry.content,
                    json.dumps(entry.metadata),
                    entry.timestamp.isoformat(),
                ),
            )

    async def load_conversation(self, conversation_id: str) -> List[ConversationEntry]:
        if self._pool is None:
            return []
        rows = self._pool.execute(
            f"SELECT role, content, metadata, timestamp FROM {self._history_table} "
            "WHERE conversation_id = ? ORDER BY timestamp",
            (conversation_id,),
        ).fetchall()
        result: List[ConversationEntry] = []
        for row in rows:
            metadata = json.loads(row[2]) if row[2] else {}
            result.append(
                ConversationEntry(
                    content=row[1],
                    role=row[0],
                    timestamp=datetime.fromisoformat(row[3]),
                    metadata=metadata,
                )
            )
        return result

    # ------------------------------------------------------------------
    # Vector helpers
    # ------------------------------------------------------------------
    async def add_embedding(self, text: str) -> None:
        if self.vector_store is not None:
            await self.vector_store.add_embedding(text)

    async def search_similar(self, text: str, k: int = 5) -> List[str]:
        return await self.vector_search(text, k)

    @classmethod
    async def validate_config(
        cls, config: Dict[str, Any]
    ) -> ValidationResult:  # noqa: D401
        return ValidationResult.success_result()

    # ------------------------------------------------------------------
    # Advanced operations
    # ------------------------------------------------------------------

    async def query(self, sql: str, params: List | None = None) -> List[Dict[str, Any]]:
        """Execute ``sql`` using the injected database."""
        if self._pool is None:
            raise InitializationError("Database dependency not injected")

        cursor = self._pool.execute(sql, params or [])
        columns = [d[0] for d in cursor.description]
        return [dict(zip(columns, row)) for row in cursor.fetchall()]

    async def vector_search(self, query: str, k: int = 5) -> List[str]:
        """Delegate semantic search to the vector store."""
        if self.vector_store is None:
            return []
        return await self.vector_store.query_similar(query, k)

    async def batch_store(self, key_value_pairs: Dict[str, Any]) -> None:
        """Store multiple key/value pairs efficiently."""
        if self._pool is None:
            return
        rows = [(key, json.dumps(value)) for key, value in key_value_pairs.items()]
        self._pool.executemany(
            f"INSERT OR REPLACE INTO {self._kv_table} VALUES (?, ?)", rows
        )

    async def store_persistent(self, key: str, value: Any) -> None:
        """Persist ``value`` under ``key``."""
        if self._pool is None:
            return
        self._pool.execute(
            f"INSERT OR REPLACE INTO {self._kv_table} VALUES (?, ?)",
            (key, json.dumps(value)),
        )

    async def fetch_persistent(self, key: str, default: Any = None) -> Any:
        """Retrieve a persisted value."""
        if self._pool is None:
            return default
        row = self._pool.execute(
            f"SELECT value FROM {self._kv_table} WHERE key = ?",
            (key,),
        ).fetchone()
        return json.loads(row[0]) if row else default

    async def delete_persistent(self, key: str) -> None:
        """Remove ``key`` from persistent storage."""
        if self._pool is None:
            return
        self._pool.execute(
            f"DELETE FROM {self._kv_table} WHERE key = ?",
            (key,),
        )

    async def add_conversation_entry(
        self, conversation_id: str, entry: ConversationEntry
    ) -> None:
        """Append a single entry to ``conversation_id``."""
        if self._pool is None:
            return
        self._pool.execute(
            f"INSERT INTO {self._history_table} VALUES (?, ?, ?, ?, ?)",
            (
                conversation_id,
                entry.role,
                entry.content,
                json.dumps(entry.metadata),
                entry.timestamp.isoformat(),
            ),
        )

    async def conversation_search(
        self, query: str, user_id: str | None = None, days: int | None = None
    ) -> List[Dict[str, Any]]:
        """Search conversation history using simple text matching."""
        if self._pool is None:
            return []

        sql = (
            f"SELECT conversation_id, role, content, metadata, timestamp "
            f"FROM {self._history_table}"
        )
        clauses = []
        params: List[Any] = []
        if user_id:
            clauses.append("conversation_id LIKE ?")
            params.append(f"{user_id}%")
        if days is not None:
            since = (datetime.now() - timedelta(days=days)).isoformat()
            clauses.append("timestamp >= ?")
            params.append(since)
        if query:
            clauses.append("content LIKE ?")
            params.append(f"%{query}%")
        if clauses:
            sql += " WHERE " + " AND ".join(clauses)
        sql += " ORDER BY timestamp DESC"

        rows = self._pool.execute(sql, params).fetchall()
        return [
            {
                "conversation_id": row[0],
                "role": row[1],
                "content": row[2],
                "metadata": json.loads(row[3]) if row[3] else {},
                "timestamp": row[4],
            }
            for row in rows
        ]

    async def conversation_statistics(self, user_id: str) -> Dict[str, Any]:
        """Return simple statistics for a user's conversations."""
        if self._pool is None:
            return {}
        conv_rows = self._pool.execute(
            f"SELECT DISTINCT conversation_id FROM {self._history_table} "
            "WHERE conversation_id LIKE ?",
            (f"{user_id}%",),
        ).fetchall()
        total_messages = self._pool.execute(
            f"SELECT COUNT(*) FROM {self._history_table} WHERE conversation_id LIKE ?",
            (f"{user_id}%",),
        ).fetchone()[0]
        return {
            "conversations": len(conv_rows),
            "messages": total_messages,
        }

    # ------------------------------------------------------------------
    # Backwards compatibility
    # ------------------------------------------------------------------

    remember = store_persistent<|MERGE_RESOLUTION|>--- conflicted
+++ resolved
@@ -54,19 +54,8 @@
     # ------------------------------------------------------------------
     # Key-value helpers
     # ------------------------------------------------------------------
-<<<<<<< HEAD
-    def get(self, key: str, default: Any | None = None) -> Any:
-        if self._pool is None:
-            return default
-        row = self._pool.execute(
-            f"SELECT value FROM {self._kv_table} WHERE key = ?",
-            (key,),
-        ).fetchone()
-        return json.loads(row[0]) if row else default
-=======
     async def get(self, key: str, default: Any | None = None) -> Any:
         return await self.fetch_persistent(key, default)
->>>>>>> 49ceb916
 
     async def set(self, key: str, value: Any) -> None:
         await self.store_persistent(key, value)
