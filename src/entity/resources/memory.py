--- conflicted
+++ resolved
@@ -91,14 +91,6 @@
     async def save_conversation(
         self, conversation_id: str, history: List[ConversationEntry]
     ) -> None:
-<<<<<<< HEAD
-        """Persist a conversation history under ``conversation_id``."""
-        self._conversations[conversation_id] = list(history)
-
-    async def load_conversation(self, conversation_id: str) -> List[ConversationEntry]:
-        """Return the history for ``conversation_id`` or an empty list."""
-        return list(self._conversations.get(conversation_id, []))
-=======
         await self._history.save(conversation_id, history)
 
     async def load_conversation(self, conversation_id: str) -> List[ConversationEntry]:
@@ -108,7 +100,6 @@
     def conversation_history(self) -> ConversationHistory:
         """Return the conversation history manager."""
         return self._history
->>>>>>> 309bbade
 
     # ------------------------------------------------------------------
     # Vector helpers
