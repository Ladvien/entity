from __future__ import annotations

"""Unified logging resource with multiple outputs."""

import asyncio
import json
import logging
import os
import socket
from dataclasses import dataclass
from datetime import datetime
from pathlib import Path
from typing import Any, Dict, List, Optional

from .base import AgentResource
from entity.config.models import LoggingConfig
from pydantic import ValidationError
from entity.core.plugins import ValidationResult


def _level(name: str) -> int:
    """Return numeric logging level for ``name``."""
    return logging._nameToLevel.get(name.upper(), logging.INFO)


def _parse_size(value: str | int | None) -> int | None:
    """Return bytes from ``value`` supporting ``KB``, ``MB``, ``GB`` suffixes."""
    if value is None:
        return None
    if isinstance(value, int):
        return value
    multipliers = {"kb": 1024, "mb": 1024**2, "gb": 1024**3}
    value = value.strip().lower()
    for suffix, mult in multipliers.items():
        if value.endswith(suffix):
            return int(float(value[:-2]) * mult)
    return int(value)


@dataclass
class LogEntry:
    timestamp: str
    level: str
    message: str
    component: str
    user_id: Optional[str]
    pipeline_id: Optional[str]
    stage: Optional[str]
    plugin_name: Optional[str]
    resource_name: Optional[str]
    extra: Dict[str, Any]


class LogOutput:
    """Base class for log outputs."""

    def __init__(self, level: int) -> None:
        self.level = level

    async def write(
        self, entry: Dict[str, Any]
    ) -> None:  # pragma: no cover - interface
        raise NotImplementedError


class ConsoleLogOutput(LogOutput):
    """Write logs to standard output."""

    async def write(self, entry: Dict[str, Any]) -> None:
        msg = (
            f"[{entry['timestamp']}] {entry['level'].upper()} "
            f"{entry['component']}: {entry['message']}"
        )
        print(msg)


class StructuredFileOutput(LogOutput):
<<<<<<< HEAD
    """Append structured logs to a JSON Lines file with rotation."""

    def __init__(
        self,
        path: str,
        level: int,
        *,
        max_size: int | None = None,
        backup_count: int = 0,
=======
    """Append structured logs to a JSON Lines file with optional rotation."""

    def __init__(
        self, path: str, level: int, max_size: int = 0, backup_count: int = 0
>>>>>>> 22d4f265
    ) -> None:
        super().__init__(level)
        self.path = Path(path)
        self.max_size = max_size
        self.backup_count = backup_count
        self.path.parent.mkdir(parents=True, exist_ok=True)
        self._handle = self.path.open("a", encoding="utf-8")
        self._lock = asyncio.Lock()

<<<<<<< HEAD
    def _rotate(self) -> None:
        if self.max_size is None:
            return
        if self.path.stat().st_size < self.max_size:
            return
        self._handle.close()
        for i in range(self.backup_count - 1, 0, -1):
            src = self.path.with_suffix(f".{i}")
            dst = self.path.with_suffix(f".{i+1}")
            if src.exists():
                src.rename(dst)
        backup = self.path.with_suffix(".1")
        if self.path.exists():
            self.path.rename(backup)
=======
    def _should_rotate(self) -> bool:
        if self.max_size <= 0:
            return False
        self._handle.flush()
        return self.path.stat().st_size >= self.max_size

    def _rotate(self) -> None:
        self._handle.close()
        if self.backup_count > 0:
            for i in range(self.backup_count - 1, 0, -1):
                src = self.path.with_name(f"{self.path.name}.{i}")
                dst = self.path.with_name(f"{self.path.name}.{i + 1}")
                if src.exists():
                    src.rename(dst)
            rotate_target = self.path.with_name(f"{self.path.name}.1")
            if self.path.exists():
                self.path.rename(rotate_target)
        else:
            if self.path.exists():
                self.path.unlink()
>>>>>>> 22d4f265
        self._handle = self.path.open("a", encoding="utf-8")

    async def write(self, entry: Dict[str, Any]) -> None:
        async with self._lock:
            self._rotate()
            self._handle.write(json.dumps(entry) + "\n")
            self._handle.flush()
            if self._should_rotate():
                self._rotate()

    def close(self) -> None:
        self._handle.close()


class StreamLogOutput(LogOutput):
    """Broadcast log entries over a WebSocket."""

    def __init__(self, host: str, port: int, level: int) -> None:
        super().__init__(level)
        self.host = host
        self.port = port
        self.server: Any | None = None
        self.clients: set[Any] = set()

    async def start(self) -> None:
        if self.server is not None:
            return
        import websockets

        self.server = await websockets.serve(self._handler, self.host, self.port)
        # Capture actual port when 0 was provided
        self.port = self.server.sockets[0].getsockname()[1]

    async def stop(self) -> None:
        if self.server is None:
            return
        self.server.close()
        await self.server.wait_closed()

    async def _handler(self, websocket: Any, *_path: Any) -> None:
        self.clients.add(websocket)
        try:
            await websocket.wait_closed()
        finally:
            self.clients.discard(websocket)

    async def write(self, entry: Dict[str, Any]) -> None:
        if self.server is None:
            return
        message = json.dumps(entry)
        for ws in list(self.clients):
            try:
                await ws.send(message)
            except Exception:  # pragma: no cover - best effort
                self.clients.discard(ws)


class LoggingResource(AgentResource):
    """Canonical logging resource with async ``log`` API."""

    name = "logging"
    dependencies: List[str] = []

    def __init__(self, config: Dict[str, Any] | None = None) -> None:
        super().__init__(config or {})
        self._outputs: List[LogOutput] = []
        self._stream_outputs: List[StreamLogOutput] = []
        self.host_name = self.config.get("host_name", socket.gethostname())
        self.process_id = self.config.get("process_id", os.getpid())

    @classmethod
    async def validate_config(cls, config: Dict[str, Any]) -> ValidationResult:
        try:
            LoggingConfig.parse_obj(config)
        except ValidationError as exc:
            return ValidationResult.error_result(str(exc))
        return ValidationResult.success_result()

    async def initialize(self) -> None:
        outputs_cfg = self.config.get("outputs", [{"type": "console"}])
        for out in outputs_cfg:
            otype = out.get("type", "console")
            level = _level(out.get("level", "INFO"))
            if otype == "console":
                self._outputs.append(ConsoleLogOutput(level))
            elif otype in {"structured_file", "file"}:
                path = out.get("path", "agent.log")
<<<<<<< HEAD
                max_size = _parse_size(out.get("max_size"))
                backup_count = int(out.get("backup_count", 0))
                self._outputs.append(
                    StructuredFileOutput(
                        path, level, max_size=max_size, backup_count=backup_count
                    )
=======
                max_size = int(out.get("max_size", 0))
                backup_count = int(out.get("backup_count", 0))
                self._outputs.append(
                    StructuredFileOutput(path, level, max_size, backup_count)
>>>>>>> 22d4f265
                )
            elif otype in {"real_time_stream", "stream"}:
                host = out.get("host", "127.0.0.1")
                port = int(out.get("port", 0))
                stream = StreamLogOutput(host, port, level)
                await stream.start()
                self._outputs.append(stream)
                self._stream_outputs.append(stream)

    async def shutdown(self) -> None:
        for out in self._outputs:
            close = getattr(out, "close", None)
            if callable(close):
                close()
        for stream in self._stream_outputs:
            await stream.stop()

    async def log(
        self,
        level: str,
        message: str,
        *,
        component: str,
        user_id: str | None = None,
        pipeline_id: str | None = None,
        stage: Any | None = None,
        plugin_name: str | None = None,
        resource_name: str | None = None,
        correlation_headers: Dict[str, Any] | None = None,
        **extra: Any,
    ) -> None:
        entry = {
            "timestamp": datetime.utcnow().isoformat(),
            "level": level.lower(),
            "message": message,
            "component": component,
            "user_id": user_id,
            "pipeline_id": pipeline_id,
            "stage": str(stage) if stage is not None else None,
            "plugin_name": plugin_name,
            "resource_name": resource_name,
<<<<<<< HEAD
            "hostname": socket.gethostname(),
            "pid": os.getpid(),
            "correlation_headers": correlation_headers,
=======
            "host": self.host_name,
            "pid": self.process_id,
>>>>>>> 22d4f265
        }
        if extra:
            entry.update(extra)

        level_no = _level(level)
        for output in self._outputs:
            if level_no >= output.level:
                await output.write(entry)


__all__ = ["LoggingResource"]<|MERGE_RESOLUTION|>--- conflicted
+++ resolved
@@ -75,22 +75,10 @@
 
 
 class StructuredFileOutput(LogOutput):
-<<<<<<< HEAD
-    """Append structured logs to a JSON Lines file with rotation."""
-
-    def __init__(
-        self,
-        path: str,
-        level: int,
-        *,
-        max_size: int | None = None,
-        backup_count: int = 0,
-=======
     """Append structured logs to a JSON Lines file with optional rotation."""
 
     def __init__(
         self, path: str, level: int, max_size: int = 0, backup_count: int = 0
->>>>>>> 22d4f265
     ) -> None:
         super().__init__(level)
         self.path = Path(path)
@@ -100,22 +88,6 @@
         self._handle = self.path.open("a", encoding="utf-8")
         self._lock = asyncio.Lock()
 
-<<<<<<< HEAD
-    def _rotate(self) -> None:
-        if self.max_size is None:
-            return
-        if self.path.stat().st_size < self.max_size:
-            return
-        self._handle.close()
-        for i in range(self.backup_count - 1, 0, -1):
-            src = self.path.with_suffix(f".{i}")
-            dst = self.path.with_suffix(f".{i+1}")
-            if src.exists():
-                src.rename(dst)
-        backup = self.path.with_suffix(".1")
-        if self.path.exists():
-            self.path.rename(backup)
-=======
     def _should_rotate(self) -> bool:
         if self.max_size <= 0:
             return False
@@ -136,7 +108,6 @@
         else:
             if self.path.exists():
                 self.path.unlink()
->>>>>>> 22d4f265
         self._handle = self.path.open("a", encoding="utf-8")
 
     async def write(self, entry: Dict[str, Any]) -> None:
@@ -224,19 +195,10 @@
                 self._outputs.append(ConsoleLogOutput(level))
             elif otype in {"structured_file", "file"}:
                 path = out.get("path", "agent.log")
-<<<<<<< HEAD
-                max_size = _parse_size(out.get("max_size"))
-                backup_count = int(out.get("backup_count", 0))
-                self._outputs.append(
-                    StructuredFileOutput(
-                        path, level, max_size=max_size, backup_count=backup_count
-                    )
-=======
                 max_size = int(out.get("max_size", 0))
                 backup_count = int(out.get("backup_count", 0))
                 self._outputs.append(
                     StructuredFileOutput(path, level, max_size, backup_count)
->>>>>>> 22d4f265
                 )
             elif otype in {"real_time_stream", "stream"}:
                 host = out.get("host", "127.0.0.1")
@@ -278,14 +240,8 @@
             "stage": str(stage) if stage is not None else None,
             "plugin_name": plugin_name,
             "resource_name": resource_name,
-<<<<<<< HEAD
-            "hostname": socket.gethostname(),
-            "pid": os.getpid(),
-            "correlation_headers": correlation_headers,
-=======
             "host": self.host_name,
             "pid": self.process_id,
->>>>>>> 22d4f265
         }
         if extra:
             entry.update(extra)
