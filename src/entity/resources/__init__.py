--- conflicted
+++ resolved
@@ -3,11 +3,7 @@
 from .logging import LoggingResource
 from .memory import Memory
 from .storage import Storage
-<<<<<<< HEAD
-from .metrics_collector import MetricsCollectorResource
-=======
 from .metrics import MetricsCollectorResource
->>>>>>> 11e954bd
 from .interfaces import DatabaseResource, LLMResource, VectorStoreResource
 
 __all__ = [
@@ -15,11 +11,7 @@
     "Memory",
     "LLM",
     "Storage",
-<<<<<<< HEAD
-    "LoggingResource",
-=======
     "MetricsCollectorResource",
->>>>>>> 11e954bd
     "StandardResources",
     "DatabaseResource",
     "VectorStoreResource",
