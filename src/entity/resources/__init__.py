--- conflicted
+++ resolved
@@ -11,11 +11,7 @@
     "Memory",
     "LLM",
     "Storage",
-<<<<<<< HEAD
-    "MetricsCollectorResource",
-=======
     "LoggingResource",
->>>>>>> 0a01af64
     "StandardResources",
     "DatabaseResource",
     "VectorStoreResource",
