from __future__ import annotations

<<<<<<< HEAD
"""Base plugin classes used by the Entity framework.
=======
"""Wrapper base plugin classes for the Entity framework.
>>>>>>> c89a5f86

These classes mirror the minimal architecture described in
``architecture/general.md`` and avoid importing ``pipeline.base_plugins``.
They offer a small, easy to understand surface for plugin authors.
"""

from typing import Any, Dict, List

import asyncio
import time

from pipeline.logging import get_logger
from pipeline.stages import PipelineStage
from pipeline.errors import ToolExecutionError


class BasePlugin:
    """Foundation for all plugins."""

    stages: List[PipelineStage]
    dependencies: List[str] = []
    failure_threshold: int = 3
    failure_reset_timeout: float = 60.0
    max_retries: int = 1
    retry_delay: float = 0.0

    def __init__(self, config: Dict | None = None) -> None:
        self.config = config or {}
        self.logger = get_logger(self.__class__.__name__)

    async def execute(self, context: Any) -> Any:
        for attempt in range(self.max_retries + 1):
            try:
                return await self._execute_impl(context)
            except Exception:  # noqa: BLE001 - propagate after retries
                if attempt >= self.max_retries:
                    raise
                await asyncio.sleep(self.retry_delay)
        return None

    async def _execute_impl(self, context: Any) -> Any:
        """Execute plugin logic in the pipeline."""
        raise NotImplementedError

    async def call_llm(self, context: Any, prompt: str, purpose: str = "") -> Any:
        start = time.perf_counter()
        response = await context.call_llm(context, prompt, purpose=purpose)
        duration = time.perf_counter() - start
        self.logger.info(
            "LLM call completed",
            extra={
                "plugin": self.__class__.__name__,
                "stage": str(getattr(context, "current_stage", "")),
                "purpose": purpose,
                "prompt_length": len(prompt),
                "response_length": len(getattr(response, "content", "")),
                "pipeline_id": getattr(context, "pipeline_id", ""),
                "duration": duration,
            },
        )
        return response


class ResourcePlugin(BasePlugin):
    """Infrastructure plugin providing persistent resources."""


class ToolPlugin(BasePlugin):
    """Utility plugin executed via ``tool_use`` calls."""

    required_params: List[str] = []

    async def execute_function(self, params: Dict[str, Any]) -> Any:
        raise NotImplementedError

    async def execute_function_with_retry(self, params: Dict[str, Any]) -> Any:
        for name in self.required_params:
            if name not in params:
                raise ToolExecutionError(f"Missing parameter: {name}")
        for attempt in range(self.max_retries + 1):
            try:
                return await self.execute_function(params)
            except Exception as exc:
                if attempt >= self.max_retries:
                    raise
                await asyncio.sleep(self.retry_delay)
        raise RuntimeError("unreachable")


class PromptPlugin(BasePlugin):
    """Processing plugin typically run in ``THINK`` stage."""

    stages = [PipelineStage.THINK]


class AdapterPlugin(BasePlugin):
    """Input or output adapter plugin."""

    stages = [PipelineStage.PARSE, PipelineStage.DELIVER]


class FailurePlugin(BasePlugin):
    """Error handling plugin for the ``ERROR`` stage."""

    stages = [PipelineStage.ERROR]<|MERGE_RESOLUTION|>--- conflicted
+++ resolved
@@ -1,10 +1,6 @@
 from __future__ import annotations
 
-<<<<<<< HEAD
-"""Base plugin classes used by the Entity framework.
-=======
 """Wrapper base plugin classes for the Entity framework.
->>>>>>> c89a5f86
 
 These classes mirror the minimal architecture described in
 ``architecture/general.md`` and avoid importing ``pipeline.base_plugins``.
