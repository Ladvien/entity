<<<<<<< HEAD
from __future__ import annotations

"""Minimal plugin context objects.

This module exposes anthropomorphic helpers for plugins:

- ``think()`` / ``reflect()`` to share intermediate results between stages.
- ``say()`` to produce the final assistant response in OUTPUT stage.
"""
=======
"""Minimal plugin context objects."""
>>>>>>> 3e65ebe5

from __future__ import annotations

import asyncio
from datetime import datetime
from typing import Any, Callable, Dict, List, Optional, cast

from entity.core.state import ConversationEntry, PipelineState, ToolCall
import warnings
from pipeline.errors import PluginContextError
from pipeline.stages import PipelineStage


class AdvancedContext:
    """Low-level helpers for advanced plugin features."""

    def __init__(self, parent: "PluginContext") -> None:
        self._parent = parent

    # ------------------------------------------------------------------
    # Core helpers
    # ------------------------------------------------------------------
    @property
    def parent(self) -> "PluginContext":
        return self._parent

    def replace_conversation_history(self, history: list[ConversationEntry]) -> None:
        self._parent._state.conversation = list(history)

    async def queue_tool_use(
        self,
        name: str,
        *,
        result_key: str | None = None,
        **params: Any,
    ) -> str:
        if self._parent._registries.tools.get(name) is None:
            raise ValueError(f"Tool '{name}' not found")
        if result_key is None:
            result_key = f"{name}_{len(self._parent._state.pending_tool_calls)}"
        self._parent._state.pending_tool_calls.append(
            ToolCall(name=name, params=params, result_key=result_key, source="queued")
        )
        return result_key

    def discover_tools(self, **filters: Any) -> list[tuple[str, Any]]:
        discover = getattr(self._parent._registries.tools, "discover", None)
        if callable(discover):
            return cast(list[tuple[str, Any]], discover(**filters))
        return [
            (n, t)
            for n, t in getattr(self._parent._registries.tools, "_tools", {}).items()
        ]

    async def remember(self, key: str, value: Any) -> None:
        if self._parent._memory is not None:
            namespaced_key = f"{self._parent._user_id}:{key}"
            await self._parent._memory.store_persistent(namespaced_key, value)

    async def memory(self, key: str, default: Any | None = None) -> Any:
        if self._parent._memory is None:
            return default
        namespaced_key = f"{self._parent._user_id}:{key}"
        return await self._parent._memory.fetch_persistent(namespaced_key, default)

    async def forget(self, key: str) -> None:
        if self._parent._memory is not None:
            namespaced_key = f"{self._parent._user_id}:{key}"
            await self._parent._memory.delete_persistent(namespaced_key)

    def set_metadata(self, key: str, value: Any) -> None:
        self._parent._state.metadata[key] = value

    def get_metadata(self, key: str, default: Any | None = None) -> Any:
        return self._parent._state.metadata.get(key, default)


class PluginContext:
    """Runtime context passed to plugins."""

    def __init__(
        self, state: PipelineState, registries: Any, user_id: str | None = None
    ) -> None:
        self._state = state
        self._registries = registries
        self._user_id = user_id or "default"
        # Use registry helper to fetch memory if registered
        self._memory = registries.resources.get("memory")
        self._plugin_name: str | None = None
        self._advanced = AdvancedContext(self)
        self._temporary_thoughts: dict[str, Any] = {}

    # ------------------------------------------------------------------
    @property
    def current_stage(self) -> Optional[PipelineStage]:
        return self._state.current_stage

    def set_current_stage(self, stage: PipelineStage) -> None:
        self._state.current_stage = stage

    def set_current_plugin(self, name: str) -> None:
        self._plugin_name = name

    @property
    def current_plugin(self) -> str | None:
        return self._plugin_name

    @property
    def pipeline_id(self) -> str:
        return cast(str, self._state.pipeline_id)

    @property
    def request_id(self) -> str:
        """Alias for ``pipeline_id`` for compatibility with logging."""
        return self.pipeline_id

    @property
    def user_id(self) -> str:
        return self._user_id

    @property
    def response(self) -> Any:
        return self._state.response

    @property
    def advanced(self) -> AdvancedContext:
        """Return helpers for advanced plugins."""
        return self._advanced

    def has_response(self) -> bool:
        """Return ``True`` if a response has been set."""
        return self._state.response is not None

    def update_response(self, func: Callable[[Any], Any]) -> None:
        """Update ``response`` with ``func`` result."""
        self._state.response = func(self._state.response)

    def get_conversation_history(self) -> List[ConversationEntry]:
        return list(self._state.conversation)

    # ------------------------------------------------------------------
    # Convenience helpers
    # ------------------------------------------------------------------

    def conversation(self) -> List[ConversationEntry]:
        """Return the current conversation history."""
        return self.get_conversation_history()

    def get_resource(self, name: str) -> Any | None:
        """Return the registered resource ``name`` or ``None`` when missing."""
        return self._registries.resources.get(name)

    def get_llm(self) -> Any | None:
        """Return the configured LLM resource."""
        return self._registries.resources.get("llm")

    def get_memory(self) -> Any | None:
        """Return the configured Memory resource."""
        return self.get_resource("memory")

    def get_storage(self) -> Any | None:
        """Return the configured Storage resource."""
        return self.get_resource("storage")

    def say(self, content: str, *, metadata: Dict[str, Any] | None = None) -> None:
        """Finalize the response in ``OUTPUT`` stage."""
        if self.current_stage is not PipelineStage.OUTPUT:
            raise PluginContextError(
                self.current_stage,
                self.current_plugin or "unknown",
                f"say may only be called in OUTPUT stage, not {self.current_stage}",
            )
        self._state.response = content
        self.add_conversation_entry(
            content=content,
            role="assistant",
            metadata=metadata,
        )

    async def call_llm(self, _context: Any, prompt: str, *, purpose: str = "") -> Any:
        llm = self._registries.resources.get("llm")

        class _Resp:
            content = ""

        if llm is None:
            return _Resp()
        if hasattr(llm, "generate"):
            return await llm.generate(prompt)
        func = getattr(llm, "__call__", None)
        if asyncio.iscoroutinefunction(func):
            return await func(prompt)
        if func:
            return func(prompt)

        return _Resp()

    async def ask_llm(self, prompt: str) -> str:
        result = await self.call_llm(self, prompt)
        return getattr(result, "content", str(result))

    def add_conversation_entry(
        self, *, content: str, role: str, metadata: Dict[str, Any] | None = None
    ) -> None:
        self._state.conversation.append(
            ConversationEntry(
                content=content,
                role=role,
                timestamp=datetime.now(),
                metadata=metadata or {},
            )
        )

    async def tool_use(self, name: str, **params: Any) -> Any:
        """Execute ``name`` immediately and return the result."""
        tool = self._registries.tools.get(name)
        if tool is None:
            raise ValueError(f"Tool '{name}' not found")
        result = await tool.execute_function(params)
        return result

    async def queue_tool_use(
        self, name: str, *, result_key: str | None = None, **params: Any
    ) -> str:
        warnings.warn(
            "PluginContext.queue_tool_use is deprecated; use context.advanced.queue_tool_use",
            DeprecationWarning,
            stacklevel=2,
        )
        return await self.advanced.queue_tool_use(name, result_key=result_key, **params)

    def discover_tools(self, **filters: Any) -> list[tuple[str, Any]]:
        warnings.warn(
            "PluginContext.discover_tools is deprecated; use context.advanced.discover_tools",
            DeprecationWarning,
            stacklevel=2,
        )
        return self.advanced.discover_tools(**filters)

    # ------------------------------------------------------------------
    # Stage result helpers ("think"/"reflect")
    # ------------------------------------------------------------------

    async def think(self, key: str, value: Any) -> None:
        """Persist ``value`` for later pipeline stages."""
        if (
            self._state.max_stage_results is not None
            and len(self._state.stage_results) >= self._state.max_stage_results
        ):
            oldest = next(iter(self._state.stage_results))
            del self._state.stage_results[oldest]
        self._state.stage_results[key] = value

<<<<<<< HEAD
    def think(self, key: str, value: Any) -> None:
        """Alias for :meth:`store` using anthropomorphic naming."""
        self.store(key, value)

    def load(self, key: str, default: Any | None = None) -> Any:
        """Retrieve a stored value."""
        return self._state.stage_results.get(key, default)

    def reflect(self, key: str, default: Any | None = None) -> Any:
        """Alias for :meth:`load` using anthropomorphic naming."""
        return self.load(key, default)

    def has(self, key: str) -> bool:
        """Return ``True`` if ``key`` exists in stage results."""
        return key in self._state.stage_results
=======
    async def reflect(self, key: str, default: Any | None = None) -> Any:
        """Retrieve a stored value."""
        return self._state.stage_results.get(key, default)

    async def clear_thoughts(self) -> None:
        """Remove all stored stage results."""
        self._state.stage_results.clear()
>>>>>>> 3e65ebe5

    # ------------------------------------------------------------------
    # Anthropomorphic temporary storage helpers
    # ------------------------------------------------------------------

    async def think(self, key: str, value: Any) -> None:
        """Store a temporary value for later reflection."""
        self._temporary_thoughts[key] = value

    async def reflect(self, key: str, default: Any | None = None) -> Any:
        """Retrieve a previously stored thought."""
        return self._temporary_thoughts.get(key, default)

    async def clear_thoughts(self) -> None:
        """Remove all stored thoughts."""
        self._temporary_thoughts.clear()

    # ------------------------------------------------------------------
    # Persistent memory helpers
    # ------------------------------------------------------------------

    async def remember(self, key: str, value: Any) -> None:
        warnings.warn(
            "PluginContext.remember is deprecated; use context.advanced.remember",
            DeprecationWarning,
            stacklevel=2,
        )
        await self._memory.store_persistent(f"{self._user_id}:{key}", value)

    async def memory(self, key: str, default: Any | None = None) -> Any:
        warnings.warn(
            "PluginContext.memory is deprecated; use context.advanced.memory",
            DeprecationWarning,
            stacklevel=2,
        )
        if self._memory is None:
            return default
        return await self._memory.fetch_persistent(f"{self._user_id}:{key}", default)

    async def forget(self, key: str) -> None:
        warnings.warn(
            "PluginContext.forget is deprecated; use context.advanced.forget",
            DeprecationWarning,
            stacklevel=2,
        )
        if self._memory is not None:
            await self._memory.delete_persistent(f"{self._user_id}:{key}")

    def set_metadata(self, key: str, value: Any) -> None:
        warnings.warn(
            "PluginContext.set_metadata is deprecated; use context.advanced.set_metadata",
            DeprecationWarning,
            stacklevel=2,
        )
        self.advanced.set_metadata(key, value)

    def get_metadata(self, key: str, default: Any | None = None) -> Any:
        warnings.warn(
            "PluginContext.get_metadata is deprecated; use context.advanced.get_metadata",
            DeprecationWarning,
            stacklevel=2,
        )
        return self.advanced.get_metadata(key, default)

    @property
    def failure_info(self) -> Any:
        """Return information about the most recent failure."""
        return self._state.failure_info

    def set_response(self, value: Any) -> None:
        warnings.warn(
            "PluginContext.set_response is deprecated; use context.say",
            DeprecationWarning,
            stacklevel=2,
        )
        self.say(value)<|MERGE_RESOLUTION|>--- conflicted
+++ resolved
@@ -1,16 +1,4 @@
-<<<<<<< HEAD
-from __future__ import annotations
-
-"""Minimal plugin context objects.
-
-This module exposes anthropomorphic helpers for plugins:
-
-- ``think()`` / ``reflect()`` to share intermediate results between stages.
-- ``say()`` to produce the final assistant response in OUTPUT stage.
-"""
-=======
 """Minimal plugin context objects."""
->>>>>>> 3e65ebe5
 
 from __future__ import annotations
 
@@ -264,23 +252,6 @@
             del self._state.stage_results[oldest]
         self._state.stage_results[key] = value
 
-<<<<<<< HEAD
-    def think(self, key: str, value: Any) -> None:
-        """Alias for :meth:`store` using anthropomorphic naming."""
-        self.store(key, value)
-
-    def load(self, key: str, default: Any | None = None) -> Any:
-        """Retrieve a stored value."""
-        return self._state.stage_results.get(key, default)
-
-    def reflect(self, key: str, default: Any | None = None) -> Any:
-        """Alias for :meth:`load` using anthropomorphic naming."""
-        return self.load(key, default)
-
-    def has(self, key: str) -> bool:
-        """Return ``True`` if ``key`` exists in stage results."""
-        return key in self._state.stage_results
-=======
     async def reflect(self, key: str, default: Any | None = None) -> Any:
         """Retrieve a stored value."""
         return self._state.stage_results.get(key, default)
@@ -288,7 +259,6 @@
     async def clear_thoughts(self) -> None:
         """Remove all stored stage results."""
         self._state.stage_results.clear()
->>>>>>> 3e65ebe5
 
     # ------------------------------------------------------------------
     # Anthropomorphic temporary storage helpers
