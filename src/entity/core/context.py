from __future__ import annotations

"""Minimal plugin context objects.

This module exposes anthropomorphic helpers for plugins:

- ``think()`` / ``reflect()`` to share intermediate results between stages.
- ``say()`` to produce the final assistant response in OUTPUT stage.
"""

import asyncio
from datetime import datetime
from typing import Any, Callable, Dict, List, Optional

from entity.core.state import ConversationEntry, PipelineState, ToolCall
import warnings
from pipeline.errors import PluginContextError
from pipeline.stages import PipelineStage


class AdvancedContext:
    """Low-level helpers for advanced plugin features."""

    def __init__(self, parent: "PluginContext") -> None:
        self._parent = parent

    # ------------------------------------------------------------------
    # Core helpers
    # ------------------------------------------------------------------
    @property
    def parent(self) -> "PluginContext":
        return self._parent

    def replace_conversation_history(self, history: list[ConversationEntry]) -> None:
        self._parent._state.conversation = list(history)

    async def queue_tool_use(
        self,
        name: str,
        *,
        result_key: str | None = None,
        **params: Any,
    ) -> str:
        if self._parent._registries.tools.get(name) is None:
            raise ValueError(f"Tool '{name}' not found")
        if result_key is None:
            result_key = f"{name}_{len(self._parent._state.pending_tool_calls)}"
        self._parent._state.pending_tool_calls.append(
            ToolCall(name=name, params=params, result_key=result_key, source="queued")
        )
        return result_key

    def discover_tools(self, **filters: Any) -> list[tuple[str, Any]]:
        discover = getattr(self._parent._registries.tools, "discover", None)
        if callable(discover):
            return discover(**filters)
        return [
            (n, t)
            for n, t in getattr(self._parent._registries.tools, "_tools", {}).items()
        ]

    async def remember(self, key: str, value: Any) -> None:
        if self._parent._memory is not None:
            namespaced_key = f"{self._parent._user_id}:{key}"
            await self._parent._memory.set(namespaced_key, value)

    async def memory(self, key: str, default: Any | None = None) -> Any:
        if self._parent._memory is None:
            return default
        namespaced_key = f"{self._parent._user_id}:{key}"
        return await self._parent._memory.get(namespaced_key, default)

    def set_metadata(self, key: str, value: Any) -> None:
        self._parent._state.metadata[key] = value

    def get_metadata(self, key: str, default: Any | None = None) -> Any:
        return self._parent._state.metadata.get(key, default)


class PluginContext:
    """Runtime context passed to plugins."""

    def __init__(
        self, state: PipelineState, registries: Any, user_id: str | None = None
    ) -> None:
        self._state = state
        self._registries = registries
        self._user_id = user_id or "default"
        # Use registry helper to fetch memory if registered
        self._memory = registries.resources.get("memory")
        self._plugin_name: str | None = None
        self._advanced = AdvancedContext(self)
        self._temporary_thoughts: dict[str, Any] = {}

    # ------------------------------------------------------------------
    @property
    def current_stage(self) -> Optional[PipelineStage]:
        return self._state.current_stage

    def set_current_stage(self, stage: PipelineStage) -> None:
        self._state.current_stage = stage

    def set_current_plugin(self, name: str) -> None:
        self._plugin_name = name

    @property
    def current_plugin(self) -> str | None:
        return self._plugin_name

    @property
    def pipeline_id(self) -> str:
        return self._state.pipeline_id

    @property
    def request_id(self) -> str:
        """Alias for ``pipeline_id`` for compatibility with logging."""
        return self.pipeline_id

    @property
    def user_id(self) -> str:
        return self._user_id

    @property
    def response(self) -> Any:
        return self._state.response

    @property
    def advanced(self) -> AdvancedContext:
        """Return helpers for advanced plugins."""
        return self._advanced

    def has_response(self) -> bool:
        """Return ``True`` if a response has been set."""
        return self._state.response is not None

    def update_response(self, func: Callable[[Any], Any]) -> None:
        """Update ``response`` with ``func`` result."""
        self._state.response = func(self._state.response)

    def get_conversation_history(self) -> List[ConversationEntry]:
        return list(self._state.conversation)

    # ------------------------------------------------------------------
    # Convenience helpers
    # ------------------------------------------------------------------

    def conversation(self) -> List[ConversationEntry]:
        """Return the current conversation history."""
        return self.get_conversation_history()

    def get_resource(self, name: str) -> Any | None:
        """Return the registered resource ``name`` or ``None`` when missing."""
        return self._registries.resources.get(name)

    def get_llm(self) -> Any | None:
        """Return the configured LLM resource."""
        return self._registries.resources.get("llm")

    def get_memory(self) -> Any | None:
        """Return the configured Memory resource."""
        return self.get_resource("memory")

    def get_storage(self) -> Any | None:
        """Return the configured Storage resource."""
        return self.get_resource("storage")

    def say(self, content: str, *, metadata: Dict[str, Any] | None = None) -> None:
        """Finalize the response in ``OUTPUT`` stage."""
        if self.current_stage is not PipelineStage.OUTPUT:
            raise PluginContextError(
                self.current_stage,
                self.current_plugin or "unknown",
                f"say may only be called in OUTPUT stage, not {self.current_stage}",
            )
        self._state.response = content
        self.add_conversation_entry(
            content=content,
            role="assistant",
            metadata=metadata,
        )

    async def call_llm(self, _context: Any, prompt: str, *, purpose: str = "") -> Any:
        llm = self._registries.resources.get("llm")
        if llm is None:

            class _Resp:
                content = ""

            return _Resp()
        if hasattr(llm, "generate"):
            return await llm.generate(prompt)
        func = getattr(llm, "__call__", None)
        if asyncio.iscoroutinefunction(func):
            return await func(prompt)
        if func:
            return func(prompt)

        class _Resp:
            content = ""

        return _Resp()

    async def ask_llm(self, prompt: str) -> str:
        result = await self.call_llm(self, prompt)
        return getattr(result, "content", str(result))

    def add_conversation_entry(
        self, *, content: str, role: str, metadata: Dict[str, Any] | None = None
    ) -> None:
        self._state.conversation.append(
            ConversationEntry(
                content=content,
                role=role,
                timestamp=datetime.now(),
                metadata=metadata or {},
            )
        )

    async def tool_use(self, name: str, **params: Any) -> Any:
        """Execute ``name`` immediately and return the result."""
        tool = self._registries.tools.get(name)
        if tool is None:
            raise ValueError(f"Tool '{name}' not found")
        result = await tool.execute_function(params)
        return result

    async def queue_tool_use(
        self, name: str, *, result_key: str | None = None, **params: Any
    ) -> str:
        warnings.warn(
            "PluginContext.queue_tool_use is deprecated; use context.advanced.queue_tool_use",
            DeprecationWarning,
            stacklevel=2,
        )
        return await self.advanced.queue_tool_use(name, result_key=result_key, **params)

    def discover_tools(self, **filters: Any) -> list[tuple[str, Any]]:
        warnings.warn(
            "PluginContext.discover_tools is deprecated; use context.advanced.discover_tools",
            DeprecationWarning,
            stacklevel=2,
        )
        return self.advanced.discover_tools(**filters)

    # ------------------------------------------------------------------
    # Stage result helpers ("think"/"reflect")
    # ------------------------------------------------------------------

    def store(self, key: str, value: Any) -> None:
        """Persist ``value`` for later pipeline stages."""
        if (
            self._state.max_stage_results is not None
            and len(self._state.stage_results) >= self._state.max_stage_results
        ):
            oldest = next(iter(self._state.stage_results))
            del self._state.stage_results[oldest]
        self._state.stage_results[key] = value

<<<<<<< HEAD
    async def think(self, key: str, value: Any) -> None:
        """Async wrapper around :meth:`store`."""
=======
    def think(self, key: str, value: Any) -> None:
        """Alias for :meth:`store` using anthropomorphic naming."""
>>>>>>> 848ef84f
        self.store(key, value)

    def load(self, key: str, default: Any | None = None) -> Any:
        """Retrieve a stored value."""
        return self._state.stage_results.get(key, default)

<<<<<<< HEAD
    async def reflect(self, key: str, default: Any | None = None) -> Any:
        """Async wrapper around :meth:`load`."""
=======
    def reflect(self, key: str, default: Any | None = None) -> Any:
        """Alias for :meth:`load` using anthropomorphic naming."""
>>>>>>> 848ef84f
        return self.load(key, default)

    def has(self, key: str) -> bool:
        """Return ``True`` if ``key`` exists in stage results."""
        return key in self._state.stage_results

    # ------------------------------------------------------------------
    # Anthropomorphic temporary storage helpers
    # ------------------------------------------------------------------

    async def think(self, key: str, value: Any) -> None:
        """Store a temporary value for later reflection."""
        self._temporary_thoughts[key] = value

    async def reflect(self, key: str, default: Any | None = None) -> Any:
        """Retrieve a previously stored thought."""
        return self._temporary_thoughts.get(key, default)

    async def clear_thoughts(self) -> None:
        """Remove all stored thoughts."""
        self._temporary_thoughts.clear()

    # ------------------------------------------------------------------
    # Persistent memory helpers
    # ------------------------------------------------------------------

    async def remember(self, key: str, value: Any) -> None:
        warnings.warn(
            "PluginContext.remember is deprecated; use context.advanced.remember",
            DeprecationWarning,
            stacklevel=2,
        )
        await self.advanced.remember(key, value)

    async def memory(self, key: str, default: Any | None = None) -> Any:
        warnings.warn(
            "PluginContext.memory is deprecated; use context.advanced.memory",
            DeprecationWarning,
            stacklevel=2,
        )
        return await self.advanced.memory(key, default)

    def set_metadata(self, key: str, value: Any) -> None:
        warnings.warn(
            "PluginContext.set_metadata is deprecated; use context.advanced.set_metadata",
            DeprecationWarning,
            stacklevel=2,
        )
        self.advanced.set_metadata(key, value)

    def get_metadata(self, key: str, default: Any | None = None) -> Any:
        warnings.warn(
            "PluginContext.get_metadata is deprecated; use context.advanced.get_metadata",
            DeprecationWarning,
            stacklevel=2,
        )
        return self.advanced.get_metadata(key, default)

    @property
    def failure_info(self) -> Any:
        """Return information about the most recent failure."""
        return self._state.failure_info

    def set_response(self, value: Any) -> None:
        warnings.warn(
            "PluginContext.set_response is deprecated; use context.say",
            DeprecationWarning,
            stacklevel=2,
        )
        self.say(value)<|MERGE_RESOLUTION|>--- conflicted
+++ resolved
@@ -256,26 +256,16 @@
             del self._state.stage_results[oldest]
         self._state.stage_results[key] = value
 
-<<<<<<< HEAD
-    async def think(self, key: str, value: Any) -> None:
-        """Async wrapper around :meth:`store`."""
-=======
     def think(self, key: str, value: Any) -> None:
         """Alias for :meth:`store` using anthropomorphic naming."""
->>>>>>> 848ef84f
         self.store(key, value)
 
     def load(self, key: str, default: Any | None = None) -> Any:
         """Retrieve a stored value."""
         return self._state.stage_results.get(key, default)
 
-<<<<<<< HEAD
-    async def reflect(self, key: str, default: Any | None = None) -> Any:
-        """Async wrapper around :meth:`load`."""
-=======
     def reflect(self, key: str, default: Any | None = None) -> Any:
         """Alias for :meth:`load` using anthropomorphic naming."""
->>>>>>> 848ef84f
         return self.load(key, default)
 
     def has(self, key: str) -> bool:
