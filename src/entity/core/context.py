--- conflicted
+++ resolved
@@ -253,36 +253,20 @@
     # ------------------------------------------------------------------
 
     def remember(self, key: str, value: Any) -> None:
-<<<<<<< HEAD
-        """Persist ``value`` in the configured memory resource."""
-        memory = self.get_resource("memory")
-        if memory is not None:
-            namespaced_key = f"{self._user_id}:{key}"
-            memory.remember(namespaced_key, value)
+        warnings.warn(
+            "PluginContext.remember is deprecated; use context.advanced.remember",
+            DeprecationWarning,
+            stacklevel=2,
+        )
+        self.advanced.remember(key, value)
 
     def memory(self, key: str, default: Any | None = None) -> Any:
-        """Retrieve a value from persistent memory."""
-        memory = self.get_resource("memory")
-        if memory is None:
-            return default
-        namespaced_key = f"{self._user_id}:{key}"
-        return memory.get(namespaced_key, default)
-=======
-        warnings.warn(
-            "PluginContext.remember is deprecated; use context.advanced.remember",
-            DeprecationWarning,
-            stacklevel=2,
-        )
-        self.advanced.remember(key, value)
-
-    def memory(self, key: str, default: Any | None = None) -> Any:
         warnings.warn(
             "PluginContext.memory is deprecated; use context.advanced.memory",
             DeprecationWarning,
             stacklevel=2,
         )
         return self.advanced.memory(key, default)
->>>>>>> fb30272f
 
     def set_metadata(self, key: str, value: Any) -> None:
         warnings.warn(
