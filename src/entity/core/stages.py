"""Stage enumeration for plugin execution."""

from __future__ import annotations

from enum import IntEnum, auto


class PipelineStage(IntEnum):
    """Ordered pipeline stages."""

    INPUT = auto()
<<<<<<< HEAD
    PARSE = auto()
=======
    PARSE = INPUT
>>>>>>> 26301f42
    THINK = auto()
    DO = auto()
    REVIEW = auto()
    OUTPUT = auto()
<<<<<<< HEAD
=======
    DELIVER = OUTPUT
>>>>>>> 26301f42
    ERROR = auto()

    def __str__(self) -> str:
        return self.name.lower()

    @classmethod
    def from_str(cls, value: str) -> "PipelineStage":
        try:
            return cls[value.upper()]
        except KeyError as exc:  # pragma: no cover - defensive
            raise ValueError(f"Unknown stage: {value}") from exc

    @classmethod
    def ensure(cls, value: "PipelineStage | str") -> "PipelineStage":
        if isinstance(value, cls):
            return value
        return cls.from_str(str(value))


__all__ = ["PipelineStage"]<|MERGE_RESOLUTION|>--- conflicted
+++ resolved
@@ -9,19 +9,12 @@
     """Ordered pipeline stages."""
 
     INPUT = auto()
-<<<<<<< HEAD
-    PARSE = auto()
-=======
     PARSE = INPUT
->>>>>>> 26301f42
     THINK = auto()
     DO = auto()
     REVIEW = auto()
     OUTPUT = auto()
-<<<<<<< HEAD
-=======
     DELIVER = OUTPUT
->>>>>>> 26301f42
     ERROR = auto()
 
     def __str__(self) -> str:
