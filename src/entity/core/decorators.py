from __future__ import annotations

"""Helpers for defining Entity plugins via decorators."""

from typing import Any, Callable, Optional

from .stages import PipelineStage

from .plugin_utils import PluginAutoClassifier


def plugin(func: Optional[Callable] = None, **hints: Any) -> Callable:
    """Decorator turning ``func`` into a plugin.

    When ``hints`` are omitted the plugin will default to a ``PromptPlugin``
    executed in the ``THINK`` stage.
    """

<<<<<<< HEAD
        suggestion = suggest_upgrade(f)
        if suggestion:
            get_logger(__name__).warning(suggestion)

        plugin_obj = PluginAutoClassifier.classify(f, hints)
=======
    def decorator(f: Callable) -> Callable:
        plugin_obj = PluginAutoClassifier.classify(f, hints or None)
>>>>>>> 3111b491
        setattr(f, "__entity_plugin__", plugin_obj)
        return f

    return decorator(func) if func else decorator


def input(
    func: Optional[Callable] = None, **hints: Any
) -> Callable[[Callable], Callable] | Callable:
    """Decorator for INPUT stage plugins."""

    hints["stage"] = PipelineStage.INPUT
    return plugin(func, **hints)


def parse(
    func: Optional[Callable] = None, **hints: Any
) -> Callable[[Callable], Callable] | Callable:
    """Decorator for PARSE stage plugins."""

    hints["stage"] = PipelineStage.PARSE
    return plugin(func, **hints)


def prompt(
    func: Optional[Callable] = None, **hints: Any
) -> Callable[[Callable], Callable] | Callable:
    """Decorator for THINK stage plugins."""

    hints["stage"] = PipelineStage.THINK
    return plugin(func, **hints)


def tool(
    func: Optional[Callable] = None, **hints: Any
) -> Callable[[Callable], Callable] | Callable:
    """Decorator for DO stage plugins."""

    hints["stage"] = PipelineStage.DO
    return plugin(func, **hints)


def review(
    func: Optional[Callable] = None, **hints: Any
) -> Callable[[Callable], Callable] | Callable:
    """Decorator for REVIEW stage plugins."""

    hints["stage"] = PipelineStage.REVIEW
    return plugin(func, **hints)


def output(
    func: Optional[Callable] = None, **hints: Any
) -> Callable[[Callable], Callable] | Callable:
    """Decorator for OUTPUT stage plugins."""

    hints["stage"] = PipelineStage.OUTPUT
    return plugin(func, **hints)


__all__ = [
    "plugin",
    "input",
    "parse",
    "prompt",
    "tool",
    "review",
    "output",
]<|MERGE_RESOLUTION|>--- conflicted
+++ resolved
@@ -16,16 +16,8 @@
     executed in the ``THINK`` stage.
     """
 
-<<<<<<< HEAD
-        suggestion = suggest_upgrade(f)
-        if suggestion:
-            get_logger(__name__).warning(suggestion)
-
-        plugin_obj = PluginAutoClassifier.classify(f, hints)
-=======
     def decorator(f: Callable) -> Callable:
         plugin_obj = PluginAutoClassifier.classify(f, hints or None)
->>>>>>> 3111b491
         setattr(f, "__entity_plugin__", plugin_obj)
         return f
 
