--- conflicted
+++ resolved
@@ -3,12 +3,7 @@
 """Pipeline component: agent."""
 
 from dataclasses import dataclass, field
-<<<<<<< HEAD
-from typing import Any, Callable, Dict, Optional, cast
-import warnings
-=======
 from typing import Any, Callable, Dict, Optional, cast, Mapping, Iterable
->>>>>>> a7a5c601
 
 from .builder import AgentBuilder
 from .exceptions import PipelineError
