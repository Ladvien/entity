from __future__ import annotations

"""Pipeline component: agent."""

from dataclasses import dataclass, field
from typing import Any, Callable, Dict, Optional, cast, Mapping, Iterable

from .builder import _AgentBuilder
from .exceptions import PipelineError
from .registries import PluginRegistry, SystemRegistries
<<<<<<< HEAD
from .runtime import AgentRuntime
from entity.workflows import Workflow
=======
from .runtime import _AgentRuntime
from pipeline.workflow import Pipeline, WorkflowMapping
>>>>>>> 5927094b


@dataclass
class Agent:
    """High level agent wrapper combining builder and runtime."""

    config_path: str | None = None
<<<<<<< HEAD
    workflow: Workflow | None = None
    _builder: AgentBuilder | None = field(default=None, init=False)
    _runtime: AgentRuntime | None = field(default=None, init=False)
=======
    pipeline: Pipeline | None = None
    _builder: _AgentBuilder | None = field(default=None, init=False)
    _runtime: _AgentRuntime | None = field(default=None, init=False)
>>>>>>> 5927094b
    _workflows: dict[str, type] = field(default_factory=dict, init=False)

    @property
    def builder(self) -> _AgentBuilder:
        """Lazily create and return an :class:`_AgentBuilder`."""

        if self._builder is None:
            self._builder = _AgentBuilder()
        return self._builder

    # ------------------------------------------------------------------
    # Delegated plugin helpers
    # ------------------------------------------------------------------
    def add_plugin(self, plugin: Any) -> None:  # pragma: no cover - delegation
        """Register a plugin on the underlying builder."""

        self.builder.add_plugin(plugin)

    def plugin(
        self,
        func: Optional[Callable[..., Any]] = None,
        **hints: Any,
    ) -> Callable[[Callable[..., Any]], Callable[..., Any]] | Callable[..., Any]:
        """Decorator for registering ``func`` as a plugin."""

        return self.builder.plugin(func, **hints)

    def load_plugins_from_directory(
        self, directory: str
    ) -> None:  # pragma: no cover - delegation
        """Load and register all plugins from ``directory``."""

        self.builder.load_plugins_from_directory(directory)

    def load_plugins_from_package(
        self, package_name: str
    ) -> None:  # pragma: no cover - delegation
        """Import a package and register any plugins it contains."""

        self.builder.load_plugins_from_package(package_name)

    # ------------------------------------------------------------------
    # Workflow helpers
    # ------------------------------------------------------------------
    @property
    def workflows(self) -> Dict[str, Type[Workflow]]:
        return self._workflows

    def load_workflows_from_directory(self, directory: str) -> None:
        self._workflows.update(discover_workflows(directory))

    def load_workflows_from_package(self, package_name: str) -> None:
        import importlib
        import pkgutil

        package = importlib.import_module(package_name)
        if not hasattr(package, "__path__"):
            register_module_workflows(package, self._workflows)
            return

        for info in pkgutil.walk_packages(
            package.__path__, prefix=package.__name__ + "."
        ):
            try:
                module = importlib.import_module(info.name)
            except Exception:  # noqa: BLE001
                continue
            register_module_workflows(module, self._workflows)

    @classmethod
    def from_directory(
        cls, directory: str, *, workflow: Workflow | None = None
    ) -> "Agent":
        agent = cls(workflow=workflow)
        agent.load_plugins_from_directory(directory)
        return agent

    @classmethod
    def from_package(
        cls, package_name: str, *, workflow: Workflow | None = None
    ) -> "Agent":
        agent = cls(workflow=workflow)
        agent.load_plugins_from_package(package_name)
        return agent

    @classmethod
    def from_config(
        cls, cfg: str | Mapping[str, Any], *, env_file: str = ".env"
    ) -> "Agent":
        """Instantiate an agent from a YAML/JSON path or mapping."""

        from pathlib import Path
        import asyncio
        from pipeline.initializer import SystemInitializer

        if isinstance(cfg, Mapping):
            initializer = SystemInitializer.from_dict(cfg, env_file)
            path = None
        else:
            path = str(cfg)
            suffix = Path(path).suffix
            if suffix == ".json":
                initializer = SystemInitializer.from_json(path, env_file)
            else:
                initializer = SystemInitializer.from_yaml(path, env_file)

        async def _build() -> tuple[_AgentRuntime, dict[str, type]]:
            plugins, resources, tools, _ = await initializer.initialize()
            caps = SystemRegistries(resources=resources, tools=tools, plugins=plugins)
            return _AgentRuntime(caps), initializer.workflows

        runtime, workflows = asyncio.run(_build())
        agent = cls(config_path=path)
        agent._runtime = runtime
        agent._workflows = workflows
        return agent

    # ------------------------------------------------------------------
    async def _ensure_runtime(self) -> None:
        if self._runtime is None:
            self._runtime = self.builder.build_runtime()

    @property
    def runtime(self) -> _AgentRuntime:
        if self._runtime is None:
            raise PipelineError("Agent not initialized; call an async method")
        return self._runtime

    async def run_message(self, message: str) -> Dict[str, Any]:
        """Run ``message`` through the runtime pipeline and return results."""

        await self._ensure_runtime()
        if self._runtime is None:  # pragma: no cover - sanity check
            raise RuntimeError("Runtime not initialized")
        runtime = cast(_AgentRuntime, self._runtime)
        return cast(Dict[str, Any], await runtime.run_pipeline(message))

    async def handle(self, message: str) -> Dict[str, Any]:
        """Public alias for :meth:`run_message`."""

        return await self.run_message(message)

    def get_capabilities(self) -> SystemRegistries:
        if self._runtime is None:
            raise PipelineError("Agent not initialized")
        return self._runtime.capabilities

    # ------------------------------------------------------------------
    # Compatibility helpers
    # ------------------------------------------------------------------
    @property
    def plugin_registry(self) -> "PluginRegistry":  # pragma: no cover - passthrough
        if self._runtime is not None:
            return self._runtime.capabilities.plugins
        return self.builder.plugin_registry

    @property
    def plugins(self) -> "PluginRegistry":  # pragma: no cover - passthrough
        if self._runtime is not None:
            return self._runtime.capabilities.plugins
        return self.builder.plugin_registry<|MERGE_RESOLUTION|>--- conflicted
+++ resolved
@@ -8,13 +8,8 @@
 from .builder import _AgentBuilder
 from .exceptions import PipelineError
 from .registries import PluginRegistry, SystemRegistries
-<<<<<<< HEAD
-from .runtime import AgentRuntime
-from entity.workflows import Workflow
-=======
 from .runtime import _AgentRuntime
 from pipeline.workflow import Pipeline, WorkflowMapping
->>>>>>> 5927094b
 
 
 @dataclass
@@ -22,15 +17,9 @@
     """High level agent wrapper combining builder and runtime."""
 
     config_path: str | None = None
-<<<<<<< HEAD
-    workflow: Workflow | None = None
-    _builder: AgentBuilder | None = field(default=None, init=False)
-    _runtime: AgentRuntime | None = field(default=None, init=False)
-=======
     pipeline: Pipeline | None = None
     _builder: _AgentBuilder | None = field(default=None, init=False)
     _runtime: _AgentRuntime | None = field(default=None, init=False)
->>>>>>> 5927094b
     _workflows: dict[str, type] = field(default_factory=dict, init=False)
 
     @property
