"""Environment helpers for Entity."""

from __future__ import annotations

import os
from pathlib import Path
from typing import Any, MutableMapping, Mapping

import yaml

from dotenv import dotenv_values


def load_env(env_file: str | Path = ".env", env: str | None = None) -> None:
    """Load variables from ``env_file`` and ``secrets/<env>.env``.

    Existing process variables are never overwritten. Values from
    ``secrets/<env>.env`` override entries from ``env_file`` when both
    are present.
    """

    env_values = {}

    env_path = Path(env_file)
    if env_path.exists():
<<<<<<< HEAD
        env_values.update(dotenv_values(env_path))

    env_name = env or os.getenv("ENTITY_ENV")
    if env_name:
        secret_path = Path("secrets") / f"{env_name}.env"
        if secret_path.exists():
            env_values.update(dotenv_values(secret_path))

    for key, value in env_values.items():
        os.environ.setdefault(key, value)
=======
        load_dotenv(env_path)


def _merge(
    base: MutableMapping[str, Any], overlay: Mapping[str, Any]
) -> MutableMapping[str, Any]:
    """Recursively merge ``overlay`` into ``base``."""

    for key, value in overlay.items():
        if (
            key in base
            and isinstance(base[key], MutableMapping)
            and isinstance(value, Mapping)
        ):
            _merge(base[key], value)
        else:
            base[key] = value
    return base


def load_config(base: str | Path, overlay: str | Path | None = None) -> dict[str, Any]:
    """Return configuration from ``base`` merged with optional ``overlay``."""

    base_data = yaml.safe_load(Path(base).read_text()) or {}
    if overlay:
        overlay_path = Path(overlay)
        if overlay_path.exists():
            overlay_data = yaml.safe_load(overlay_path.read_text()) or {}
            base_data = _merge(base_data, overlay_data)
    return base_data


__all__ = ["load_env", "load_config"]
>>>>>>> 27c0bab9
<|MERGE_RESOLUTION|>--- conflicted
+++ resolved
@@ -23,18 +23,6 @@
 
     env_path = Path(env_file)
     if env_path.exists():
-<<<<<<< HEAD
-        env_values.update(dotenv_values(env_path))
-
-    env_name = env or os.getenv("ENTITY_ENV")
-    if env_name:
-        secret_path = Path("secrets") / f"{env_name}.env"
-        if secret_path.exists():
-            env_values.update(dotenv_values(secret_path))
-
-    for key, value in env_values.items():
-        os.environ.setdefault(key, value)
-=======
         load_dotenv(env_path)
 
 
@@ -67,5 +55,4 @@
     return base_data
 
 
-__all__ = ["load_env", "load_config"]
->>>>>>> 27c0bab9
+__all__ = ["load_env", "load_config"]