"""Environment helpers for Entity."""

from __future__ import annotations

import os
import re
from pathlib import Path
from typing import Any, MutableMapping, Mapping

import yaml

from dotenv import dotenv_values
<<<<<<< HEAD
=======
from dotenv import load_dotenv
>>>>>>> 441988f7


class EnvironmentLoader:
    """Load configuration variables from .env and secrets files."""

    def __init__(self, env_file: str | Path = ".env", env: str | None = None) -> None:
        self.env_path = Path(env_file)
        self.env = env

    def _collect_values(self) -> dict[str, str]:
        values = dotenv_values(self.env_path) if self.env_path.exists() else {}
        if self.env:
            secret_path = Path("secrets") / f"{self.env}.env"
            if secret_path.exists():
                values.update(dotenv_values(secret_path))
        return values

    def load(self) -> None:
        for key, value in self._collect_values().items():
            os.environ.setdefault(key, value)

        load_dotenv(self.env_path, override=False)


def load_env(env_file: str | Path = ".env", env: str | None = None) -> None:
    """Convenience wrapper around :class:`EnvironmentLoader`."""

    EnvironmentLoader(env_file, env).load()


def _merge(
    base: MutableMapping[str, Any], overlay: Mapping[str, Any]
) -> MutableMapping[str, Any]:
    """Recursively merge ``overlay`` into ``base``."""

    for key, value in overlay.items():
        if (
            key in base
            and isinstance(base[key], MutableMapping)
            and isinstance(value, Mapping)
        ):
            _merge(base[key], value)
        else:
            base[key] = value
    return base


_PATTERN = re.compile(r"\$\{([^}]+)\}")


def _interpolate(value: Any) -> Any:
    """Recursively substitute ``${VAR}`` with environment values."""
    if isinstance(value, dict):
        return {k: _interpolate(v) for k, v in value.items()}
    if isinstance(value, list):
        return [_interpolate(v) for v in value]
    if isinstance(value, str):
        return _PATTERN.sub(lambda m: os.getenv(m.group(1), m.group(0)), value)
    return value


def load_config(base: str | Path, overlay: str | Path | None = None) -> dict[str, Any]:
    """Return configuration from ``base`` merged with optional ``overlay``."""

    base_data = yaml.safe_load(Path(base).read_text()) or {}
    if overlay:
        overlay_path = Path(overlay)
        if overlay_path.exists():
            overlay_data = yaml.safe_load(overlay_path.read_text()) or {}
            base_data = _merge(base_data, overlay_data)
    return _interpolate(base_data)  # type: ignore[no-any-return]


__all__ = ["load_env", "load_config"]<|MERGE_RESOLUTION|>--- conflicted
+++ resolved
@@ -10,10 +10,7 @@
 import yaml
 
 from dotenv import dotenv_values
-<<<<<<< HEAD
-=======
 from dotenv import load_dotenv
->>>>>>> 441988f7
 
 
 class EnvironmentLoader:
