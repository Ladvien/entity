"""Environment helpers for Entity."""

from __future__ import annotations

import os
import re
from pathlib import Path
from typing import Any, MutableMapping, Mapping

import yaml

from dotenv import dotenv_values, load_dotenv


def load_env(env_file: str | Path = ".env", env: str | None = None) -> None:
    """Load variables from ``env_file`` and ``secrets/<env>.env``.

    Existing process variables are never overwritten. Values from
    ``secrets/<env>.env`` override entries from ``env_file`` when both
    are present.
    """

    env_path = Path(env_file)
<<<<<<< HEAD
    if env_path.exists():
        env_values.update(dotenv_values(env_path))
    else:
        example = env_path.with_name(env_path.name + ".example")
        if example.exists():
            env_values.update(dotenv_values(example))
=======
    env_values = dotenv_values(env_path) if env_path.exists() else {}
>>>>>>> 7e8d8010

    if env:
        secret_path = Path("secrets") / f"{env}.env"
        if secret_path.exists():
            env_values.update(dotenv_values(secret_path))

    for key, value in env_values.items():
        os.environ.setdefault(key, value)

    load_dotenv(env_path, override=False)


def _merge(
    base: MutableMapping[str, Any], overlay: Mapping[str, Any]
) -> MutableMapping[str, Any]:
    """Recursively merge ``overlay`` into ``base``."""

    for key, value in overlay.items():
        if (
            key in base
            and isinstance(base[key], MutableMapping)
            and isinstance(value, Mapping)
        ):
            _merge(base[key], value)
        else:
            base[key] = value
    return base


_PATTERN = re.compile(r"\$\{([^}]+)\}")


def _interpolate(value: Any) -> Any:
    """Recursively substitute ``${VAR}`` with environment values."""
    if isinstance(value, dict):
        return {k: _interpolate(v) for k, v in value.items()}
    if isinstance(value, list):
        return [_interpolate(v) for v in value]
    if isinstance(value, str):
        return _PATTERN.sub(lambda m: os.getenv(m.group(1), m.group(0)), value)
    return value


def load_config(base: str | Path, overlay: str | Path | None = None) -> dict[str, Any]:
    """Return configuration from ``base`` merged with optional ``overlay``."""

    base_data = yaml.safe_load(Path(base).read_text()) or {}
    if overlay:
        overlay_path = Path(overlay)
        if overlay_path.exists():
            overlay_data = yaml.safe_load(overlay_path.read_text()) or {}
            base_data = _merge(base_data, overlay_data)
    return _interpolate(base_data)


__all__ = ["load_env", "load_config"]<|MERGE_RESOLUTION|>--- conflicted
+++ resolved
@@ -21,16 +21,7 @@
     """
 
     env_path = Path(env_file)
-<<<<<<< HEAD
-    if env_path.exists():
-        env_values.update(dotenv_values(env_path))
-    else:
-        example = env_path.with_name(env_path.name + ".example")
-        if example.exists():
-            env_values.update(dotenv_values(example))
-=======
     env_values = dotenv_values(env_path) if env_path.exists() else {}
->>>>>>> 7e8d8010
 
     if env:
         secret_path = Path("secrets") / f"{env}.env"
