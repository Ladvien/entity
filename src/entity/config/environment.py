"""Environment helpers for Entity."""

from __future__ import annotations

import os
import re
from pathlib import Path
from typing import Any, MutableMapping, Mapping

import yaml

from dotenv import dotenv_values


<<<<<<< HEAD
def load_env(env_file: str | Path = ".env", env: str | None = None) -> None:
    """Load variables from ``env_file`` and optional ``secrets/<env>.env``.

    Existing environment variables are never overwritten. When both files
    define the same key, the secrets file takes precedence over ``env_file``.
    """

    env_path = Path(env_file)
    original_keys = set(os.environ)

    if env_path.exists():
        values = dotenv_values(env_path)
        for key, value in values.items():
            if key not in original_keys:
                os.environ[key] = value

    secret_path: Path | None = None
    if env:
        secret_path = Path("secrets") / f"{env}.env"
        if secret_path.exists():
            values = dotenv_values(secret_path)
            for key, value in values.items():
                if key not in original_keys:
                    os.environ[key] = value
=======
class EnvironmentLoader:
    """Load configuration variables from .env and secrets files."""

    def __init__(self, env_file: str | Path = ".env", env: str | None = None) -> None:
        self.env_path = Path(env_file)
        self.env = env

    def _collect_values(self) -> dict[str, str]:
        values = dotenv_values(self.env_path) if self.env_path.exists() else {}
        if self.env:
            secret_path = Path("secrets") / f"{self.env}.env"
            if secret_path.exists():
                values.update(dotenv_values(secret_path))
        return values

    def load(self) -> None:
        for key, value in self._collect_values().items():
            os.environ.setdefault(key, value)

        load_dotenv(self.env_path, override=False)


def load_env(env_file: str | Path = ".env", env: str | None = None) -> None:
    """Convenience wrapper around :class:`EnvironmentLoader`."""

    EnvironmentLoader(env_file, env).load()
>>>>>>> d1fa8e5b


def _merge(
    base: MutableMapping[str, Any], overlay: Mapping[str, Any]
) -> MutableMapping[str, Any]:
    """Recursively merge ``overlay`` into ``base``."""

    for key, value in overlay.items():
        if (
            key in base
            and isinstance(base[key], MutableMapping)
            and isinstance(value, Mapping)
        ):
            _merge(base[key], value)
        else:
            base[key] = value
    return base


_PATTERN = re.compile(r"\$\{([^}]+)\}")


def _interpolate(value: Any) -> Any:
    """Recursively substitute ``${VAR}`` with environment values."""
    if isinstance(value, dict):
        return {k: _interpolate(v) for k, v in value.items()}
    if isinstance(value, list):
        return [_interpolate(v) for v in value]
    if isinstance(value, str):
        return _PATTERN.sub(lambda m: os.getenv(m.group(1), m.group(0)), value)
    return value


def load_config(base: str | Path, overlay: str | Path | None = None) -> dict[str, Any]:
    """Return configuration from ``base`` merged with optional ``overlay``."""

    base_data = yaml.safe_load(Path(base).read_text()) or {}
    if overlay:
        overlay_path = Path(overlay)
        if overlay_path.exists():
            overlay_data = yaml.safe_load(overlay_path.read_text()) or {}
            base_data = _merge(base_data, overlay_data)
    return _interpolate(base_data)  # type: ignore[no-any-return]


__all__ = ["load_env", "load_config"]<|MERGE_RESOLUTION|>--- conflicted
+++ resolved
@@ -12,32 +12,6 @@
 from dotenv import dotenv_values
 
 
-<<<<<<< HEAD
-def load_env(env_file: str | Path = ".env", env: str | None = None) -> None:
-    """Load variables from ``env_file`` and optional ``secrets/<env>.env``.
-
-    Existing environment variables are never overwritten. When both files
-    define the same key, the secrets file takes precedence over ``env_file``.
-    """
-
-    env_path = Path(env_file)
-    original_keys = set(os.environ)
-
-    if env_path.exists():
-        values = dotenv_values(env_path)
-        for key, value in values.items():
-            if key not in original_keys:
-                os.environ[key] = value
-
-    secret_path: Path | None = None
-    if env:
-        secret_path = Path("secrets") / f"{env}.env"
-        if secret_path.exists():
-            values = dotenv_values(secret_path)
-            for key, value in values.items():
-                if key not in original_keys:
-                    os.environ[key] = value
-=======
 class EnvironmentLoader:
     """Load configuration variables from .env and secrets files."""
 
@@ -64,7 +38,6 @@
     """Convenience wrapper around :class:`EnvironmentLoader`."""
 
     EnvironmentLoader(env_file, env).load()
->>>>>>> d1fa8e5b
 
 
 def _merge(
