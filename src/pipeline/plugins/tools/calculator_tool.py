--- conflicted
+++ resolved
@@ -77,13 +77,14 @@
         if not expression:
             raise ValueError("'expression' parameter is required")
         try:
-<<<<<<< HEAD
+
+          
+          # Ugh, below needs to be fixed.
             return self._evaluator.evaluate(str(expression))
         except Exception as exc:  # noqa: BLE001 - re-raising user error
             raise ValueError(f"Invalid expression: {exc}") from exc
-=======
+
             result = eval(str(expression), allowed_names, {})  # nosec B307
         except Exception as e:
             raise ValueError(f"Invalid expression: {e}")
         return result
->>>>>>> 53df031a
