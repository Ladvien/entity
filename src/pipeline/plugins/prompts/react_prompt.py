from __future__ import annotations

from typing import Any, Dict, List, Tuple

from pipeline.context import ConversationEntry, PluginContext
from pipeline.plugins import PromptPlugin
from pipeline.stages import PipelineStage


class ReActPrompt(PromptPlugin):
    """Reasoning and acting in a loop using an LLM."""

    dependencies = ["ollama"]
    stages = [PipelineStage.THINK]

    async def _execute_impl(self, context: PluginContext) -> None:
        max_steps = int(self.config.get("max_steps", 5))

        conversation = context.get_conversation_history()
        user_messages = [e.content for e in conversation if e.role == "user"]
        question = user_messages[-1] if user_messages else "No question provided"

        for step in range(max_steps):
            step_context = self._build_step_context(
                context.get_conversation_history(), question
            )

            thought_prompt = (
                "Think step by step about this problem:\n\n"
                f"Context: {step_context}\n\n"
                "What should I think about next?"
            )
            thought = await self.call_llm(
                context, thought_prompt, purpose=f"react_thought_step_{step}"
            )

            context.add_conversation_entry(
                content=f"Thought: {thought.content}",
                role="assistant",
                metadata={"react_step": step, "type": "thought"},
            )

            action_prompt = (
                f'Based on my thought: "{thought.content}"\n'
                "Should I:\n1. Take an action (specify: search, calculate, etc.)\n"
                "2. Give a final answer\n\n"
<<<<<<< HEAD
                'Respond with either "Action: <action_name> <parameters>" or '
                '"Final Answer: <answer>"'
=======
<<<<<< codex/create-config-directory-and-example-configs
                'Respond with either "Action: <action_name> <parameters>" or '
                '"Final Answer: <answer>"'
======
<<<<< dhvmir-codex/remove-or-refactor-old-plugin-directories
                'Respond with either "Action: <action_name> <parameters>" or '
                '"Final Answer: <answer>"'
=====
                'Respond with either "Action: <action_name> <parameters>" '
                'or "Final Answer: <answer>"'
>>>>> main
>>>>>> main
>>>>>>> c38303ef
            )
            action_decision = await self.call_llm(
                context, action_prompt, purpose=f"react_action_step_{step}"
            )

            if action_decision.content.startswith("Final Answer:"):
                final_answer = action_decision.content.replace(
                    "Final Answer:", ""
                ).strip()
                context.set_response(final_answer)
                return
            if action_decision.content.startswith("Action:"):
                action_text = action_decision.content.replace("Action:", "").strip()
                action_name, params = self._parse_action(action_text)

                context.add_conversation_entry(
                    content=f"Action: {action_text}",
                    role="assistant",
                    metadata={"react_step": step, "type": "action"},
                )

                context.execute_tool(action_name, params)

        context.set_response(
            "I've reached my reasoning limit without finding a definitive answer."
        )

    def _build_step_context(
        self, conversation: List[ConversationEntry], question: str
    ) -> str:
        context_parts = [f"Question: {question}"]

        recent_entries = conversation[-10:]
        for entry in recent_entries:
            if entry.role == "assistant" and entry.metadata.get("type") in [
                "thought",
                "action",
            ]:
                context_parts.append(f"{entry.content}")
            elif entry.role == "system" and "Tool result:" in entry.content:
                context_parts.append(
                    f"Observation: {entry.content.replace('Tool result: ', '')}"
                )

        return "\n".join(context_parts)

    def _parse_action(self, action_text: str) -> Tuple[str, Dict[str, Any]]:
        parts = action_text.split(" ", 1)
        if len(parts) < 2:
            return "search_tool", {"query": action_text}

        action_name = parts[0].lower()
        params_text = parts[1]

        if action_name == "search":
            return "search_tool", {"query": params_text}
        if action_name == "calculate":
            return "calculator_tool", {"expression": params_text}
        return "search_tool", {"query": action_text}<|MERGE_RESOLUTION|>--- conflicted
+++ resolved
@@ -44,23 +44,23 @@
                 f'Based on my thought: "{thought.content}"\n'
                 "Should I:\n1. Take an action (specify: search, calculate, etc.)\n"
                 "2. Give a final answer\n\n"
-<<<<<<< HEAD
-                'Respond with either "Action: <action_name> <parameters>" or '
-                '"Final Answer: <answer>"'
-=======
-<<<<<< codex/create-config-directory-and-example-configs
-                'Respond with either "Action: <action_name> <parameters>" or '
-                '"Final Answer: <answer>"'
-======
-<<<<< dhvmir-codex/remove-or-refactor-old-plugin-directories
+<<<<< xb4ohw-codex/create-config-directory-and-example-configs
                 'Respond with either "Action: <action_name> <parameters>" or '
                 '"Final Answer: <answer>"'
 =====
+<<<<< codex/create-config-directory-and-example-configs
+                'Respond with either "Action: <action_name> <parameters>" or '
+                '"Final Answer: <answer>"'
+=====
+<<<< dhvmir-codex/remove-or-refactor-old-plugin-directories
+                'Respond with either "Action: <action_name> <parameters>" or '
+                '"Final Answer: <answer>"'
+====
                 'Respond with either "Action: <action_name> <parameters>" '
                 'or "Final Answer: <answer>"'
 >>>>> main
->>>>>> main
->>>>>>> c38303ef
+>>>>> main
+>>>>> main
             )
             action_decision = await self.call_llm(
                 context, action_prompt, purpose=f"react_action_step_{step}"
