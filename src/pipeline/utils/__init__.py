--- conflicted
+++ resolved
@@ -1,17 +1,7 @@
 """Utility helpers used by the pipeline package."""
 
 from entity.core.resources.container import DependencyGraph
-<<<<<<< HEAD
-
-import logging
-from typing import Any, Callable, Iterable, Mapping, Type
-
-from entity.core.plugins import AdapterPlugin, PromptPlugin, ToolPlugin, Plugin
-from ..stages import PipelineStage
-
-=======
 from typing import Any, Iterable, List, Mapping, Type
->>>>>>> a071ffef
 from pipeline.stages import PipelineStage
 
 
@@ -41,61 +31,8 @@
     return [PipelineStage.THINK]
 
 
-<<<<<<< HEAD
-class StageResolver:
-    """Shared helpers for resolving plugin stages."""
-
-    @staticmethod
-    def _type_default_stages(plugin_cls: type[Plugin]) -> list[PipelineStage]:
-        if issubclass(plugin_cls, ToolPlugin):
-            return [PipelineStage.DO]
-        if issubclass(plugin_cls, PromptPlugin):
-            return [PipelineStage.THINK]
-        if issubclass(plugin_cls, AdapterPlugin):
-            return [PipelineStage.INPUT, PipelineStage.OUTPUT]
-        return []
-
-    @staticmethod
-    def _resolve_plugin_stages(
-        plugin_cls: type[Plugin],
-        config: Mapping[str, Any],
-        plugin: Plugin | None = None,
-        *,
-        logger: logging.Logger | None = None,
-    ) -> tuple[list[PipelineStage], bool]:
-        cfg_value = config.get("stages") or config.get("stage")
-        attr_stages = getattr(plugin or plugin_cls, "stages", [])
-        explicit_attr = (
-            getattr(plugin, "_explicit_stages", False)
-            if plugin is not None
-            else bool(attr_stages)
-        )
-        type_defaults = StageResolver._type_default_stages(plugin_cls)
-        if not (attr_stages or type_defaults):
-            type_defaults = [PipelineStage.THINK]
-        auto_inferred = (
-            getattr(plugin, "_auto_inferred_stages", False)
-            if plugin is not None
-            else False
-        )
-        return resolve_stages(
-            plugin_cls.__name__,
-            cfg_value=cfg_value,
-            attr_stages=attr_stages,
-            explicit_attr=explicit_attr,
-            type_defaults=type_defaults,
-            ensure_stage=PipelineStage.ensure,
-            logger=logger,
-            auto_inferred=auto_inferred,
-            error_type=SystemError,
-        )
-
-
-__all__ = ["DependencyGraph", "resolve_stages", "StageResolver"]
-=======
 # Backward compatible alias
 get_plugin_stages = resolve_stages
 
 
-__all__ = ["DependencyGraph", "resolve_stages", "get_plugin_stages"]
->>>>>>> a071ffef
+__all__ = ["DependencyGraph", "resolve_stages", "get_plugin_stages"]