--- conflicted
+++ resolved
@@ -3,14 +3,8 @@
 from dataclasses import dataclass, field
 from typing import Mapping, Iterable, Optional
 
-<<<<<<< HEAD
-from entity.core.builder import AgentBuilder
-from entity.core.runtime import AgentRuntime
-from entity.workflows.base import Workflow
-=======
 from entity.core.builder import _AgentBuilder
 from entity.core.runtime import _AgentRuntime
->>>>>>> 5927094b
 from .stages import PipelineStage
 
 WorkflowMapping = Mapping[PipelineStage | str, Iterable[str]]
@@ -22,13 +16,8 @@
 class Pipeline:
     """Simple pipeline wrapper holding builder and workflow."""
 
-<<<<<<< HEAD
-    builder: AgentBuilder = field(default_factory=AgentBuilder)
-    workflow: Optional[Workflow | WorkflowMapping] = None
-=======
     builder: _AgentBuilder = field(default_factory=_AgentBuilder)
     workflow: Optional[WorkflowMapping] = None
->>>>>>> 5927094b
 
     def build_runtime(self) -> _AgentRuntime:
         """Build an AgentRuntime using the stored builder and workflow."""
