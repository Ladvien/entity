"""Pipeline component: initializer."""

from __future__ import annotations

import tomllib
from contextlib import asynccontextmanager
from pathlib import Path
from typing import Any, Dict, Iterable, List, Tuple, Type

from entity.config.environment import load_env
from entity.config.models import EntityConfig, asdict
from entity.core.plugin_utils import import_plugin_class
from entity.core.plugins import Plugin, ResourcePlugin, ToolPlugin
from entity.core.registries import PluginRegistry, ToolRegistry
from entity.core.resources.container import ResourceContainer
from entity.utils.logging import configure_logging, get_logger
from entity.workflows.discovery import discover_workflows, register_module_workflows
from pipeline.config import ConfigLoader
<<<<<<< HEAD
from pipeline.utils import DependencyGraph, get_plugin_stages
=======
from pipeline.utils import DependencyGraph, StageResolver
>>>>>>> 537fe5ac
from pipeline.reliability import CircuitBreaker
from pipeline.exceptions import CircuitBreakerTripped

from .stages import PipelineStage
from .workflow import Workflow

logger = get_logger(__name__)


class ClassRegistry(StageResolver):
    """Store plugin classes and configs before instantiation."""

    def __init__(self) -> None:
        self._classes: Dict[str, type[Plugin]] = {}
        self._configs: Dict[str, Dict] = {}
        self._layers: Dict[str, int] = {}
        self._order: List[str] = []

    def register_class(
        self, plugin_class: type[Plugin], config: Dict, name: str, layer: int
    ) -> None:
        self._classes[name] = plugin_class
        self._configs[name] = config
        self._layers[name] = layer
        self._order.append(name)
        self._validate_stage_assignment(name, plugin_class, config)

    def has_plugin(self, name: str) -> bool:
        return name in self._classes

    def list_plugins(self) -> List[str]:
        return list(self._order)

    def all_plugin_classes(self) -> Iterable[Tuple[type[Plugin], Dict]]:
        for name in self._order:
            cls = self._classes[name]
            yield cls, self._configs[name]

    def resource_classes(self) -> Iterable[Tuple[str, type, Dict, int]]:
        for name in self._order:
            cls = self._classes[name]
            if issubclass(cls, ResourcePlugin):
                layer = self._layers.get(name, 1)
                yield name, cls, self._configs[name], layer

    def tool_classes(self) -> Iterable[Tuple[type[ToolPlugin], Dict]]:
        for name in self._order:
            cls = self._classes[name]
            if issubclass(cls, ToolPlugin):
                yield cls, self._configs[name]

    def named_tool_classes(self) -> Iterable[Tuple[str, type[ToolPlugin], Dict]]:
        """Return registered tool plugin classes with their names."""

        for name in self._order:
            cls = self._classes[name]
            if issubclass(cls, ToolPlugin):
                yield name, cls, self._configs[name]

    def non_resource_non_tool_classes(self) -> Iterable[Tuple[type[Plugin], Dict]]:
        for name in self._order:
            cls = self._classes[name]
            if not issubclass(cls, (ResourcePlugin, ToolPlugin)):
                yield cls, self._configs[name]

<<<<<<< HEAD
    def _resolve_plugin_stages(
        self, cls: type[Plugin], config: Dict
    ) -> tuple[List[PipelineStage], bool]:
        """Determine final stages and whether they were explicit."""

        stages = get_plugin_stages(cls, config)
        explicit = bool(
            (config.get("stage") or config.get("stages"))
            or getattr(cls, "stages", None)
            or getattr(cls, "stage", None)
        )
        return stages, explicit

=======
>>>>>>> 537fe5ac
    def _validate_stage_assignment(
        self, name: str, cls: type[Plugin], config: Dict
    ) -> None:
        if issubclass(cls, (ResourcePlugin, ToolPlugin)):
            return

        stages, explicit = StageResolver._resolve_plugin_stages(
            cls, config, logger=logger
        )
        if not explicit:
            raise SystemError(f"Plugin '{name}' does not specify any stages")
        invalid = [s for s in stages if not isinstance(s, PipelineStage)]
        if invalid:
            raise SystemError(f"Plugin '{name}' has invalid stage values: {invalid}")


@asynccontextmanager
async def initialization_cleanup_context(container: ResourceContainer):
    """Ensure resources shut down if initialization fails."""

    try:
        yield
    except Exception:
        await container.shutdown_all()
        raise


@asynccontextmanager
async def plugin_cleanup_context(plugins: list[Plugin]):
    """Shutdown plugins if initialization fails."""

    try:
        yield
    except Exception:
        for plugin in reversed(plugins):
            shutdown = getattr(plugin, "shutdown", None)
            if callable(shutdown):
                await shutdown()
        raise


class SystemInitializer:
    """Initialize and validate all plugins for the pipeline."""

    def __init__(
        self,
        config: Dict | None = None,
        env_file: str = ".env",
        *,
        plugin_registry_cls: Type[PluginRegistry] = PluginRegistry,
        tool_registry_cls: Type[ToolRegistry] = ToolRegistry,
        resource_container_cls: Type[ResourceContainer] = ResourceContainer,
    ) -> None:
        load_env(env_file)
        configure_logging()
        if isinstance(config, EntityConfig):
            self._config_model = config
            self.config = asdict(config)
        else:
            cfg = config or {}
            self._config_model = EntityConfig.from_dict(cfg)
            self.config = asdict(self._config_model)
        self.plugin_registry_cls = plugin_registry_cls
        self.tool_registry_cls = tool_registry_cls
        self.resource_container_cls = resource_container_cls
        self.workflows: Dict[str, Type] = {}
        self._plugins: list[Plugin] = []
        self.plugin_registry: PluginRegistry | None = None
        self.resource_container: ResourceContainer | None = None
        self.tool_registry: ToolRegistry | None = None

    @classmethod
    def from_yaml(cls, yaml_path: str, env_file: str = ".env") -> "SystemInitializer":
        data = ConfigLoader.from_yaml(yaml_path, env_file)
        model = EntityConfig.from_dict(data)
        return cls(model, env_file)

    @classmethod
    def from_json(cls, json_path: str, env_file: str = ".env") -> "SystemInitializer":
        data = ConfigLoader.from_json(json_path, env_file)
        model = EntityConfig.from_dict(data)
        return cls(model, env_file)

    @classmethod
    def from_dict(
        cls, cfg: Dict[str, Any], env_file: str = ".env"
    ) -> "SystemInitializer":
        data = ConfigLoader.from_dict(cfg, env_file)
        model = EntityConfig.from_dict(data)
        return cls(model, env_file)

    # --------------------------- plugin discovery ---------------------------
    def _discover_plugins(self) -> None:
        """Update configuration with plugins found in ``plugin_dirs``."""

        plugin_dirs = self.config.get("plugin_dirs", [])
        for directory in plugin_dirs:
            for pyproject in Path(directory).rglob("pyproject.toml"):
                try:
                    with open(pyproject, "rb") as fh:
                        data = tomllib.load(fh)
                except (FileNotFoundError, tomllib.TOMLDecodeError):
                    continue

                tool_section = data.get("tool", {})
                entity = tool_section.get("entity", {})
                plugins = entity.get("plugins", {})
                for section in [
                    "infrastructure",
                    "resources",
                    "agent_resources",
                    "custom_resources",
                    "tools",
                    "adapters",
                    "prompts",
                ]:
                    entries = plugins.get(section, {})
                    if not isinstance(entries, dict):
                        continue
                    cfg_section = self.config.setdefault("plugins", {}).setdefault(
                        section, {}
                    )
                    for name, meta in entries.items():
                        if name in cfg_section:
                            continue
                        if isinstance(meta, str):
                            cfg_section[name] = {"type": meta}
                            continue
                        if not isinstance(meta, dict):
                            continue
                        cls_path = meta.get("class") or meta.get("type")
                        if not cls_path:
                            continue
                        cfg = {"type": cls_path}
                        deps = meta.get("dependencies")
                        if deps:
                            cfg["dependencies"] = list(deps)
                        for k, v in meta.items():
                            if k not in {"class", "type", "dependencies"}:
                                cfg[k] = v
                        cfg_section[name] = cfg

    def _discover_workflows(self) -> None:
        """Load workflow classes from ``workflow_dirs`` into ``self.workflows``."""

        dirs = self.config.get("workflow_dirs", [])
        for directory in dirs:
            self.workflows.update(discover_workflows(directory))

    def get_resource_config(self, name: str) -> Dict:
        plugins = self.config.get("plugins", {})
        for section in (
            "agent_resources",
            "custom_resources",
            "resources",
            "infrastructure",
        ):
            cfg = plugins.get(section, {})
            if name in cfg:
                return cfg[name]
        raise KeyError(name)

    def get_tool_config(self, name: str) -> Dict:
        return self.config["plugins"]["tools"][name]

    def get_adapter_config(self, name: str) -> Dict:
        return self.config["plugins"]["adapters"][name]

    def get_prompt_config(self, name: str) -> Dict:
        return self.config["plugins"]["prompts"][name]

    # --------------------------- workflow discovery ---------------------------
    def load_workflows_from_directory(self, directory: str) -> None:
        """Load workflows from ``directory`` and store them."""

        self.workflows.update(discover_workflows(directory))

    def load_workflows_from_package(self, package_name: str) -> None:
        import importlib
        import pkgutil

        package = importlib.import_module(package_name)
        if not hasattr(package, "__path__"):
            register_module_workflows(package, self.workflows)
            return

        for info in pkgutil.walk_packages(
            package.__path__, prefix=package.__name__ + "."
        ):
            try:
                module = importlib.import_module(info.name)
            except Exception:  # noqa: BLE001
                continue
            register_module_workflows(module, self.workflows)

<<<<<<< HEAD
    def _resolve_plugin_stages(
        self, cls: type[Plugin], instance: Plugin, config: Dict
    ) -> tuple[List[PipelineStage], bool]:
        """Determine final stages and whether they were explicit."""

        stages = get_plugin_stages(cls, config)
        explicit = bool(
            (config.get("stage") or config.get("stages"))
            or getattr(instance, "_explicit_stages", False)
            or getattr(cls, "stages", None)
            or getattr(cls, "stage", None)
        )
        return stages, explicit

=======
>>>>>>> 537fe5ac
    async def initialize(self):
        self._discover_plugins()
        self._discover_workflows()

        registry = ClassRegistry()
        dep_graph: Dict[str, List[str]] = {}
        workflow = Workflow.from_dict(self.config.get("workflow"))

        # Phase 1: register all plugin classes
        resource_sections = [
            "infrastructure",
            "resources",
            "agent_resources",
            "custom_resources",
        ]
        layer_map = {
            "infrastructure": 1,
            "resources": 2,
            "agent_resources": 3,
            "custom_resources": 4,
        }
        for section in resource_sections:
            entries = self.config.get("plugins", {}).get(section, {})
            layer = layer_map[section]
            for name, config in entries.items():
                cls_path = config.get("type")
                if not cls_path:
                    raise ValueError(
                        f"Resource '{name}' must specify a full class path"
                    )
                cls = import_plugin_class(cls_path)
                registry.register_class(cls, config, name, layer)
                dep_graph[name] = getattr(cls, "dependencies", [])

        for section in ["tools", "adapters", "prompts"]:
            for name, config in self.config.get("plugins", {}).get(section, {}).items():
                cls_path = config.get("type")
                if not cls_path:
                    raise ValueError(
                        f"{section[:-1].capitalize()} '{name}' must specify a full class path"
                    )
                cls = import_plugin_class(cls_path)
                registry.register_class(cls, config, name, 4)
                dep_graph[name] = getattr(cls, "dependencies", [])

        # Validate workflow references
        for stage_plugins in workflow.stage_map.values():
            for plugin_name in stage_plugins:
                if not registry.has_plugin(plugin_name):
                    available = registry.list_plugins()
                    raise SystemError(
                        f"Workflow references unknown plugin '{plugin_name}'. Available: {available}"
                    )

        # Validate dependencies declared by each plugin class
        for plugin_class, _ in registry.all_plugin_classes():
            result = await plugin_class.validate_dependencies(registry)
            if not result.success:
                raise SystemError(
                    f"Dependency validation failed for {plugin_class.__name__}:"
                    f"{result.error_message}"
                )

        # Phase 2: dependency validation
        self._validate_dependency_graph(registry, dep_graph)
        for plugin_class, config in registry.all_plugin_classes():
            result = await plugin_class.validate_config(config)
            if not result.success:
                raise SystemError(
                    f"Config validation failed for {plugin_class.__name__}: {result.error_message}"
                )

        # Phase 3: initialize resources via container
        resource_container = self.resource_container_cls()
        self.resource_container = resource_container
        for name, cls, config, layer in registry.resource_classes():
            resource_container.register(name, cls, config, layer)

        self._ensure_canonical_resources(resource_container)

        # Fail fast if any canonical resources are missing before initialization
        self._ensure_canonical_resources(resource_container)

        async with (
            initialization_cleanup_context(resource_container),
            plugin_cleanup_context(self._plugins),
        ):
            await resource_container.build_all()

            breaker_cfg = self.config.get("runtime_validation_breaker", {})
            breaker = CircuitBreaker(
                failure_threshold=breaker_cfg.get("failure_threshold", 3),
                recovery_timeout=breaker_cfg.get("recovery_timeout", 60.0),
            )
            for name, resource in resource_container._resources.items():
                validate = getattr(resource, "validate_runtime", None)
                if not callable(validate):
                    continue

                async def _run_validation() -> None:
                    result = await validate()
                    if not result.success:
                        raise RuntimeError(result.error_message)

                try:
                    await breaker.call(_run_validation)
                except CircuitBreakerTripped as exc:
                    raise SystemError(
                        "Runtime validation failure threshold exceeded"
                    ) from exc
                except Exception as exc:
                    logger.error("Runtime validation failed for %s: %s", name, exc)
                    if breaker._failure_count >= breaker.failure_threshold:
                        raise SystemError(
                            "Runtime validation failure threshold exceeded"
                        ) from exc

            # Phase 3.5: register tools
            tr_cfg = self.config.get("tool_registry", {})
            tool_registry = self.tool_registry_cls(
                concurrency_limit=tr_cfg.get("concurrency_limit", 5)
            )
            self.tool_registry = tool_registry
            for name, cls, config in registry.named_tool_classes():
                instance = cls(config)
                await tool_registry.add(name, instance)

            # Phase 4: instantiate prompt and adapter plugins
            plugin_registry = self.plugin_registry_cls()
            self.plugin_registry = plugin_registry
            for cls, config in registry.non_resource_non_tool_classes():
                instance = cls(config)
                stages, _ = StageResolver._resolve_plugin_stages(
                    cls, config, instance, logger=logger
                )
                for stage in stages:
                    await plugin_registry.register_plugin_for_stage(
                        instance, PipelineStage.ensure(stage)
                    )
                self._plugins.append(instance)

            for plugin in self._plugins:
                init = getattr(plugin, "initialize", None)
                if callable(init):
                    await init()

        return plugin_registry, resource_container, tool_registry, workflow

    async def shutdown(self) -> None:
        """Shutdown resources and plugins."""

        if self.resource_container is not None:
            await self.resource_container.shutdown_all()
        for plugin in reversed(self._plugins):
            shutdown = getattr(plugin, "shutdown", None)
            if callable(shutdown):
                await shutdown()

    def _validate_dependency_graph(
        self, registry: ClassRegistry, dep_graph: Dict[str, List[str]]
    ) -> None:
        graph_map: Dict[str, List[str]] = {name: [] for name in dep_graph}
        for plugin_name, deps in dep_graph.items():
            for dep in deps:
                optional = dep.endswith("?")
                dep_name = dep[:-1] if optional else dep
                if not registry.has_plugin(dep_name):
                    if optional:
                        continue
                    available = registry.list_plugins()
                    raise SystemError(
                        f"Plugin '{plugin_name}' requires '{dep_name}' but it's not registered. "
                        f"Available: {available}"
                    )
                if dep_name in graph_map:
                    graph_map[dep_name].append(plugin_name)

        # DependencyGraph may enforce valid dependencies but should not reorder
        # plugins. Execution strictly follows YAML order.
        DependencyGraph(graph_map).topological_sort()

    def _ensure_canonical_resources(self, container: ResourceContainer) -> None:
        """Verify required canonical resources are registered."""

        required = {"memory", "llm", "storage"}
        registered = set(container._classes)
        missing = required - registered
        if missing:
            missing_list = ", ".join(sorted(missing))
            raise SystemError(f"Missing canonical resources: {missing_list}")<|MERGE_RESOLUTION|>--- conflicted
+++ resolved
@@ -16,11 +16,7 @@
 from entity.utils.logging import configure_logging, get_logger
 from entity.workflows.discovery import discover_workflows, register_module_workflows
 from pipeline.config import ConfigLoader
-<<<<<<< HEAD
-from pipeline.utils import DependencyGraph, get_plugin_stages
-=======
 from pipeline.utils import DependencyGraph, StageResolver
->>>>>>> 537fe5ac
 from pipeline.reliability import CircuitBreaker
 from pipeline.exceptions import CircuitBreakerTripped
 
@@ -86,22 +82,6 @@
             if not issubclass(cls, (ResourcePlugin, ToolPlugin)):
                 yield cls, self._configs[name]
 
-<<<<<<< HEAD
-    def _resolve_plugin_stages(
-        self, cls: type[Plugin], config: Dict
-    ) -> tuple[List[PipelineStage], bool]:
-        """Determine final stages and whether they were explicit."""
-
-        stages = get_plugin_stages(cls, config)
-        explicit = bool(
-            (config.get("stage") or config.get("stages"))
-            or getattr(cls, "stages", None)
-            or getattr(cls, "stage", None)
-        )
-        return stages, explicit
-
-=======
->>>>>>> 537fe5ac
     def _validate_stage_assignment(
         self, name: str, cls: type[Plugin], config: Dict
     ) -> None:
@@ -297,23 +277,6 @@
                 continue
             register_module_workflows(module, self.workflows)
 
-<<<<<<< HEAD
-    def _resolve_plugin_stages(
-        self, cls: type[Plugin], instance: Plugin, config: Dict
-    ) -> tuple[List[PipelineStage], bool]:
-        """Determine final stages and whether they were explicit."""
-
-        stages = get_plugin_stages(cls, config)
-        explicit = bool(
-            (config.get("stage") or config.get("stages"))
-            or getattr(instance, "_explicit_stages", False)
-            or getattr(cls, "stages", None)
-            or getattr(cls, "stage", None)
-        )
-        return stages, explicit
-
-=======
->>>>>>> 537fe5ac
     async def initialize(self):
         self._discover_plugins()
         self._discover_workflows()
