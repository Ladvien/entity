--- conflicted
+++ resolved
@@ -94,11 +94,7 @@
     def _type_default_stages(self, cls: type[BasePlugin]) -> List[PipelineStage]:
         """Return default stages for the given plugin class."""
 
-<<<<<<< HEAD
-        from entity.core.plugins import AdapterPlugin, PromptPlugin
-=======
         from entity.core.plugins.base import AdapterPlugin, PromptPlugin
->>>>>>> d15c3de2
 
         if issubclass(cls, ToolPlugin):
             return [PipelineStage.DO]
@@ -317,11 +313,7 @@
     def _type_default_stages(self, cls: type[BasePlugin]) -> List[PipelineStage]:
         """Return default stages for the given plugin class."""
 
-<<<<<<< HEAD
-        from entity.core.plugins import AdapterPlugin, PromptPlugin
-=======
         from entity.core.plugins.base import AdapterPlugin, PromptPlugin
->>>>>>> d15c3de2
 
         if issubclass(cls, ToolPlugin):
             return [PipelineStage.DO]
