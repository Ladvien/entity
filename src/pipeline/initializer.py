--- conflicted
+++ resolved
@@ -71,19 +71,10 @@
             if issubclass(cls, ToolPlugin):
                 yield name, cls, self._configs[name]
 
-<<<<<<< HEAD
-    def non_resource_non_tool_classes(
-        self,
-    ) -> Iterable[Tuple[type[BasePlugin], Dict]]:
-        for name in self._order:
-            cls = self._classes[name]
-            if not issubclass(cls, ResourcePlugin) and not issubclass(cls, ToolPlugin):
-=======
     def non_resource_non_tool_classes(self) -> Iterable[Tuple[type[BasePlugin], Dict]]:
         for name in self._order:
             cls = self._classes[name]
             if not issubclass(cls, (ResourcePlugin, ToolPlugin)):
->>>>>>> dda8b2da
                 yield cls, self._configs[name]
 
     def _type_default_stages(self, cls: type[BasePlugin]) -> List[PipelineStage]:
