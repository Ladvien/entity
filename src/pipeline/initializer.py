--- conflicted
+++ resolved
@@ -413,10 +413,6 @@
             cfg = model.runtime_validation_breaker
             settings = model.breaker_settings
 
-<<<<<<< HEAD
-            tasks: list[asyncio.Task[None]] = []
-            resources: list[tuple[str, CircuitBreaker]] = []
-=======
             breaker_map = {
                 "database": CircuitBreaker(
                     failure_threshold=cfg.database
@@ -439,7 +435,6 @@
                 failure_threshold=cfg.failure_threshold,
                 recovery_timeout=cfg.recovery_timeout,
             )
->>>>>>> d0cf8703
 
             for name, resource in resource_container._resources.items():
                 validate = getattr(resource, "validate_runtime", None)
