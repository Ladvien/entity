from __future__ import annotations

"""Pipeline component: initializer."""

import tomllib
from contextlib import asynccontextmanager
from pathlib import Path
from typing import Any, Dict, Iterable, List, Tuple, Type

from entity.config.environment import load_env
from entity.config.models import EntityConfig, asdict
from entity.core.plugin_utils import import_plugin_class
from entity.core.plugins import Plugin, ResourcePlugin, ToolPlugin
from entity.core.registries import PluginRegistry, ToolRegistry
from entity.core.resources.container import ResourceContainer
from entity.utils.logging import configure_logging, get_logger
from entity.workflows.discovery import discover_workflows, register_module_workflows
from pipeline.config import ConfigLoader
from pipeline.utils import DependencyGraph, resolve_stages
from pipeline.reliability import CircuitBreaker
from pipeline.exceptions import CircuitBreakerTripped

from .stages import PipelineStage
from .workflow import Workflow

logger = get_logger(__name__)


class ClassRegistry:
    """Store plugin classes and configs before instantiation."""

    def __init__(self) -> None:
        self._classes: Dict[str, type[Plugin]] = {}
        self._configs: Dict[str, Dict] = {}
        self._layers: Dict[str, int] = {}
        self._order: List[str] = []

    def register_class(
        self, plugin_class: type[Plugin], config: Dict, name: str, layer: int
    ) -> None:
        self._classes[name] = plugin_class
        self._configs[name] = config
        self._layers[name] = layer
        self._order.append(name)
        self._validate_stage_assignment(name, plugin_class, config)

    def has_plugin(self, name: str) -> bool:
        return name in self._classes

    def list_plugins(self) -> List[str]:
        return list(self._order)

    def all_plugin_classes(self) -> Iterable[Tuple[type[Plugin], Dict]]:
        for name in self._order:
            cls = self._classes[name]
            yield cls, self._configs[name]

    def resource_classes(self) -> Iterable[Tuple[str, type, Dict, int]]:
        for name in self._order:
            cls = self._classes[name]
            if issubclass(cls, ResourcePlugin):
                layer = self._layers.get(name, 1)
                yield name, cls, self._configs[name], layer

    def tool_classes(self) -> Iterable[Tuple[type[ToolPlugin], Dict]]:
        for name in self._order:
            cls = self._classes[name]
            if issubclass(cls, ToolPlugin):
                yield cls, self._configs[name]

    def named_tool_classes(self) -> Iterable[Tuple[str, type[ToolPlugin], Dict]]:
        """Return registered tool plugin classes with their names."""

        for name in self._order:
            cls = self._classes[name]
            if issubclass(cls, ToolPlugin):
                yield name, cls, self._configs[name]

    def non_resource_non_tool_classes(self) -> Iterable[Tuple[type[Plugin], Dict]]:
        for name in self._order:
            cls = self._classes[name]
            if not issubclass(cls, (ResourcePlugin, ToolPlugin)):
                yield cls, self._configs[name]

    def _type_default_stages(self, cls: type[Plugin]) -> List[PipelineStage]:
        """Return default stages for the given plugin class."""

        from entity.core.plugins.base import AdapterPlugin, PromptPlugin

        if issubclass(cls, ToolPlugin):
            return [PipelineStage.DO]
        if issubclass(cls, PromptPlugin):
            return [PipelineStage.THINK]
        if issubclass(cls, AdapterPlugin):
            return [PipelineStage.INPUT, PipelineStage.OUTPUT]
        return []

    def _resolve_plugin_stages(
        self, cls: type[Plugin], config: Dict
    ) -> tuple[List[PipelineStage], bool]:
        """Determine final stages and whether they were explicit."""
        cfg_value = config.get("stages") or config.get("stage")
        if cfg_value is not None:
            stages = cfg_value if isinstance(cfg_value, list) else [cfg_value]
            return [PipelineStage.ensure(s) for s in stages], True

        class_stages = getattr(cls, "stages", [])
        if class_stages:
            return [PipelineStage.ensure(s) for s in class_stages], True

        type_default = self._type_default_stages(cls)
        if type_default:
            return [PipelineStage.ensure(s) for s in type_default], False

        return [PipelineStage.THINK], False

    def _validate_stage_assignment(
        self, name: str, cls: type[Plugin], config: Dict
    ) -> None:
        if issubclass(cls, (ResourcePlugin, ToolPlugin)):
            return

        stages, explicit = self._resolve_plugin_stages(cls, config)
        if not explicit:
            raise SystemError(f"Plugin '{name}' does not specify any stages")
        invalid = [s for s in stages if not isinstance(s, PipelineStage)]
        if invalid:
            raise SystemError(f"Plugin '{name}' has invalid stage values: {invalid}")


@asynccontextmanager
async def initialization_cleanup_context(container: ResourceContainer):
    """Ensure resources shut down if initialization fails."""

    try:
        yield
    except Exception:
        await container.shutdown_all()
        raise


@asynccontextmanager
async def plugin_cleanup_context(plugins: list[Plugin]):
    """Shutdown plugins if initialization fails."""

    try:
        yield
    except Exception:
        for plugin in reversed(plugins):
            shutdown = getattr(plugin, "shutdown", None)
            if callable(shutdown):
                await shutdown()
        raise


class SystemInitializer:
    """Initialize and validate all plugins for the pipeline."""

    def __init__(
        self,
        config: Dict | None = None,
        env_file: str = ".env",
        *,
        plugin_registry_cls: Type[PluginRegistry] = PluginRegistry,
        tool_registry_cls: Type[ToolRegistry] = ToolRegistry,
        resource_container_cls: Type[ResourceContainer] = ResourceContainer,
    ) -> None:
        load_env(env_file)
        configure_logging()
        if isinstance(config, EntityConfig):
            self._config_model = config
            self.config = asdict(config)
        else:
            cfg = config or {}
            self._config_model = EntityConfig.from_dict(cfg)
            self.config = asdict(self._config_model)
        self.plugin_registry_cls = plugin_registry_cls
        self.tool_registry_cls = tool_registry_cls
        self.resource_container_cls = resource_container_cls
        self.workflows: Dict[str, Type] = {}
        self._plugins: list[Plugin] = []
        self.plugin_registry: PluginRegistry | None = None
        self.resource_container: ResourceContainer | None = None
        self.tool_registry: ToolRegistry | None = None

    @classmethod
    def from_yaml(cls, yaml_path: str, env_file: str = ".env") -> "SystemInitializer":
        data = ConfigLoader.from_yaml(yaml_path, env_file)
        model = EntityConfig.from_dict(data)
        return cls(model, env_file)

    @classmethod
    def from_json(cls, json_path: str, env_file: str = ".env") -> "SystemInitializer":
        data = ConfigLoader.from_json(json_path, env_file)
        model = EntityConfig.from_dict(data)
        return cls(model, env_file)

    @classmethod
    def from_dict(
        cls, cfg: Dict[str, Any], env_file: str = ".env"
    ) -> "SystemInitializer":
        data = ConfigLoader.from_dict(cfg, env_file)
        model = EntityConfig.from_dict(data)
        return cls(model, env_file)

    # --------------------------- plugin discovery ---------------------------
    def _discover_plugins(self) -> None:
        """Update configuration with plugins found in ``plugin_dirs``."""

        plugin_dirs = self.config.get("plugin_dirs", [])
        for directory in plugin_dirs:
            for pyproject in Path(directory).rglob("pyproject.toml"):
                try:
                    with open(pyproject, "rb") as fh:
                        data = tomllib.load(fh)
                except (FileNotFoundError, tomllib.TOMLDecodeError):
                    continue

                tool_section = data.get("tool", {})
                entity = tool_section.get("entity", {})
                plugins = entity.get("plugins", {})
                for section in [
                    "infrastructure",
                    "resources",
                    "agent_resources",
                    "custom_resources",
                    "tools",
                    "adapters",
                    "prompts",
                ]:
                    entries = plugins.get(section, {})
                    if not isinstance(entries, dict):
                        continue
                    cfg_section = self.config.setdefault("plugins", {}).setdefault(
                        section, {}
                    )
                    for name, meta in entries.items():
                        if name in cfg_section:
                            continue
                        if isinstance(meta, str):
                            cfg_section[name] = {"type": meta}
                            continue
                        if not isinstance(meta, dict):
                            continue
                        cls_path = meta.get("class") or meta.get("type")
                        if not cls_path:
                            continue
                        cfg = {"type": cls_path}
                        deps = meta.get("dependencies")
                        if deps:
                            cfg["dependencies"] = list(deps)
                        for k, v in meta.items():
                            if k not in {"class", "type", "dependencies"}:
                                cfg[k] = v
                        cfg_section[name] = cfg

    def _discover_workflows(self) -> None:
        """Load workflow classes from ``workflow_dirs`` into ``self.workflows``."""

        dirs = self.config.get("workflow_dirs", [])
        for directory in dirs:
            self.workflows.update(discover_workflows(directory))

    def get_resource_config(self, name: str) -> Dict:
        plugins = self.config.get("plugins", {})
        for section in (
            "agent_resources",
            "custom_resources",
            "resources",
            "infrastructure",
        ):
            cfg = plugins.get(section, {})
            if name in cfg:
                return cfg[name]
        raise KeyError(name)

    def get_tool_config(self, name: str) -> Dict:
        return self.config["plugins"]["tools"][name]

    def get_adapter_config(self, name: str) -> Dict:
        return self.config["plugins"]["adapters"][name]

    def get_prompt_config(self, name: str) -> Dict:
        return self.config["plugins"]["prompts"][name]

    # --------------------------- workflow discovery ---------------------------
    def load_workflows_from_directory(self, directory: str) -> None:
        """Load workflows from ``directory`` and store them."""

        self.workflows.update(discover_workflows(directory))

    def load_workflows_from_package(self, package_name: str) -> None:
        import importlib
        import pkgutil

        package = importlib.import_module(package_name)
        if not hasattr(package, "__path__"):
            register_module_workflows(package, self.workflows)
            return

        for info in pkgutil.walk_packages(
            package.__path__, prefix=package.__name__ + "."
        ):
            try:
                module = importlib.import_module(info.name)
            except Exception:  # noqa: BLE001
                continue
            register_module_workflows(module, self.workflows)

    def _type_default_stages(self, cls: type[Plugin]) -> List[PipelineStage]:
        """Return default stages for the given plugin class."""

        from entity.core.plugins.base import AdapterPlugin, PromptPlugin

        if issubclass(cls, ToolPlugin):
            return [PipelineStage.DO]
        if issubclass(cls, PromptPlugin):
            return [PipelineStage.THINK]
        if issubclass(cls, AdapterPlugin):
            return [PipelineStage.INPUT, PipelineStage.OUTPUT]
        return []

    def _resolve_plugin_stages(
        self, cls: type[Plugin], instance: Plugin, config: Dict
    ) -> tuple[List[PipelineStage], bool]:
        """Determine final stages and whether they were explicit."""

        cfg_value = config.get("stages") or config.get("stage")

        type_defaults = self._type_default_stages(cls)
        if not (getattr(instance, "stages", None) or type_defaults):
            type_defaults = [PipelineStage.THINK]

        return resolve_stages(
            cls.__name__,
            cfg_value=cfg_value,
            attr_stages=getattr(instance, "stages", []),
            explicit_attr=getattr(instance, "_explicit_stages", False),
            type_defaults=type_defaults,
            ensure_stage=PipelineStage.ensure,
            logger=logger,
            auto_inferred=getattr(instance, "_auto_inferred_stages", False),
            error_type=SystemError,
        )

    async def initialize(self):
        self._discover_plugins()
        self._discover_workflows()

        registry = ClassRegistry()
        dep_graph: Dict[str, List[str]] = {}
        workflow = Workflow.from_dict(self.config.get("workflow"))

        # Phase 1: register all plugin classes
        resource_sections = [
            "infrastructure",
            "resources",
            "agent_resources",
            "custom_resources",
        ]
        layer_map = {
            "infrastructure": 1,
            "resources": 2,
            "agent_resources": 3,
            "custom_resources": 4,
        }
        for section in resource_sections:
            entries = self.config.get("plugins", {}).get(section, {})
            layer = layer_map[section]
            for name, config in entries.items():
                cls_path = config.get("type")
                if not cls_path:
                    raise ValueError(
                        f"Resource '{name}' must specify a full class path"
                    )
                cls = import_plugin_class(cls_path)
                registry.register_class(cls, config, name, layer)
                dep_graph[name] = getattr(cls, "dependencies", [])

        for section in ["tools", "adapters", "prompts"]:
            for name, config in self.config.get("plugins", {}).get(section, {}).items():
                cls_path = config.get("type")
                if not cls_path:
                    raise ValueError(
                        f"{section[:-1].capitalize()} '{name}' must specify a full class path"
                    )
                cls = import_plugin_class(cls_path)
                registry.register_class(cls, config, name, 4)
                dep_graph[name] = getattr(cls, "dependencies", [])

        # Validate workflow references
        for stage_plugins in workflow.stage_map.values():
            for plugin_name in stage_plugins:
                if not registry.has_plugin(plugin_name):
                    available = registry.list_plugins()
                    raise SystemError(
                        f"Workflow references unknown plugin '{plugin_name}'. Available: {available}"
                    )

        # Validate dependencies declared by each plugin class
        for plugin_class, _ in registry.all_plugin_classes():
            result = await plugin_class.validate_dependencies(registry)
            if not result.success:
                raise SystemError(
                    f"Dependency validation failed for {plugin_class.__name__}:"
                    f"{result.error_message}"
                )

        # Phase 2: dependency validation
        self._validate_dependency_graph(registry, dep_graph)
        for plugin_class, config in registry.all_plugin_classes():
            result = await plugin_class.validate_config(config)
            if not result.success:
                raise SystemError(
                    f"Config validation failed for {plugin_class.__name__}: {result.error_message}"
                )

        # Phase 3: initialize resources via container
        resource_container = self.resource_container_cls()
        self.resource_container = resource_container
        for name, cls, config, layer in registry.resource_classes():
<<<<<<< HEAD
            resource_container.register(name, cls, config, layer=layer)
=======
            resource_container.register(name, cls, config, layer)

        self._ensure_canonical_resources(resource_container)
>>>>>>> 3111b491

        async with (
            initialization_cleanup_context(resource_container),
            plugin_cleanup_context(self._plugins),
        ):
            await resource_container.build_all()

            breaker_cfg = self.config.get("runtime_validation_breaker", {})
            breaker = CircuitBreaker(
                failure_threshold=breaker_cfg.get("failure_threshold", 3),
                recovery_timeout=breaker_cfg.get("recovery_timeout", 60.0),
            )
            for name, resource in resource_container._resources.items():
                validate = getattr(resource, "validate_runtime", None)
                if not callable(validate):
                    continue

                async def _run_validation() -> None:
                    result = await validate()
                    if not result.success:
                        raise RuntimeError(result.error_message)

                try:
                    await breaker.call(_run_validation)
                except CircuitBreakerTripped as exc:
                    raise SystemError(
                        "Runtime validation failure threshold exceeded"
                    ) from exc
                except Exception as exc:
                    logger.error("Runtime validation failed for %s: %s", name, exc)
                    if breaker._failure_count >= breaker.failure_threshold:
                        raise SystemError(
                            "Runtime validation failure threshold exceeded"
                        ) from exc

            # Phase 3.5: register tools
            tr_cfg = self.config.get("tool_registry", {})
            tool_registry = self.tool_registry_cls(
                concurrency_limit=tr_cfg.get("concurrency_limit", 5)
            )
            self.tool_registry = tool_registry
            for name, cls, config in registry.named_tool_classes():
                instance = cls(config)
                await tool_registry.add(name, instance)

            # Phase 4: instantiate prompt and adapter plugins
            plugin_registry = self.plugin_registry_cls()
            self.plugin_registry = plugin_registry
            for cls, config in registry.non_resource_non_tool_classes():
                instance = cls(config)
                stages, _ = self._resolve_plugin_stages(cls, instance, config)
                for stage in stages:
                    await plugin_registry.register_plugin_for_stage(
                        instance, PipelineStage.ensure(stage)
                    )
                self._plugins.append(instance)

            for plugin in self._plugins:
                init = getattr(plugin, "initialize", None)
                if callable(init):
                    await init()

        return plugin_registry, resource_container, tool_registry, workflow

    async def shutdown(self) -> None:
        """Shutdown resources and plugins."""

        if self.resource_container is not None:
            await self.resource_container.shutdown_all()
        for plugin in reversed(self._plugins):
            shutdown = getattr(plugin, "shutdown", None)
            if callable(shutdown):
                await shutdown()

    def _validate_dependency_graph(
        self, registry: ClassRegistry, dep_graph: Dict[str, List[str]]
    ) -> None:
        graph_map: Dict[str, List[str]] = {name: [] for name in dep_graph}
        for plugin_name, deps in dep_graph.items():
            for dep in deps:
                optional = dep.endswith("?")
                dep_name = dep[:-1] if optional else dep
                if not registry.has_plugin(dep_name):
                    if optional:
                        continue
                    available = registry.list_plugins()
                    raise SystemError(
                        f"Plugin '{plugin_name}' requires '{dep_name}' but it's not registered. "
                        f"Available: {available}"
                    )
                if dep_name in graph_map:
                    graph_map[dep_name].append(plugin_name)

        # DependencyGraph may enforce valid dependencies but should not reorder
        # plugins. Execution strictly follows YAML order.
        DependencyGraph(graph_map).topological_sort()

    def _ensure_canonical_resources(self, container: ResourceContainer) -> None:
        """Verify required canonical resources are registered."""

        required = {"memory", "llm", "storage"}
        registered = set(container._classes)
        missing = required - registered
        if missing:
            missing_list = ", ".join(sorted(missing))
            raise SystemError(f"Missing canonical resources: {missing_list}")<|MERGE_RESOLUTION|>--- conflicted
+++ resolved
@@ -419,13 +419,9 @@
         resource_container = self.resource_container_cls()
         self.resource_container = resource_container
         for name, cls, config, layer in registry.resource_classes():
-<<<<<<< HEAD
-            resource_container.register(name, cls, config, layer=layer)
-=======
             resource_container.register(name, cls, config, layer)
 
         self._ensure_canonical_resources(resource_container)
->>>>>>> 3111b491
 
         async with (
             initialization_cleanup_context(resource_container),
