from __future__ import annotations

"""Pipeline component: initializer."""

import tomllib
from contextlib import asynccontextmanager
from pathlib import Path
from typing import Any, Dict, Iterable, List, Tuple, Type

from entity.config.environment import load_env
from entity.config.models import EntityConfig, asdict
from entity.core.plugin_utils import import_plugin_class
from entity.core.plugins import Plugin, ResourcePlugin, ToolPlugin
from entity.core.registries import PluginRegistry, ToolRegistry
from entity.core.resources.container import ResourceContainer
from entity.utils.logging import configure_logging, get_logger
from entity.workflows.discovery import discover_workflows, register_module_workflows
from pipeline.config import ConfigLoader
from pipeline.utils import DependencyGraph, resolve_stages
from pipeline.reliability import CircuitBreaker
from pipeline.exceptions import CircuitBreakerTripped

from .stages import PipelineStage
from .workflow import Workflow

logger = get_logger(__name__)


class ClassRegistry:
    """Store plugin classes and configs before instantiation."""

    def __init__(self) -> None:
        self._classes: Dict[str, type[Plugin]] = {}
        self._configs: Dict[str, Dict] = {}
        self._layers: Dict[str, int] = {}
        self._order: List[str] = []

    def register_class(
        self, plugin_class: type[Plugin], config: Dict, name: str, layer: int
    ) -> None:
        self._classes[name] = plugin_class
        self._configs[name] = config
        self._layers[name] = layer
        self._order.append(name)
        self._validate_stage_assignment(name, plugin_class, config)

    def has_plugin(self, name: str) -> bool:
        return name in self._classes

    def list_plugins(self) -> List[str]:
        return list(self._order)

    def all_plugin_classes(self) -> Iterable[Tuple[type[Plugin], Dict]]:
        for name in self._order:
            cls = self._classes[name]
            yield cls, self._configs[name]

    def resource_classes(self) -> Iterable[Tuple[str, type, Dict, int]]:
        for name in self._order:
            cls = self._classes[name]
            if issubclass(cls, ResourcePlugin):
                layer = self._layers.get(name, 1)
                yield name, cls, self._configs[name], layer

    def tool_classes(self) -> Iterable[Tuple[type[ToolPlugin], Dict]]:
        for name in self._order:
            cls = self._classes[name]
            if issubclass(cls, ToolPlugin):
                yield cls, self._configs[name]

    def named_tool_classes(self) -> Iterable[Tuple[str, type[ToolPlugin], Dict]]:
        """Return registered tool plugin classes with their names."""

        for name in self._order:
            cls = self._classes[name]
            if issubclass(cls, ToolPlugin):
                yield name, cls, self._configs[name]

    def non_resource_non_tool_classes(self) -> Iterable[Tuple[type[Plugin], Dict]]:
        for name in self._order:
            cls = self._classes[name]
            if not issubclass(cls, (ResourcePlugin, ToolPlugin)):
                yield cls, self._configs[name]

    def _type_default_stages(self, cls: type[Plugin]) -> List[PipelineStage]:
        """Return default stages for the given plugin class."""

        from entity.core.plugins.base import AdapterPlugin, PromptPlugin

        if issubclass(cls, ToolPlugin):
            return [PipelineStage.DO]
        if issubclass(cls, PromptPlugin):
            return [PipelineStage.THINK]
        if issubclass(cls, AdapterPlugin):
            return [PipelineStage.INPUT, PipelineStage.OUTPUT]
        return []

    def _resolve_plugin_stages(
        self, cls: type[Plugin], config: Dict
    ) -> tuple[List[PipelineStage], bool]:
        """Determine final stages and whether they were explicit."""
        cfg_value = config.get("stages") or config.get("stage")
        if cfg_value is not None:
            stages = cfg_value if isinstance(cfg_value, list) else [cfg_value]
            return [PipelineStage.ensure(s) for s in stages], True

        class_stages = getattr(cls, "stages", [])
        if class_stages:
            return [PipelineStage.ensure(s) for s in class_stages], True

        type_default = self._type_default_stages(cls)
        if type_default:
            return [PipelineStage.ensure(s) for s in type_default], False

        return [PipelineStage.THINK], False

    def _validate_stage_assignment(
        self, name: str, cls: type[Plugin], config: Dict
    ) -> None:
        if issubclass(cls, (ResourcePlugin, ToolPlugin)):
            return

        stages, explicit = self._resolve_plugin_stages(cls, config)
        if not explicit:
            raise SystemError(f"Plugin '{name}' does not specify any stages")
        invalid = [s for s in stages if not isinstance(s, PipelineStage)]
        if invalid:
            raise SystemError(f"Plugin '{name}' has invalid stage values: {invalid}")


@asynccontextmanager
async def initialization_cleanup_context(container: ResourceContainer):
    """Ensure resources shut down if initialization fails."""

    try:
        yield
    except Exception:
        await container.shutdown_all()
        raise


@asynccontextmanager
async def plugin_cleanup_context(plugins: list[Plugin]):
    """Shutdown plugins if initialization fails."""

    try:
        yield
    except Exception:
        for plugin in reversed(plugins):
            shutdown = getattr(plugin, "shutdown", None)
            if callable(shutdown):
                await shutdown()
        raise


class SystemInitializer:
    """Initialize and validate all plugins for the pipeline."""

    def __init__(
        self,
        config: Dict | None = None,
        env_file: str = ".env",
        *,
        plugin_registry_cls: Type[PluginRegistry] = PluginRegistry,
        tool_registry_cls: Type[ToolRegistry] = ToolRegistry,
        resource_container_cls: Type[ResourceContainer] = ResourceContainer,
    ) -> None:
        load_env(env_file)
        configure_logging()
        if isinstance(config, EntityConfig):
            self._config_model = config
            self.config = asdict(config)
        else:
            cfg = config or {}
            self._config_model = EntityConfig.from_dict(cfg)
            self.config = asdict(self._config_model)
        self.plugin_registry_cls = plugin_registry_cls
        self.tool_registry_cls = tool_registry_cls
        self.resource_container_cls = resource_container_cls
        self.workflows: Dict[str, Type] = {}
        self._plugins: list[Plugin] = []
        self.plugin_registry: PluginRegistry | None = None
        self.resource_container: ResourceContainer | None = None
        self.tool_registry: ToolRegistry | None = None

    @classmethod
    def from_yaml(cls, yaml_path: str, env_file: str = ".env") -> "SystemInitializer":
        data = ConfigLoader.from_yaml(yaml_path, env_file)
        model = EntityConfig.from_dict(data)
        return cls(model, env_file)

    @classmethod
    def from_json(cls, json_path: str, env_file: str = ".env") -> "SystemInitializer":
        data = ConfigLoader.from_json(json_path, env_file)
        model = EntityConfig.from_dict(data)
        return cls(model, env_file)

    @classmethod
    def from_dict(
        cls, cfg: Dict[str, Any], env_file: str = ".env"
    ) -> "SystemInitializer":
        data = ConfigLoader.from_dict(cfg, env_file)
        model = EntityConfig.from_dict(data)
        return cls(model, env_file)

    # --------------------------- plugin discovery ---------------------------
    def _discover_plugins(self) -> None:
        """Update configuration with plugins found in ``plugin_dirs``."""

        plugin_dirs = self.config.get("plugin_dirs", [])
        for directory in plugin_dirs:
            for pyproject in Path(directory).rglob("pyproject.toml"):
                try:
                    with open(pyproject, "rb") as fh:
                        data = tomllib.load(fh)
                except (FileNotFoundError, tomllib.TOMLDecodeError):
                    continue

                tool_section = data.get("tool", {})
                entity = tool_section.get("entity", {})
                plugins = entity.get("plugins", {})
                for section in [
                    "infrastructure",
                    "resources",
                    "agent_resources",
                    "custom_resources",
                    "tools",
                    "adapters",
                    "prompts",
                ]:
                    entries = plugins.get(section, {})
                    if not isinstance(entries, dict):
                        continue
                    cfg_section = self.config.setdefault("plugins", {}).setdefault(
                        section, {}
                    )
                    for name, meta in entries.items():
                        if name in cfg_section:
                            continue
                        if isinstance(meta, str):
                            cfg_section[name] = {"type": meta}
                            continue
                        if not isinstance(meta, dict):
                            continue
                        cls_path = meta.get("class") or meta.get("type")
                        if not cls_path:
                            continue
                        cfg = {"type": cls_path}
                        deps = meta.get("dependencies")
                        if deps:
                            cfg["dependencies"] = list(deps)
                        for k, v in meta.items():
                            if k not in {"class", "type", "dependencies"}:
                                cfg[k] = v
                        cfg_section[name] = cfg

    def _discover_workflows(self) -> None:
        """Load workflow classes from ``workflow_dirs`` into ``self.workflows``."""

        dirs = self.config.get("workflow_dirs", [])
        for directory in dirs:
            self.workflows.update(discover_workflows(directory))

    def get_resource_config(self, name: str) -> Dict:
        plugins = self.config.get("plugins", {})
        for section in (
            "agent_resources",
            "custom_resources",
            "resources",
            "infrastructure",
        ):
            cfg = plugins.get(section, {})
            if name in cfg:
                return cfg[name]
        raise KeyError(name)

    def get_tool_config(self, name: str) -> Dict:
        return self.config["plugins"]["tools"][name]

    def get_adapter_config(self, name: str) -> Dict:
        return self.config["plugins"]["adapters"][name]

    def get_prompt_config(self, name: str) -> Dict:
        return self.config["plugins"]["prompts"][name]

    # --------------------------- workflow discovery ---------------------------
    def load_workflows_from_directory(self, directory: str) -> None:
        """Load workflows from ``directory`` and store them."""

        self.workflows.update(discover_workflows(directory))

    def load_workflows_from_package(self, package_name: str) -> None:
        import importlib
        import pkgutil

        package = importlib.import_module(package_name)
        if not hasattr(package, "__path__"):
            register_module_workflows(package, self.workflows)
            return

        for info in pkgutil.walk_packages(
            package.__path__, prefix=package.__name__ + "."
        ):
            try:
                module = importlib.import_module(info.name)
            except Exception:  # noqa: BLE001
                continue
            register_module_workflows(module, self.workflows)

    def _type_default_stages(self, cls: type[Plugin]) -> List[PipelineStage]:
        """Return default stages for the given plugin class."""

        from entity.core.plugins.base import AdapterPlugin, PromptPlugin

        if issubclass(cls, ToolPlugin):
            return [PipelineStage.DO]
        if issubclass(cls, PromptPlugin):
            return [PipelineStage.THINK]
        if issubclass(cls, AdapterPlugin):
            return [PipelineStage.INPUT, PipelineStage.OUTPUT]
        return []

    def _resolve_plugin_stages(
        self, cls: type[Plugin], instance: Plugin, config: Dict
    ) -> tuple[List[PipelineStage], bool]:
        """Determine final stages and whether they were explicit."""

        cfg_value = config.get("stages") or config.get("stage")

        type_defaults = self._type_default_stages(cls)
        if not (getattr(instance, "stages", None) or type_defaults):
            type_defaults = [PipelineStage.THINK]

        return resolve_stages(
            cls.__name__,
            cfg_value=cfg_value,
            attr_stages=getattr(instance, "stages", []),
            explicit_attr=getattr(instance, "_explicit_stages", False),
            type_defaults=type_defaults,
            ensure_stage=PipelineStage.ensure,
            logger=logger,
            auto_inferred=getattr(instance, "_auto_inferred_stages", False),
            error_type=SystemError,
        )

    async def initialize(self):
        self._discover_plugins()
        self._discover_workflows()

        registry = ClassRegistry()
        dep_graph: Dict[str, List[str]] = {}
        workflow = Workflow.from_dict(self.config.get("workflow"))

        # Phase 1: register all plugin classes
        resource_sections = [
            "infrastructure",
            "resources",
            "agent_resources",
            "custom_resources",
        ]
        layer_map = {
            "infrastructure": 1,
            "resources": 2,
            "agent_resources": 3,
            "custom_resources": 4,
        }
        for section in resource_sections:
            entries = self.config.get("plugins", {}).get(section, {})
            layer = layer_map[section]
            for name, config in entries.items():
                cls_path = config.get("type")
                if not cls_path:
                    raise ValueError(
                        f"Resource '{name}' must specify a full class path"
                    )
                cls = import_plugin_class(cls_path)
                registry.register_class(cls, config, name, layer)
                dep_graph[name] = getattr(cls, "dependencies", [])

        for section in ["tools", "adapters", "prompts"]:
            for name, config in self.config.get("plugins", {}).get(section, {}).items():
                cls_path = config.get("type")
                if not cls_path:
                    raise ValueError(
                        f"{section[:-1].capitalize()} '{name}' must specify a full class path"
                    )
                cls = import_plugin_class(cls_path)
                registry.register_class(cls, config, name, 4)
                dep_graph[name] = getattr(cls, "dependencies", [])

        # Validate workflow references
        for stage_plugins in workflow.stage_map.values():
            for plugin_name in stage_plugins:
                if not registry.has_plugin(plugin_name):
                    available = registry.list_plugins()
                    raise SystemError(
                        f"Workflow references unknown plugin '{plugin_name}'. Available: {available}"
                    )

        # Validate dependencies declared by each plugin class
        for plugin_class, _ in registry.all_plugin_classes():
            result = await plugin_class.validate_dependencies(registry)
            if not result.success:
                raise SystemError(
                    f"Dependency validation failed for {plugin_class.__name__}:"
                    f"{result.error_message}"
                )

        # Phase 2: dependency validation
        self._validate_dependency_graph(registry, dep_graph)
        for plugin_class, config in registry.all_plugin_classes():
            result = await plugin_class.validate_config(config)
            if not result.success:
                raise SystemError(
                    f"Config validation failed for {plugin_class.__name__}: {result.error_message}"
                )

        # Phase 3: initialize resources via container
        resource_container = self.resource_container_cls()
        self.resource_container = resource_container
        for name, cls, config, layer in registry.resource_classes():
            resource_container.register(name, cls, config, layer=layer)
<<<<<<< HEAD

        self._ensure_canonical_resources(resource_container)
=======
>>>>>>> b9f5fa94

        async with (
            initialization_cleanup_context(resource_container),
            plugin_cleanup_context(self._plugins),
        ):
            await resource_container.build_all()

            breaker_cfg = self.config.get("runtime_validation_breaker", {})
            breaker = CircuitBreaker(
                failure_threshold=breaker_cfg.get("failure_threshold", 3),
                recovery_timeout=breaker_cfg.get("recovery_timeout", 60.0),
            )
            for name, resource in resource_container._resources.items():
                validate = getattr(resource, "validate_runtime", None)
                if not callable(validate):
                    continue

                async def _run_validation() -> None:
                    result = await validate()
                    if not result.success:
                        raise RuntimeError(result.error_message)

                try:
                    await breaker.call(_run_validation)
                except CircuitBreakerTripped as exc:
                    raise SystemError(
                        "Runtime validation failure threshold exceeded"
                    ) from exc
                except Exception as exc:
                    logger.error("Runtime validation failed for %s: %s", name, exc)
                    if breaker._failure_count >= breaker.failure_threshold:
                        raise SystemError(
                            "Runtime validation failure threshold exceeded"
                        ) from exc

            # Phase 3.5: register tools
            tr_cfg = self.config.get("tool_registry", {})
            tool_registry = self.tool_registry_cls(
                concurrency_limit=tr_cfg.get("concurrency_limit", 5)
            )
            self.tool_registry = tool_registry
            for name, cls, config in registry.named_tool_classes():
                instance = cls(config)
                await tool_registry.add(name, instance)

            # Phase 4: instantiate prompt and adapter plugins
            plugin_registry = self.plugin_registry_cls()
            self.plugin_registry = plugin_registry
            for cls, config in registry.non_resource_non_tool_classes():
                instance = cls(config)
                stages, _ = self._resolve_plugin_stages(cls, instance, config)
                for stage in stages:
                    await plugin_registry.register_plugin_for_stage(
                        instance, PipelineStage.ensure(stage)
                    )
                self._plugins.append(instance)

            for plugin in self._plugins:
                init = getattr(plugin, "initialize", None)
                if callable(init):
                    await init()

        return plugin_registry, resource_container, tool_registry, workflow

    async def shutdown(self) -> None:
        """Shutdown resources and plugins."""

        if self.resource_container is not None:
            await self.resource_container.shutdown_all()
        for plugin in reversed(self._plugins):
            shutdown = getattr(plugin, "shutdown", None)
            if callable(shutdown):
                await shutdown()

    def _validate_dependency_graph(
        self, registry: ClassRegistry, dep_graph: Dict[str, List[str]]
    ) -> None:
        graph_map: Dict[str, List[str]] = {name: [] for name in dep_graph}
        for plugin_name, deps in dep_graph.items():
            for dep in deps:
                optional = dep.endswith("?")
                dep_name = dep[:-1] if optional else dep
                if not registry.has_plugin(dep_name):
                    if optional:
                        continue
                    available = registry.list_plugins()
                    raise SystemError(
                        f"Plugin '{plugin_name}' requires '{dep_name}' but it's not registered. "
                        f"Available: {available}"
                    )
                if dep_name in graph_map:
                    graph_map[dep_name].append(plugin_name)

        # DependencyGraph may enforce valid dependencies but should not reorder
        # plugins. Execution strictly follows YAML order.
        DependencyGraph(graph_map).topological_sort()

    def _ensure_canonical_resources(self, container: ResourceContainer) -> None:
        """Verify required canonical resources are registered."""

        required = {"memory", "llm", "storage"}
        registered = set(container._classes)
        missing = required - registered
        if missing:
            missing_list = ", ".join(sorted(missing))
            raise SystemError(f"Missing canonical resources: {missing_list}")<|MERGE_RESOLUTION|>--- conflicted
+++ resolved
@@ -420,11 +420,6 @@
         self.resource_container = resource_container
         for name, cls, config, layer in registry.resource_classes():
             resource_container.register(name, cls, config, layer=layer)
-<<<<<<< HEAD
-
-        self._ensure_canonical_resources(resource_container)
-=======
->>>>>>> b9f5fa94
 
         async with (
             initialization_cleanup_context(resource_container),
