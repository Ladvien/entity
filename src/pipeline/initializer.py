from __future__ import annotations

import os
from contextlib import contextmanager
from importlib import import_module
from typing import Any, Dict, Iterable, List, Tuple

from config.environment import load_env

from .base_plugins import BasePlugin, ResourcePlugin, ToolPlugin
from .registries import PluginRegistry, ResourceRegistry, ToolRegistry


class ClassRegistry:
    """Store plugin classes and configs before instantiation."""

    def __init__(self) -> None:
        self._classes: Dict[str, type[BasePlugin]] = {}
        self._configs: Dict[str, Dict] = {}

    def register_class(
        self, plugin_class: type[BasePlugin], config: Dict, name: str
    ) -> None:
        self._classes[name] = plugin_class
        self._configs[name] = config

    def has_plugin(self, name: str) -> bool:
        return name in self._classes

    def list_plugins(self) -> List[str]:
        return list(self._classes.keys())

    def all_plugin_classes(self) -> Iterable[Tuple[type[BasePlugin], Dict]]:
        for name, cls in self._classes.items():
            yield cls, self._configs[name]

    def resource_classes(self) -> Iterable[Tuple[type[ResourcePlugin], Dict]]:
        for name, cls in self._classes.items():
            if issubclass(cls, ResourcePlugin):
                yield cls, self._configs[name]

    def tool_classes(self) -> Iterable[Tuple[type[ToolPlugin], Dict]]:
        for name, cls in self._classes.items():
            if issubclass(cls, ToolPlugin):
                yield cls, self._configs[name]

    def non_resource_non_tool_classes(self) -> Iterable[Tuple[type[BasePlugin], Dict]]:
        for name, cls in self._classes.items():
            if not issubclass(cls, ResourcePlugin) and not issubclass(cls, ToolPlugin):
                yield cls, self._configs[name]


def import_plugin_class(path: str) -> type[BasePlugin]:
    """Import plugin class from module path 'module.submodule:ClassName'."""
    if ":" in path:
        module_path, class_name = path.split(":", 1)
    elif "." in path:
        module_path, class_name = path.rsplit(".", 1)
    else:
        raise ValueError(f"Invalid plugin path: {path}")
    module = import_module(module_path)
    return getattr(module, class_name)


@contextmanager
def initialization_cleanup_context():
    try:
        yield
    finally:
        pass


class SystemInitializer:
    """Initialize and validate all plugins for the pipeline."""

    DEFAULT_CONFIG: Dict[str, Any] = {
        "plugins": {
            "resources": {
                "ollama": {
                    "type": "pipeline.plugins.resources.echo_llm:EchoLLMResource"
                },
                "memory": {
                    "type": "pipeline.plugins.resources.memory_resource:SimpleMemoryResource"
                },
            },
            "tools": {
                "search": {"type": "pipeline.plugins.tools.search_tool:SearchTool"},
                "calculator": {
                    "type": "pipeline.plugins.tools.calculator_tool:CalculatorTool"
                },
            },
            "adapters": {
                "http": {"type": "pipeline.adapters.http:HTTPAdapter"},
<<<<<<< HEAD
                "websocket": {"type": "pipeline.adapters.websocket:WebSocketAdapter"},
=======
                "cli": {"type": "pipeline.adapters.cli:CLIAdapter"},
>>>>>>> 70e4fab2
            },
        }
    }

    def __init__(self, config: Dict | None = None, env_file: str = ".env") -> None:
        load_env(env_file)
        self.config = config or self.DEFAULT_CONFIG

    @classmethod
    def from_yaml(cls, yaml_path: str, env_file: str = ".env") -> "SystemInitializer":
        import yaml

        with open(yaml_path, "r") as fh:
            content = fh.read()
        config = yaml.safe_load(content)
        load_env(env_file)
        config = cls._interpolate_env_vars(config)
        return cls(config, env_file)

    def get_resource_config(self, name: str) -> Dict:
        return self.config["plugins"]["resources"][name]

    def get_tool_config(self, name: str) -> Dict:
        return self.config["plugins"]["tools"][name]

    def get_adapter_config(self, name: str) -> Dict:
        return self.config["plugins"]["adapters"][name]

    def get_prompt_config(self, name: str) -> Dict:
        return self.config["plugins"]["prompts"][name]

    async def initialize(self):
        registry = ClassRegistry()
        dep_graph: Dict[str, List[str]] = {}

        # Phase 1: register all plugin classes
        resources = self.config.get("plugins", {}).get("resources", {})
        for name, config in resources.items():
            cls = import_plugin_class(config.get("type", name))
            registry.register_class(cls, config, name)
            dep_graph[name] = getattr(cls, "dependencies", [])

        for section in ["tools", "adapters", "prompts"]:
            for name, config in self.config.get("plugins", {}).get(section, {}).items():
                cls = import_plugin_class(config.get("type", name))
                registry.register_class(cls, config, name)
                dep_graph[name] = getattr(cls, "dependencies", [])

        # Validate dependencies declared by each plugin class
        for plugin_class, _ in registry.all_plugin_classes():
            result = plugin_class.validate_dependencies(registry)
            if not result.success:
                raise SystemError(
                    f"Dependency validation failed for {plugin_class.__name__}: "
                    f"{result.error_message}"
                )

        # Phase 2: dependency validation
        self._validate_dependency_graph(registry, dep_graph)
        for plugin_class, config in registry.all_plugin_classes():
            result = plugin_class.validate_config(config)
            if not result.success:
                raise SystemError(
                    f"Config validation failed for {plugin_class.__name__}: {result.error_message}"
                )

        # Phase 3: initialize resources
        resource_registry = ResourceRegistry()
        for cls, config in registry.resource_classes():
            instance = cls(config)
            if hasattr(instance, "initialize") and callable(
                getattr(instance, "initialize")
            ):
                await instance.initialize()
            resource_registry.add(getattr(instance, "name", cls.__name__), instance)

        # Phase 3.5: register tools
        tool_registry = ToolRegistry()
        for cls, config in registry.tool_classes():
            instance = cls(config)
            tool_registry.add(getattr(instance, "name", cls.__name__), instance)

        # Phase 4: instantiate prompt and adapter plugins
        plugin_registry = PluginRegistry()
        for cls, config in registry.non_resource_non_tool_classes():
            instance = cls(config)
            for stage in getattr(cls, "stages", []):
                plugin_registry.register_plugin_for_stage(instance, stage)

        return plugin_registry, resource_registry, tool_registry

    def _validate_dependency_graph(
        self, registry: ClassRegistry, dep_graph: Dict[str, List[str]]
    ):
        for plugin_name, dependencies in dep_graph.items():
            for dep in dependencies:
                if not registry.has_plugin(dep):
                    available = registry.list_plugins()
                    raise SystemError(
                        (
                            f"Plugin '{plugin_name}' requires '{dep}' but it's not registered. "
                            f"Available: {available}"
                        )
                    )

        in_degree = {node: 0 for node in dep_graph}
        for node in dep_graph:
            for neighbor in dep_graph[node]:
                if neighbor in in_degree:
                    in_degree[neighbor] += 1

        queue = [n for n, deg in in_degree.items() if deg == 0]
        processed: List[str] = []
        while queue:
            current = queue.pop(0)
            processed.append(current)
            for neighbor in dep_graph[current]:
                if neighbor in in_degree:
                    in_degree[neighbor] -= 1
                    if in_degree[neighbor] == 0:
                        queue.append(neighbor)

        if len(processed) != len(in_degree):
            cycle_nodes = [n for n in in_degree if n not in processed]
            raise SystemError(f"Circular dependency detected involving: {cycle_nodes}")

    @staticmethod
    def _interpolate_env_vars(config: Any) -> Any:
        if isinstance(config, dict):
            return {
                k: SystemInitializer._interpolate_env_vars(v) for k, v in config.items()
            }
        if isinstance(config, list):
            return [SystemInitializer._interpolate_env_vars(i) for i in config]
        if isinstance(config, str) and config.startswith("${") and config.endswith("}"):
            key = config[2:-1]
            value = os.environ.get(key)
            if value is None:
                raise EnvironmentError(f"Required environment variable {key} not found")
            return value
        return config<|MERGE_RESOLUTION|>--- conflicted
+++ resolved
@@ -91,11 +91,8 @@
             },
             "adapters": {
                 "http": {"type": "pipeline.adapters.http:HTTPAdapter"},
-<<<<<<< HEAD
                 "websocket": {"type": "pipeline.adapters.websocket:WebSocketAdapter"},
-=======
                 "cli": {"type": "pipeline.adapters.cli:CLIAdapter"},
->>>>>>> 70e4fab2
             },
         }
     }
