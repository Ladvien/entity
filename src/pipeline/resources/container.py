--- conflicted
+++ resolved
@@ -4,234 +4,4 @@
 
 from entity.core.resources.container import PoolConfig, ResourceContainer, ResourcePool
 
-<<<<<<< HEAD
-
-@dataclass
-class PoolConfig:
-    min_size: int = 1
-    max_size: int = 5
-    scale_threshold: float = 0.8
-    scale_step: int = 1
-
-
-class ResourcePool:
-    """Asynchronous pool for expensive resources."""
-
-    def __init__(
-        self, factory: Callable[[], Awaitable[Any]], config: PoolConfig
-    ) -> None:
-        self._factory = factory
-        self._cfg = config
-        self._pool: asyncio.Queue[Any] = asyncio.Queue()
-        self._total_size = 0
-        self._lock = asyncio.Lock()
-        self._ctx_resource: Any | None = None
-
-    async def initialize(self) -> None:
-        for _ in range(self._cfg.min_size):
-            await self._grow()
-
-    async def _grow(self) -> None:
-        if self._total_size >= self._cfg.max_size:
-            return
-        resource = await self._factory()
-        await self._pool.put(resource)
-        self._total_size += 1
-
-    def _utilization(self) -> float:
-        if self._total_size == 0:
-            return 0.0
-        in_use = self._total_size - self._pool.qsize()
-        return in_use / self._total_size
-
-    async def acquire(self) -> Any:
-        async with self._lock:
-            if self._pool.empty() and self._total_size < self._cfg.max_size:
-                await self._grow()
-            resource = await self._pool.get()
-            if (
-                self._utilization() > self._cfg.scale_threshold
-                and self._total_size < self._cfg.max_size
-            ):
-                for _ in range(
-                    min(self._cfg.scale_step, self._cfg.max_size - self._total_size)
-                ):
-                    await self._grow()
-            return resource
-
-    async def release(self, resource: Any) -> None:
-        async with self._lock:
-            await self._pool.put(resource)
-
-    def metrics(self) -> Dict[str, int]:
-        return {
-            "total_size": self._total_size,
-            "in_use": self._total_size - self._pool.qsize(),
-            "available": self._pool.qsize(),
-        }
-
-    async def __aenter__(self) -> Any:
-        self._ctx_resource = await self.acquire()
-        return self._ctx_resource
-
-    async def __aexit__(self, exc_type, exc, tb) -> None:
-        if self._ctx_resource is not None:
-            await self.release(self._ctx_resource)
-            self._ctx_resource = None
-
-
-class ResourceContainer:
-    """Instantiate resources with dependency injection and optional pools."""
-
-    def __init__(self) -> None:
-        self._resources: Dict[str, Any] = {}
-        self._lock = asyncio.Lock()
-        self._classes: Dict[str, type] = {}
-        self._configs: Dict[str, Dict] = {}
-        self._deps: Dict[str, List[str]] = {}
-        self._order: List[str] = []
-        self._init_order: List[str] = []
-        self._pools: Dict[str, ResourcePool] = {}
-
-    async def add(self, name: str, resource: Any) -> None:
-        async with self._lock:
-            self._resources[name] = resource
-
-    async def add_from_config(self, name: str, cls: type, config: Dict) -> None:
-        instance = self._instantiate(name, cls, config)
-        await self.add(name, instance)
-
-    def get(self, name: str) -> Any | None:
-        return self._resources.get(name)
-
-    async def remove(self, name: str) -> None:
-        async with self._lock:
-            self._resources.pop(name, None)
-
-    async def __aenter__(self) -> "ResourceContainer":
-        for resource in self._resources.values():
-            init = getattr(resource, "initialize", None)
-            if callable(init):
-                await init()
-        return self
-
-    async def __aexit__(self, exc_type, exc, tb) -> None:
-        for resource in self._resources.values():
-            shutdown = getattr(resource, "shutdown", None)
-            if callable(shutdown):
-                await shutdown()
-
-    def register(self, name: str, cls: type, config: Dict) -> None:
-        self._classes[name] = cls
-        self._configs[name] = config
-        self._deps[name] = list(getattr(cls, "dependencies", []))
-
-    async def build_all(self) -> None:
-        self._order = self._resolve_order()
-        self._init_order = []
-        for name in self._order:
-            cls = self._classes[name]
-            cfg = self._configs[name]
-
-            instance = self._instantiate(name, cls, cfg)
-            await self.add(name, instance)
-
-            init = getattr(instance, "initialize", None)
-            if callable(init):
-                try:
-                    await init()
-                except Exception as exc:  # noqa: WPS440 - propagate failure
-                    raise SystemError(
-                        f"Resource '{name}' failed to initialize"
-                    ) from exc
-
-            check = getattr(instance, "health_check", None)
-            if callable(check):
-                try:
-                    healthy = await check()
-                except Exception as exc:  # noqa: WPS440 - propagate failure
-                    raise SystemError(
-                        f"Resource '{name}' health check raised an exception"
-                    ) from exc
-                if not healthy:
-                    raise SystemError(f"Resource '{name}' failed health check")
-
-            self._init_order.append(name)
-
-    async def shutdown_all(self) -> None:
-        order = self._init_order or self._order
-        for name in reversed(order):
-            res = self.get(name)
-            if res is None:
-                continue
-            shutdown = getattr(res, "shutdown", None)
-            if callable(shutdown):
-                await shutdown()
-
-    async def health_report(self) -> Dict[str, bool]:
-        report: Dict[str, bool] = {}
-        for name in self._order:
-            res = self.get(name)
-            if res is None:
-                continue
-            func = getattr(res, "health_check", None)
-            if func is None:
-                report[name] = True
-                continue
-            try:
-                report[name] = await func()
-            except Exception:
-                report[name] = False
-        return report
-
-    async def add_pool(
-        self,
-        name: str,
-        factory: Callable[[], Awaitable[Any]],
-        config: Optional[Dict[str, Any]] = None,
-    ) -> None:
-        cfg = PoolConfig(**(config or {}))
-        pool = ResourcePool(factory, cfg)
-        await pool.initialize()
-        self._pools[name] = pool
-        await self.add(name, pool)
-
-    async def acquire(self, name: str) -> Any:
-        pool = self._pools.get(name)
-        if pool is not None:
-            return await pool.acquire()
-        return self.get(name)
-
-    async def release(self, name: str, resource: Any) -> None:
-        pool = self._pools.get(name)
-        if pool is not None:
-            await pool.release(resource)
-
-    def get_metrics(self) -> Dict[str, Dict[str, int]]:
-        return {name: pool.metrics() for name, pool in self._pools.items()}
-
-    def _instantiate(self, name: str, cls: type, cfg: Dict) -> Any:
-        if hasattr(cls, "from_config"):
-            instance = cls.from_config(cfg)
-        else:
-            instance = cls(config=cfg)
-        for dep in self._deps.get(name, []):
-            dep_obj = self.get(dep)
-            if dep_obj is None:
-                raise SystemError(
-                    f"Resource '{name}' requires '{dep}' which is missing"
-                )
-            setattr(instance, dep, dep_obj)
-        return instance
-
-    def _resolve_order(self) -> List[str]:
-        # Build dependency graph with edges from each dependency to its dependents
-        graph_map: Dict[str, List[str]] = {name: [] for name in self._deps}
-        for name, deps in self._deps.items():
-            for dep in deps:
-                graph_map.setdefault(dep, []).append(name)
-        graph = DependencyGraph(graph_map)
-        return graph.topological_sort()
-=======
-__all__ = ["ResourceContainer", "ResourcePool", "PoolConfig"]
->>>>>>> 72dae464
+__all__ = ["ResourceContainer", "ResourcePool", "PoolConfig"]