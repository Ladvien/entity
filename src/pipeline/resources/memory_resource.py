from __future__ import annotations

"""Memory resource supporting in-memory, SQL/NoSQL, and vector store backends."""

from typing import Any, Dict, List

from pipeline.base_plugins import ResourcePlugin, ValidationResult
from pipeline.context import ConversationEntry
from pipeline.stages import PipelineStage
from plugins.builtin.resources.vector_store import VectorStoreResource

from .database import DatabaseResource
from .memory import Memory


class SimpleMemoryResource(ResourcePlugin, Memory):
    """Basic in-memory key/value store with conversation support."""

    stages = [PipelineStage.PARSE]
    name = "memory"

    def __init__(self, config: Dict | None = None) -> None:
        super().__init__(config)
        self._store: Dict[str, Any] = {}
        self._conversations: Dict[str, List[ConversationEntry]] = {}

    async def _execute_impl(self, context) -> None:  # pragma: no cover - no op
        return None

    def get(self, key: str, default: Any | None = None) -> Any:
        return self._store.get(key, default)

    def set(self, key: str, value: Any) -> None:
        self._store[key] = value

    def clear(self) -> None:
        self._store.clear()

    async def save_conversation(
        self, conversation_id: str, history: List[ConversationEntry]
    ) -> None:
        self._conversations[conversation_id] = list(history)

    async def load_conversation(self, conversation_id: str) -> List[ConversationEntry]:
        return list(self._conversations.get(conversation_id, []))


class MemoryResource(ResourcePlugin, Memory):
    """Combine in-memory storage with optional database and vector backends."""

    stages = [PipelineStage.PARSE]
    name = "memory"
    dependencies = ["database", "vector_store"]

    def __init__(
        self,
        database: DatabaseResource | None = None,
        vector_store: VectorStoreResource | None = None,
<<<<<<< HEAD
=======
        config: Dict | None = None,
        *,
>>>>>>> 4a59198f
        storage: DatabaseResource | None = None,
    ) -> None:
<<<<<<< HEAD
        if (
            config is None
            and storage is not None
            and not isinstance(storage, DatabaseResource)
        ):
            config = storage
            storage = None
=======
        """Initialize the resource.

        Parameters
        ----------
        database:
            Backend used to persist conversation history.
        vector_store:
            Backend used for similarity search.
        config:
            Optional configuration mapping.
        storage:
            Keyword-only alias for ``database`` kept for backward
            compatibility.
        """

>>>>>>> 4a59198f
        super().__init__(config or {})
        if storage is not None and database is None:
            database = storage
        elif storage is not None and storage is not database:
            raise ValueError("'database' and 'storage' refer to different objects")
        self.database = database
        self.vector_store = vector_store
        self._kv: Dict[str, Any] = {}

    @classmethod
    def from_config(cls, config: Dict) -> "MemoryResource":
        return cls(None, None, config=config)

    async def _execute_impl(self, context) -> None:  # pragma: no cover - no op
        return None

    def get(self, key: str, default: Any | None = None) -> Any:
        return self._kv.get(key, default)

    def set(self, key: str, value: Any) -> None:
        self._kv[key] = value

    def clear(self) -> None:
        self._kv.clear()

    async def save_conversation(
        self, conversation_id: str, history: List[ConversationEntry]
    ) -> None:
        if self.database:
            await self.database.save_history(conversation_id, history)

    async def load_conversation(self, conversation_id: str) -> List[ConversationEntry]:
        if self.database:
            return await self.database.load_history(conversation_id)
        return []

    async def search_similar(self, query: str, k: int = 5) -> List[str]:
        if self.vector_store:
            return await self.vector_store.query_similar(query, k)
        return []

    @classmethod
    def validate_config(cls, config: Dict) -> ValidationResult:
        for name in ("database", "storage", "vector_store"):
            sub = config.get(name)
            if sub is not None and not isinstance(sub, dict):
                return ValidationResult.error_result(f"'{name}' must be a mapping")
        return ValidationResult.success_result()<|MERGE_RESOLUTION|>--- conflicted
+++ resolved
@@ -56,22 +56,10 @@
         self,
         database: DatabaseResource | None = None,
         vector_store: VectorStoreResource | None = None,
-<<<<<<< HEAD
-=======
         config: Dict | None = None,
         *,
->>>>>>> 4a59198f
         storage: DatabaseResource | None = None,
     ) -> None:
-<<<<<<< HEAD
-        if (
-            config is None
-            and storage is not None
-            and not isinstance(storage, DatabaseResource)
-        ):
-            config = storage
-            storage = None
-=======
         """Initialize the resource.
 
         Parameters
@@ -87,7 +75,6 @@
             compatibility.
         """
 
->>>>>>> 4a59198f
         super().__init__(config or {})
         if storage is not None and database is None:
             database = storage
