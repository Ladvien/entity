<<<<<<< HEAD
=======
from __future__ import annotations

"""Re-export the canonical :class:`PipelineWorker`."""

>>>>>>> bce8549c
from entity.worker.pipeline_worker import PipelineWorker

__all__ = ["PipelineWorker"]<|MERGE_RESOLUTION|>--- conflicted
+++ resolved
@@ -1,10 +1,7 @@
-<<<<<<< HEAD
-=======
 from __future__ import annotations
 
 """Re-export the canonical :class:`PipelineWorker`."""
 
->>>>>>> bce8549c
 from entity.worker.pipeline_worker import PipelineWorker
 
 __all__ = ["PipelineWorker"]