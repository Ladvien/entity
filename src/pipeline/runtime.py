--- conflicted
+++ resolved
@@ -1,10 +1,6 @@
 from __future__ import annotations
 
-<<<<<<< HEAD
-from dataclasses import dataclass
-=======
 from dataclasses import dataclass, field
->>>>>>> 4d0ca182
 from typing import Any, Dict
 
 from registry import SystemRegistries
