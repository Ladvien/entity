from __future__ import annotations

<<<<<<< HEAD
from dataclasses import dataclass
=======
from dataclasses import dataclass, field
>>>>>>> daad9ad6
from typing import Any, Dict, cast

from registry import SystemRegistries

from .manager import PipelineManager


@dataclass
class AgentRuntime:
    """Execute messages through the pipeline."""

    registries: SystemRegistries
    manager: PipelineManager[Dict[str, Any]] = field(init=False)

    def __post_init__(self) -> None:
        self.manager = PipelineManager[Dict[str, Any]](self.registries)

    async def run_pipeline(self, message: str) -> Dict[str, Any]:
        async with self.registries.resources:
            result = await self.manager.run_pipeline(message)
        return result

    async def handle(self, message: str) -> Dict[str, Any]:
        """Alias for :meth:`run_pipeline`."""

        return await self.run_pipeline(message)

    async def __aenter__(self) -> "AgentRuntime":
        return self

    async def __aexit__(
        self,
        exc_type: type[BaseException] | None,
        exc: BaseException | None,
        tb: Any,
    ) -> None:
        if hasattr(self.registries.resources, "shutdown_all"):
            await self.registries.resources.shutdown_all()<|MERGE_RESOLUTION|>--- conflicted
+++ resolved
@@ -1,10 +1,6 @@
 from __future__ import annotations
 
-<<<<<<< HEAD
-from dataclasses import dataclass
-=======
 from dataclasses import dataclass, field
->>>>>>> daad9ad6
 from typing import Any, Dict, cast
 
 from registry import SystemRegistries
