from __future__ import annotations

from dataclasses import dataclass, field
<<<<<<< HEAD
from typing import Any, Dict, cast
=======
from typing import Any, Dict
>>>>>>> c5ca3246

from registry import SystemRegistries

from .manager import PipelineManager


@dataclass
class AgentRuntime:
    """Execute messages through the pipeline."""

    registries: SystemRegistries
    manager: PipelineManager[Dict[str, Any]] = field(
        init=False, default_factory=PipelineManager
    )

    def __post_init__(self) -> None:
        self.manager = PipelineManager[Dict[str, Any]](self.registries)

    async def run_pipeline(self, message: str) -> Dict[str, Any]:
        async with self.registries.resources:
            result = await self.manager.run_pipeline(message)
        return result

    async def handle(self, message: str) -> Dict[str, Any]:
        """Alias for :meth:`run_pipeline`."""

        return await self.run_pipeline(message)

    async def __aenter__(self) -> "AgentRuntime":
        return self

    async def __aexit__(
        self,
        exc_type: type[BaseException] | None,
        exc: BaseException | None,
        tb: Any,
    ) -> None:
        if hasattr(self.registries.resources, "shutdown_all"):
            await self.registries.resources.shutdown_all()<|MERGE_RESOLUTION|>--- conflicted
+++ resolved
@@ -1,11 +1,7 @@
 from __future__ import annotations
 
 from dataclasses import dataclass, field
-<<<<<<< HEAD
-from typing import Any, Dict, cast
-=======
 from typing import Any, Dict
->>>>>>> c5ca3246
 
 from registry import SystemRegistries
 
