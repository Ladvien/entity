--- conflicted
+++ resolved
@@ -5,12 +5,28 @@
 import contextvars
 import json
 import logging
+<<<<<< codex/centralize-logging-and-integrate-tracing
 import os
 from dataclasses import dataclass
 from logging.handlers import RotatingFileHandler
 from typing import Any, Optional
+======
+from importlib import import_module
+from typing import TYPE_CHECKING
 
-<<<<<<< HEAD
+if TYPE_CHECKING:  # pragma: no cover - type hints only
+    from plugins.builtin.adapters.logging_adapter import (
+        JsonFormatter as _JsonFormatter,
+    )  # noqa: F401,E501
+    from plugins.builtin.adapters.logging_adapter import (
+        RequestIdFilter as _RequestIdFilter,
+    )  # noqa: F401,E501
+
+
+def _adapter():
+    return import_module("plugins.builtin.adapters.logging_adapter")
+>>>>>> main
+
 __all__ = [
     "LogConfig",
     "LoggingConfigurator",
@@ -124,23 +140,6 @@
     """Initialize logging using ``kwargs`` as :class:`LogConfig` fields."""
 
     LoggingConfigurator(LogConfig(**kwargs)).configure()
-=======
-if TYPE_CHECKING:  # pragma: no cover - type hints only
-    from plugins.builtin.adapters.logging_adapter import (
-        JsonFormatter as _JsonFormatter,
-    )  # noqa: F401,E501
-    from plugins.builtin.adapters.logging_adapter import (
-        RequestIdFilter as _RequestIdFilter,
-    )  # noqa: F401,E501
-
-
-def _adapter():
-    return import_module("plugins.builtin.adapters.logging_adapter")
-
-
-def configure_logging(*args, **kwargs):
-    return _adapter().configure_logging(*args, **kwargs)
->>>>>>> b2fd71e5
 
 
 def get_logger(name: str) -> logging.Logger:
