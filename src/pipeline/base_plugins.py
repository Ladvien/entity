from __future__ import annotations

import asyncio
import inspect
import json
import logging
import time
from abc import ABC, abstractmethod
from dataclasses import dataclass, field
from typing import TYPE_CHECKING, Any, Dict, List, Optional, Type, TypeVar

import yaml

if TYPE_CHECKING:  # pragma: no cover - used for type hints only
    from .context import PluginContext, SimpleContext
    from .state import LLMResponse

if TYPE_CHECKING:  # pragma: no cover - used for type hints only
    from .initializer import ClassRegistry

from .logging import get_logger
from .observability.utils import execute_with_observability
from .stages import PipelineStage
from .validation import ValidationResult

logger = logging.getLogger(__name__)

Self = TypeVar("Self", bound="BasePlugin")


@dataclass
class ReconfigResult:
    success: bool
    error_message: Optional[str] = None
    requires_restart: bool = False
    warnings: List[str] = field(default_factory=list)


class ConfigurationError(Exception):
    pass


class BasePlugin(ABC):
    stages: List[PipelineStage]
    priority: int = 50
    dependencies: List[str] = []

    def __init_subclass__(cls, **kwargs: Any) -> None:
        super().__init_subclass__(**kwargs)

        if cls.__module__ in {__name__, "pipeline.plugins.base"}:
            return

        if "ToolPlugin" in [base.__name__ for base in cls.__mro__]:
            return

        stages = getattr(cls, "stages", None)
        if not stages:
            raise ValueError(f"{cls.__name__} must define a non-empty 'stages' list")

        if any(not isinstance(stage, PipelineStage) for stage in stages):
            raise ValueError(
                f"All items in {cls.__name__}.stages must be PipelineStage instances"
            )

    def __init__(self, config: Dict | None = None) -> None:
        self.config = config or {}
        self.logger = get_logger(self.__class__.__name__)

    async def execute(self, context: PluginContext | SimpleContext) -> Any:
        """Execute plugin with logging and metrics."""

        async def run() -> Any:
            return await self._execute_impl(context)

        return await execute_with_observability(
            run,
            logger=self.logger,
            metrics=context._get_state().metrics,
            plugin=self.__class__.__name__,
            stage=str(context.current_stage),
        )

    @abstractmethod
    async def _execute_impl(self, context: "PluginContext"):
        pass

    async def call_llm(
        self, context: "PluginContext", prompt: str, purpose: str
    ) -> "LLMResponse":
        from .context import LLMResponse

<<<<<<< HEAD
        llm = context.get_resource("llm")
        if llm is None:
            raise RuntimeError("LLM resource 'llm' not available")
=======
        llm = context.get_llm()
        if llm is None:
            raise RuntimeError("LLM resource not available")
>>>>>>> 67d93986

        context.record_llm_call(self.__class__.__name__, purpose)

        start = time.time()

        if hasattr(llm, "generate"):
            response = await llm.generate(prompt)
        else:
            func = getattr(llm, "__call__", None)
            if func is None:
                raise RuntimeError("LLM resource is not callable")
            if asyncio.iscoroutinefunction(func):
                response = await func(prompt)
            else:
                response = func(prompt)

        duration = time.time() - start
        context.record_llm_duration(self.__class__.__name__, duration)

        llm_response = LLMResponse(content=str(response))
        self.logger.info(
            "LLM call completed",
            extra={
                "plugin": self.__class__.__name__,
                "stage": str(context.current_stage),
                "purpose": purpose,
                "prompt_length": len(prompt),
                "response_length": len(llm_response.content),
                "duration": duration,
                "pipeline_id": context.pipeline_id,
            },
        )

        return llm_response

    # --- Validation & Reconfiguration ---
    @classmethod
    def validate_config(cls: Type[Self], config: Dict) -> ValidationResult:
        return ValidationResult.success_result()

    @classmethod
    def validate_dependencies(
        cls: Type[Self], registry: "ClassRegistry"
    ) -> ValidationResult:
        return ValidationResult.success_result()

    def supports_runtime_reconfiguration(self) -> bool:
        return True

    async def reconfigure(self, new_config: Dict) -> ReconfigResult:
        validation_result = self.validate_config(new_config)
        if not validation_result.success:
            return ReconfigResult(
                success=False,
                error_message=f"Configuration validation failed: {validation_result.error_message}",
            )

        if not self.supports_runtime_reconfiguration():
            return ReconfigResult(
                success=False,
                requires_restart=True,
                error_message="This plugin requires application restart for configuration changes",
            )

        old_config = self.config
        try:
            self.config = new_config
            await self._handle_reconfiguration(old_config, new_config)
            return ReconfigResult(success=True)
        except Exception as e:  # noqa: BLE001
            self.config = old_config
            return ReconfigResult(
                success=False, error_message=f"Reconfiguration failed: {e}"
            )

    async def on_dependency_reconfigured(
        self, dependency_name: str, old_config: Dict, new_config: Dict
    ) -> bool:
        return True

    async def _handle_reconfiguration(self, old_config: Dict, new_config: Dict):
        """Override this method to handle configuration changes.

        Called after validation passes and ``self.config`` has been updated.
        """
        pass  # Default: no special handling needed

    # --- Convenience constructors ---
    @classmethod
    def from_dict(cls: Type[Self], config: Dict) -> Self:
        """Create plugin from ``config`` with CONFIG VALIDATION ONLY.

        .. warning::
            This does **not** validate dependencies.  Use only for testing,
            development or when dependencies are known to exist.  Production
            systems should rely on four-phase initialization.
        """
        result = cls.validate_config(config)
        if not result.success:
            raise ConfigurationError(
                f"{cls.__name__} config validation failed: {result.error_message}"
            )
        return cls(config)

    @classmethod
    def from_yaml(cls: Type[Self], yaml_content: str) -> Self:
        """Parse YAML then delegate to :meth:`from_dict` (config validation only)."""
        config = yaml.safe_load(yaml_content)
        return cls.from_dict(config)

    @classmethod
    def from_json(cls: Type[Self], json_content: str) -> Self:
        """Parse JSON then delegate to :meth:`from_dict` (config validation only)."""
        config = json.loads(json_content)
        return cls.from_dict(config)


class ResourcePlugin(BasePlugin):
    async def initialize(self) -> None:
        """Optional async initialization hook."""
        return None

    async def health_check(self) -> bool:
        """Return ``True`` if the resource is healthy."""
        return True

    def get_metrics(self) -> Dict[str, Any]:
        """Return metrics about this resource."""
        return {"status": "healthy"}


class ToolPlugin(BasePlugin):
    """Base class for tool plugins executed outside the pipeline."""

    required_params: List[str] = []

    def _validate_required_params(self, params: Dict[str, Any]) -> bool:
        """Ensure all :attr:`required_params` are present in ``params``."""
        missing = [p for p in self.required_params if params.get(p) is None]
        if missing:
            raise ValueError(f"Missing required parameters: {', '.join(missing)}")
        return True

    def validate_tool_params(self, params: Dict[str, Any]) -> bool:
        """Public hook for validating tool parameters."""
        return self._validate_required_params(params)

    def __init__(self, config: Dict | None = None) -> None:
        super().__init__(config)
        self.max_retries = int(self.config.get("max_retries", 1))
        self.retry_delay = float(self.config.get("retry_delay", 1.0))

    async def execute_function(self, params: Dict[str, Any]):
        raise NotImplementedError()

    async def execute_function_with_retry(
        self,
        params: Dict[str, Any],
        max_retries: int | None = None,
        delay: float | None = None,
    ):
        self.validate_tool_params(params)
        max_retry_count = self.max_retries if max_retries is None else max_retries
        retry_delay_seconds = self.retry_delay if delay is None else delay
        for attempt in range(max_retry_count + 1):
            try:
                return await self.execute_function(params)
            except Exception:  # noqa: BLE001
                if attempt == max_retry_count:
                    raise
                await asyncio.sleep(retry_delay_seconds)

    async def execute_with_timeout(self, context: "PluginContext", timeout: int = 30):
        return await asyncio.wait_for(self.execute(context), timeout=timeout)

    async def _execute_impl(self, context: "PluginContext"):
        """Tools are not executed in the pipeline directly."""
        pass


class PromptPlugin(BasePlugin):
    pass


class AdapterPlugin(BasePlugin):
    pass


class FailurePlugin(BasePlugin):
    pass


class AutoGeneratedPlugin(BasePlugin):
    def __init__(
        self,
        func,
        stages: List[PipelineStage],
        priority: int,
        name: str,
        base_class: Optional[type] = None,
    ):
        super().__init__()
        self.func = func
        self.stages = stages
        self.priority = priority
        self.name = name
        if base_class and base_class is not BasePlugin:
            self.__class__.__bases__ = (base_class,)

    async def _execute_impl(self, context: "PluginContext") -> None:
        if not inspect.iscoroutinefunction(self.func):
            raise TypeError(
                f"Plugin function '{getattr(self.func, '__name__', 'unknown')}' must be async"
            )
        result = await self.func(context)
        if isinstance(result, str) and not context.has_response():
            context.set_response(result)


__all__ = [
    "BasePlugin",
    "ResourcePlugin",
    "ToolPlugin",
    "PromptPlugin",
    "AdapterPlugin",
    "FailurePlugin",
    "AutoGeneratedPlugin",
    "PluginAutoClassifier",
    "ConfigurationError",
    "ReconfigResult",
    "ValidationResult",
]

if TYPE_CHECKING:  # pragma: no cover - used for type hints only
    from .plugins.classifier import PluginAutoClassifier
else:  # pragma: no cover - runtime import for compatibility
    from .plugins.classifier import PluginAutoClassifier  # type: ignore  # noqa: E402<|MERGE_RESOLUTION|>--- conflicted
+++ resolved
@@ -90,15 +90,15 @@
     ) -> "LLMResponse":
         from .context import LLMResponse
 
-<<<<<<< HEAD
+<<<<<< codex/replace--ollama--with--llm--in-code
         llm = context.get_resource("llm")
         if llm is None:
             raise RuntimeError("LLM resource 'llm' not available")
-=======
+======
         llm = context.get_llm()
         if llm is None:
             raise RuntimeError("LLM resource not available")
->>>>>>> 67d93986
+>>>>>> main
 
         context.record_llm_call(self.__class__.__name__, purpose)
 
