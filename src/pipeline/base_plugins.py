--- conflicted
+++ resolved
@@ -108,13 +108,8 @@
         self.failure_reset_timeout = float(
             self.config.get("failure_reset_timeout", 60.0)
         )
-<<<<<<< HEAD
-        self.retry_attempts = int(self.config.get("retry_attempts", 1))
-        self.retry_backoff = float(self.config.get("retry_backoff", 1.0))
-=======
         self.max_retries = int(self.config.get("max_retries", self.max_retries))
         self.retry_delay = float(self.config.get("retry_delay", self.retry_delay))
->>>>>>> cd22d284
         self._failure_count = 0
         self._last_failure = 0.0
         self.config_version = 1
