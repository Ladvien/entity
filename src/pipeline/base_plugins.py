--- conflicted
+++ resolved
@@ -17,12 +17,9 @@
     from .initializer import ClassRegistry
 
 from .stages import PipelineStage
-<<<<<<< HEAD
 from .logging import get_logger
 from .observability.utils import execute_with_observability
-=======
 from .validation import ValidationResult
->>>>>>> 3cac867e
 
 logger = logging.getLogger(__name__)
 
@@ -50,7 +47,7 @@
         self.config = config or {}
         self.logger = get_logger(self.__class__.__name__)
 
-<<<<<<< HEAD
+<<<<<< hxttvb-codex/extend-baseplugin-with-logging-and-metrics
     async def execute(self, context: PluginContext | SimpleContext):
         async def run() -> Any:
             return await self._execute_impl(context)
@@ -61,7 +58,7 @@
             metrics=context._state.metrics,
             plugin=self.__class__.__name__,
             stage=str(context.current_stage),
-=======
+======
     async def execute(self, context: "PluginContext"):
         logger.info(
             "Plugin execution started",
@@ -70,7 +67,7 @@
                 "stage": str(context.current_stage),
                 "pipeline_id": context.pipeline_id,
             },
->>>>>>> 3cac867e
+>>>>>> main
         )
 
     @abstractmethod
