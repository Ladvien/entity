<<<<<<< HEAD
from common_interfaces import plugins as plugin_api
=======
from common_interfaces import plugins as _plugin_api
>>>>>>> 9002d7f9

from .agent import Agent
from .base_plugins import (
    AdapterPlugin,
    AutoGeneratedPlugin,
    BasePlugin,
    ConfigurationError,
    FailurePlugin,
    PromptPlugin,
    ReconfigResult,
    ResourcePlugin,
    ToolPlugin,
    ValidationResult,
)
from .builder import AgentBuilder
from .config_update import ConfigUpdateResult, update_plugin_configuration
from .context import ConversationEntry, PluginContext, ToolCall
from .conversation_manager import ConversationManager
from .decorators import plugin
from .errors import create_static_error_response
from .initializer import (ClassRegistry, SystemInitializer,
                          initialization_cleanup_context)
from .interfaces import PluginAutoClassifier, import_plugin_class
from .manager import PipelineManager
from .metrics import MetricsCollector
from .observability import execute_with_observability
from .pipeline import create_default_response, execute_pipeline
# Registry classes are no longer imported eagerly.
# Access ``PluginRegistry`` and related classes via ``registry`` or
# rely on this module's ``__getattr__`` for lazy loading.
from .resources import LLM, BaseResource, Resource
from .runtime import AgentRuntime
from .stages import PipelineStage

# isort: off
from .state import FailureInfo, LLMResponse, PipelineState

# isort: on


# isort: on
__all__ = [
    "PipelineStage",
    "PipelineState",
    "PluginContext",
    "ConversationEntry",
    "ToolCall",
    "LLMResponse",
    "LLM",
    "Resource",
    "BaseResource",
    "FailureInfo",
    "MetricsCollector",
    "BasePlugin",
    "ResourcePlugin",
    "ToolPlugin",
    "PromptPlugin",
    "AdapterPlugin",
    "FailurePlugin",
    "AutoGeneratedPlugin",
    "plugin",
    "PluginAutoClassifier",
    "ValidationResult",
    "ReconfigResult",
    "ConfigurationError",
    "ClassRegistry",
    "SystemInitializer",
    "import_plugin_class",
    "initialization_cleanup_context",
    "execute_pipeline",
    "create_default_response",
    "create_static_error_response",
    "ConfigUpdateResult",
    "update_plugin_configuration",
    "Agent",
    "AgentBuilder",
    "AgentRuntime",
    "PipelineManager",
    "ConversationManager",
    "execute_with_observability",
]


def __getattr__(name: str) -> Any:
    """Lazily expose registry classes."""

    if name in {
        "PluginRegistry",
        "ResourceContainer",
        "SystemRegistries",
        "ToolRegistry",
    }:
        from registry import (PluginRegistry, ResourceContainer,
                              SystemRegistries, ToolRegistry)

        return {
            "PluginRegistry": PluginRegistry,
            "ResourceContainer": ResourceContainer,
            "SystemRegistries": SystemRegistries,
            "ToolRegistry": ToolRegistry,
        }[name]
    raise AttributeError(f"module {__name__} has no attribute {name}")


plugin_api.configure_plugins(
    base_plugin=BasePlugin,
    prompt_plugin=PromptPlugin,
    adapter_plugin=AdapterPlugin,
    auto_plugin=AutoGeneratedPlugin,
)<|MERGE_RESOLUTION|>--- conflicted
+++ resolved
@@ -1,8 +1,4 @@
-<<<<<<< HEAD
-from common_interfaces import plugins as plugin_api
-=======
 from common_interfaces import plugins as _plugin_api
->>>>>>> 9002d7f9
 
 from .agent import Agent
 from .base_plugins import (
