--- conflicted
+++ resolved
@@ -337,9 +337,6 @@
         then returns whatever value the tool produced.
         """
         result_key = self.execute_tool(tool_name, params)
-<<<<<<< HEAD
-        return await self.advanced._wait_for_tool_result(result_key)
-=======
         return await self._wait_for_tool_result(result_key)
 
     async def _wait_for_tool_result(self, result_key: str) -> Any:
@@ -384,7 +381,6 @@
         result = self.get_stage_result(result_key)
         state.stage_results.pop(result_key, None)
         return result
->>>>>>> d4be2ea2
 
     async def ask_llm(self, prompt: str) -> str:
         """Send ``prompt`` to the configured LLM and return its textual reply.
