from __future__ import annotations

"""Runtime context passed to plugins during pipeline execution."""

import asyncio
import warnings
from copy import deepcopy
from datetime import datetime
from typing import (TYPE_CHECKING, Any, AsyncIterator, Callable, Dict, List,
                    Optional, TypeVar, cast)

if TYPE_CHECKING:  # pragma: no cover
    from common_interfaces.resources import LLM
else:  # pragma: no cover - runtime type reference
    from common_interfaces.resources import LLM

from registry import SystemRegistries

__all__ = [
    "PluginContext",
    "AdvancedContext",
    "ConversationEntry",
    "ToolCall",
]

from .context_helpers import AdvancedContext
from .errors import ResourceError
from .metrics import MetricsCollector
from .stages import PipelineStage
from .state import (ConversationEntry, FailureInfo, LLMResponse, PipelineState,
                    ToolCall)

ResourceT = TypeVar("ResourceT", covariant=True)


class PluginContext:
    """Object exposing pipeline state and utilities to plugins."""

    __state: PipelineState

    def __init__(self, state: PipelineState, registries: SystemRegistries) -> None:
        """Initialize context with immutable ``state`` and ``registries``."""

        # store state privately to discourage direct access from plugins
        self.__state: PipelineState = state
        self._registries = registries
        self._advanced = AdvancedContext(self)

    # do not allow external code to read _state
    @property
    def _state(self) -> PipelineState:  # pragma: no cover - defensive measure
        raise AttributeError("Direct PipelineState access is not allowed")

    @property
    def advanced(self) -> AdvancedContext:
        """Return an object with advanced operations."""
        return self._advanced

    @property
    def state(self) -> PipelineState:
        """Return a snapshot of the current pipeline state."""
        return self.__state.snapshot()

    # --- Metrics helpers -------------------------------------------------
    def record_plugin_duration(self, plugin: str, duration: float) -> None:
        """Record how long ``plugin`` took to run."""
        self.__state.metrics.record_plugin_duration(
            plugin, str(self.current_stage), duration
        )

    def record_llm_call(self, plugin: str, purpose: str) -> None:
        """Increment LLM call count for ``plugin`` and ``purpose``."""
        self.__state.metrics.record_llm_call(plugin, str(self.current_stage), purpose)

    def record_llm_duration(self, plugin: str, duration: float) -> None:
        """Record the time spent waiting on the LLM."""
        self.__state.metrics.record_llm_duration(
            plugin, str(self.current_stage), duration
        )

    def record_tool_execution(
        self, tool_name: str, result_key: str, source: str
    ) -> None:
        """Log execution of ``tool_name`` for observability."""
        self.__state.metrics.record_tool_execution(
            tool_name,
            str(self.current_stage),
            self.pipeline_id,
            result_key,
            source,
        )

    def record_tool_error(self, tool_name: str, error: str) -> None:
        """Record a tool failure for monitoring."""
        self.__state.metrics.record_tool_error(
            tool_name, str(self.current_stage), self.pipeline_id, error
        )

    # --------------------------------------------------------------------

    @property
    def metrics(self) -> MetricsCollector:
        """Return the metrics collector for this pipeline."""
        return self.__state.metrics

    @property
    def pipeline_id(self) -> str:
        """Unique identifier for the current pipeline run."""
        return cast(str, self.__state.pipeline_id)

    @property
    def request_id(self) -> str:
        """Correlation identifier for logging."""
        return cast(str, self.__state.pipeline_id)

    @property
    def current_stage(self) -> Optional[PipelineStage]:
        """Stage currently being executed."""
        return self.__state.current_stage

    def get_resource(self, name: str) -> Optional[ResourceT]:
        """Return a shared resource plugin registered as ``name``."""

        return cast(Optional[ResourceT], self._registries.resources.get(name))

    def get_llm(self) -> LLM:
        """Return the configured LLM resource.

        Raises:
            ResourceError: If no ``"llm"`` resource is found.
        """
        llm = self.get_resource("llm")
        if llm is None:
            raise ResourceError(
                "No LLM resource configured. Add 'llm' to resources section."
            )
        return cast(LLM, llm)

    @property
    def message(self) -> str:
        """Return the latest user message."""
        for entry in reversed(self.__state.conversation):
            if entry.role == "user":
                return cast(str, entry.content)
        return ""

    def queue_tool_use(
        self, tool_name: str, params: Dict[str, Any], result_key: Optional[str] = None
    ) -> str:
        """Queue ``tool_name`` for execution with ``params``.

        Returns the key where the result will be stored.
        """
        tool = self._registries.tools.get(tool_name)
        if not tool:
            raise ValueError(f"Tool '{tool_name}' not found")
        if result_key is None:
            result_key = f"{tool_name}_result_{len(self.__state.pending_tool_calls)}"
        self.__state.pending_tool_calls.append(
            ToolCall(name=tool_name, params=params, result_key=result_key)
        )
        return result_key

    def execute_tool(
        self, tool_name: str, params: Dict[str, Any], result_key: Optional[str] = None
    ) -> str:
        """Deprecated alias for :meth:`queue_tool_use`."""
        warnings.warn(
            "PluginContext.execute_tool() is deprecated; use queue_tool_use() instead.",
            DeprecationWarning,
            stacklevel=2,
        )
        return self.queue_tool_use(tool_name, params, result_key)

    def add_conversation_entry(
        self, content: str, role: str, metadata: Optional[Dict[str, Any]] = None
    ) -> None:
        """Append a new conversation ``entry`` to the history."""
        self.__state.conversation.append(
            ConversationEntry(
                content=content,
                role=role,
                timestamp=datetime.now(),
                metadata=metadata or {},
            )
        )

    def get_conversation_history(
        self, last_n: Optional[int] = None
    ) -> List[ConversationEntry]:
        """Return conversation history, optionally limited to ``last_n`` entries."""
        state = self.__state
        history = state.conversation if last_n is None else state.conversation[-last_n:]
        return [deepcopy(entry) for entry in history]

    def set_response(self, response: Any) -> None:
        """Set the pipeline's final ``response`` during the DELIVER stage."""

        if self.current_stage != PipelineStage.DELIVER:
            raise ValueError("set_response() is only valid during the DELIVER stage")

        state = self.__state
        if state.response is not None:
            raise ValueError("Response already set")
        state.response = response

    def update_response(self, updater: Callable[[Any], Any]) -> None:
        """Update ``response`` using ``updater`` if a response exists."""
        if self.__state.response is not None:
            self.__state.response = updater(self.__state.response)

    def has_response(self) -> bool:
        """Return ``True`` if a response has been provided."""
        return self.__state.response is not None

    @property
    def response(self) -> Any:
        """Return the pipeline response if set."""
        return self.__state.response

    def store(self, key: str, value: Any) -> None:
        """Store intermediate ``value`` for the current stage under ``key``."""
        state = self.__state
        if key in state.stage_results:
            raise ValueError(f"Stage result '{key}' already set")
        state.stage_results[key] = value
        max_results = state.max_stage_results
        if max_results is not None and len(state.stage_results) > max_results:
            oldest = next(iter(state.stage_results))
            if oldest != key:
                state.stage_results.pop(oldest, None)

    def set_stage_result(
        self, key: str, value: Any
    ) -> None:  # pragma: no cover - deprecated
        """Deprecated wrapper for :meth:`store`."""
        warnings.warn(
            "set_stage_result() is deprecated; use store()",
            DeprecationWarning,
            stacklevel=2,
        )
        self.store(key, value)

    def load(self, key: str) -> Any:
        """Retrieve a stage result previously stored via :meth:`store`."""
        if key not in self.__state.stage_results:
            raise KeyError(key)
        return self.__state.stage_results[key]

    def get_stage_result(self, key: str) -> Any:  # pragma: no cover - deprecated
        """Deprecated wrapper for :meth:`load`."""
        warnings.warn(
            "get_stage_result() is deprecated; use load()",
            DeprecationWarning,
            stacklevel=2,
        )
        return self.load(key)

    def has(self, key: str) -> bool:
        """Return ``True`` if ``key`` exists in stage results."""
        return key in self.__state.stage_results

    def has_stage_result(self, key: str) -> bool:  # pragma: no cover - deprecated
        """Deprecated wrapper for :meth:`has`."""
        warnings.warn(
            "has_stage_result() is deprecated; use has()",
            DeprecationWarning,
            stacklevel=2,
        )
        return self.has(key)

    def get_metadata(self, key: str, default: Any = None) -> Any:
        """Return arbitrary metadata value previously stored."""
        return self.__state.metadata.get(key, default)

    @property
    def metadata(self) -> Dict[str, Any]:
        """Direct access to the pipeline metadata."""
        return cast(Dict[str, Any], self.__state.metadata)

    def set_metadata(self, key: str, value: Any) -> None:
        """Store arbitrary metadata associated with the pipeline."""
        self.__state.metadata[key] = value

    def add_failure(self, info: Any) -> None:
        """Attach failure ``info`` to the pipeline state."""
        self.__state.failure_info = info

    def get_failure_info(self) -> FailureInfo | None:
        """Return any failure recorded during execution."""
        return self.__state.failure_info

    # --- Stage control ---------------------------------------------------
    def set_current_stage(self, stage: PipelineStage) -> None:
        """Update the pipeline's current stage (testing and internal use)."""
        self.__state.current_stage = stage

    # --- Convenience helpers --------------------------------------------
    @property
    def user(self) -> str:
        """Return the user identifier from metadata."""
        return cast(str, self.__state.metadata.get("user", "user"))

    @property
    def location(self) -> Optional[str]:
        """Return location metadata if available."""
        return cast(Optional[str], self.__state.metadata.get("location"))

    def say(self, message: str) -> None:
        """Shortcut for :meth:`set_response`."""
        self.set_response(message)

    def think(self, thought: str) -> None:
        """Record an internal thought message."""
        self.add_conversation_entry(
            content=thought,
            role="system",
            metadata={"type": "thought"},
        )

    def recall(self, key: str, default: Any = None) -> Any:
        """Retrieve a value from pipeline metadata."""
        return self.get_metadata(key, default)

    def remember(self, key: str, value: Any) -> None:
        """Persist a value in pipeline metadata."""
        self.set_metadata(key, value)

    async def tool_use(self, tool_name: str, **params: Any) -> Any:
<<<<<<< HEAD
        """Execute ``tool_name`` immediately and return its result."""

=======
        """Run ``tool_name`` with ``params`` and return its result.

        This helper schedules the tool call, waits for completion, and then
        returns whatever value the tool produced.
        """
>>>>>>> 7704fb85
        result_key = self.queue_tool_use(tool_name, params)
        return await self._wait_for_tool_result(result_key)

    async def use_tool(self, tool_name: str, **params: Any) -> Any:
        """Deprecated alias for :meth:`tool_use`."""
        warnings.warn(
            "PluginContext.use_tool() is deprecated; use tool_use() instead.",
            DeprecationWarning,
            stacklevel=2,
        )
        return await self.tool_use(tool_name, **params)

    async def _wait_for_tool_result(self, result_key: str) -> Any:
        """Wait for a queued tool call to finish and return its result."""
        return await self.advanced.wait_for_tool_result(result_key)

    async def ask_llm(self, prompt: str) -> str:
        """Send ``prompt`` to the configured LLM and return its textual reply.

        Metrics are recorded automatically for observability.
        """
        llm = self.get_llm()
        if llm is None:
            raise ResourceError("LLM resource not available")

        self.record_llm_call("PluginContext", "ask_llm")
        start = asyncio.get_running_loop().time()

        if hasattr(llm, "generate"):
            response = await llm.generate(prompt)
        else:
            func = getattr(llm, "__call__", None)
            if func is None:
                raise ResourceError("LLM resource is not callable")
            if asyncio.iscoroutinefunction(func):
                response = await func(prompt)
            else:
                response = func(prompt)

        self.record_llm_duration(
            "PluginContext", asyncio.get_running_loop().time() - start
        )

        if isinstance(response, LLMResponse):
            return cast(str, response.content)
        return str(response)

    async def stream_llm(self, prompt: str) -> AsyncIterator[str]:
        """Stream LLM output using server-sent events."""
        llm = self.get_llm()
        self.record_llm_call("PluginContext", "stream_llm")
        start = asyncio.get_running_loop().time()
        async for chunk in llm.stream(prompt):
            yield chunk
        self.record_llm_duration(
            "PluginContext", asyncio.get_running_loop().time() - start
        )

    async def calculate(self, expression: str) -> Any:
        """Evaluate an arithmetic ``expression`` using the calculator tool."""
        return await self.tool_use("calculator", expression=expression)

    def is_question(self) -> bool:
        """Return ``True`` if the user message ends with a question mark."""
        return self.message.strip().endswith("?")

    def contains(self, *keywords: str) -> bool:
        """Return ``True`` if any ``keywords`` appear in the user message."""
        msg_lower = self.message.lower()
        return any(keyword.lower() in msg_lower for keyword in keywords)<|MERGE_RESOLUTION|>--- conflicted
+++ resolved
@@ -327,16 +327,11 @@
         self.set_metadata(key, value)
 
     async def tool_use(self, tool_name: str, **params: Any) -> Any:
-<<<<<<< HEAD
-        """Execute ``tool_name`` immediately and return its result."""
-
-=======
         """Run ``tool_name`` with ``params`` and return its result.
 
         This helper schedules the tool call, waits for completion, and then
         returns whatever value the tool produced.
         """
->>>>>>> 7704fb85
         result_key = self.queue_tool_use(tool_name, params)
         return await self._wait_for_tool_result(result_key)
 
