from __future__ import annotations

from datetime import datetime
from typing import Any, Dict, List, Optional

from .registries import SystemRegistries
from .stages import PipelineStage
from .state import ConversationEntry, PipelineState, ToolCall


class PluginContext:
    def __init__(self, state: PipelineState, registries: SystemRegistries) -> None:
        self._state = state
        self._registries = registries

    @property
    def pipeline_id(self) -> str:
        return self._state.pipeline_id

    @property
    def current_stage(self) -> Optional[PipelineStage]:
        return self._state.current_stage

    def get_resource(self, name: str) -> Any:
        return self._registries.resources.get(name)

    @property
    def message(self) -> str:
        for entry in reversed(self._state.conversation):
            if entry.role == "user":
                return entry.content
        return ""

    def execute_tool(
        self, tool_name: str, params: Dict[str, Any], result_key: Optional[str] = None
    ) -> str:
        tool = self._registries.tools.get(tool_name)
        if not tool:
            raise ValueError(f"Tool '{tool_name}' not found")
        if result_key is None:
            result_key = f"{tool_name}_result_{len(self._state.pending_tool_calls)}"
        self._state.pending_tool_calls.append(
            ToolCall(name=tool_name, params=params, result_key=result_key)
        )
        return result_key

    def add_conversation_entry(
        self, content: str, role: str, metadata: Optional[Dict[str, Any]] = None
    ) -> None:
        self._state.conversation.append(
            ConversationEntry(
                content=content,
                role=role,
                timestamp=datetime.now(),
                metadata=metadata or {},
            )
        )

    def get_conversation_history(
        self, last_n: Optional[int] = None
    ) -> List[ConversationEntry]:
        if last_n is None:
            return list(self._state.conversation)
        return self._state.conversation[-last_n:]

    def set_response(self, response: Any) -> None:
        if self._state.response is not None:
            raise ValueError("Response already set")
        self._state.response = response

    def has_response(self) -> bool:
        return self._state.response is not None

    def set_stage_result(self, key: str, value: Any) -> None:
        if key in self._state.stage_results:
            raise ValueError(f"Stage result '{key}' already set")
        self._state.stage_results[key] = value

    def get_stage_result(self, key: str) -> Any:
        if key not in self._state.stage_results:
            raise KeyError(key)
        return self._state.stage_results[key]

    def has_stage_result(self, key: str) -> bool:
        return key in self._state.stage_results

    def get_metadata(self, key: str, default: Any = None) -> Any:
        return self._state.metadata.get(key, default)

    def set_metadata(self, key: str, value: Any) -> None:
        self._state.metadata[key] = value

    def add_failure(self, info: Any) -> None:
<<<<<<< HEAD
        self._state.failure_info = info


class SimpleContext(PluginContext):
    @property
    def message(self) -> str:
        for entry in reversed(self._state.conversation):
            if entry.role == "user":
                return entry.content
        return ""

    @property
    def user(self) -> str:
        return self._state.metadata.get("user", "user")

    @property
    def location(self) -> Optional[str]:
        return self._state.metadata.get("location")

    def say(self, message: str) -> None:
        self.set_response(message)

    def think(self, thought: str) -> None:
        self.add_conversation_entry(
            content=thought,
            role="system",
            metadata={"type": "thought"},
        )

    def recall(self, key: str, default: Any = None) -> Any:
        return self.get_metadata(key, default)

    def remember(self, key: str, value: Any) -> None:
        self.set_metadata(key, value)

    async def use_tool(self, tool_name: str, **params: Any) -> Any:
        result_key = self.execute_tool(tool_name, params)
        return await self._wait_for_tool_result(result_key)

    async def _wait_for_tool_result(self, result_key: str) -> Any:
        if result_key not in self._state.stage_results:
            call = next(
                (
                    c
                    for c in self._state.pending_tool_calls
                    if c.result_key == result_key
                ),
                None,
            )
            if call is None:
                raise KeyError(result_key)
            tool = self._registries.tools.get(call.name)
            if not tool:
                result = f"Error: tool {call.name} not found"
                self.set_stage_result(call.result_key, result)
                self._state.pending_tool_calls.remove(call)
                return result
            tool = cast(Any, tool)
            try:
                if hasattr(tool, "execute_function_with_retry"):
                    result = await tool.execute_function_with_retry(call.params)
                elif hasattr(tool, "execute_function"):
                    result = await tool.execute_function(call.params)
                else:
                    func = getattr(tool, "run", None)
                    if func is None:
                        raise RuntimeError("Tool lacks execution method")
                    if asyncio.iscoroutinefunction(func):
                        result = await func(call.params)
                    else:
                        result = func(call.params)
                self.set_stage_result(call.result_key, result)
                self._state.metrics.record_tool_execution(
                    call.name,
                    str(self.current_stage),
                    self.pipeline_id,
                    call.result_key,
                    call.source,
                )
            except Exception as exc:
                result = f"Error: {exc}"
                self.set_stage_result(call.result_key, result)
                self._state.metrics.record_tool_error(
                    call.name,
                    str(self.current_stage),
                    self.pipeline_id,
                    str(exc),
                )
            self._state.pending_tool_calls.remove(call)
        return self.get_stage_result(result_key)

    async def ask_llm(self, prompt: str) -> str:
        llm = self.get_resource("ollama")
        if llm is None:
            raise RuntimeError("LLM resource 'ollama' not available")

        self._state.metrics.record_llm_call(
            "SimpleContext", str(self.current_stage), "ask_llm"
        )

        if hasattr(llm, "generate"):
            result = await llm.generate(prompt)
        else:
            func = getattr(llm, "__call__", None)
            if func is None:
                raise RuntimeError("LLM resource is not callable")
            if asyncio.iscoroutinefunction(func):
                result = await func(prompt)
            else:
                result = func(prompt)

        return result.content if isinstance(result, LLMResponse) else str(result)

    async def calculate(self, expression: str) -> Any:
        return await self.use_tool("calculator", expression=expression)

    def is_question(self) -> bool:
        return self.message.strip().endswith("?")

    def contains(self, *keywords: str) -> bool:
        msg_lower = self.message.lower()
        return any(keyword.lower() in msg_lower for keyword in keywords)
=======
        self._state.failure_info = info
>>>>>>> d84ac4de
<|MERGE_RESOLUTION|>--- conflicted
+++ resolved
@@ -91,8 +91,8 @@
         self._state.metadata[key] = value
 
     def add_failure(self, info: Any) -> None:
-<<<<<<< HEAD
         self._state.failure_info = info
+<<<<<< codex/add-llm-integration-and-metrics-collection
 
 
 class SimpleContext(PluginContext):
@@ -214,6 +214,5 @@
     def contains(self, *keywords: str) -> bool:
         msg_lower = self.message.lower()
         return any(keyword.lower() in msg_lower for keyword in keywords)
-=======
-        self._state.failure_info = info
->>>>>>> d84ac4de
+======
+>>>>>> main