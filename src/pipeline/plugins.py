--- conflicted
+++ resolved
@@ -217,7 +217,7 @@
 
 
 class ToolPlugin(BasePlugin):
-<<<<<<< HEAD
+
     """Base class for tool plugins executed outside the pipeline."""
 
     required_params: List[str] = []
@@ -232,12 +232,11 @@
     def validate_tool_params(self, params: Dict[str, Any]) -> bool:
         """Public hook for validating tool parameters."""
         return self._validate_required_params(params)
-=======
+
     def __init__(self, config: Dict | None = None) -> None:
         super().__init__(config)
         self.max_retries = int(self.config.get("max_retries", 1))
         self.retry_delay = float(self.config.get("retry_delay", 1.0))
->>>>>>> 62a76c7a
 
     async def execute_function(self, params: Dict[str, Any]):
         raise NotImplementedError()
@@ -248,14 +247,11 @@
         max_retries: int | None = None,
         delay: float | None = None,
     ):
-<<<<<<< HEAD
         self.validate_tool_params(params)
         for attempt in range(max_retries + 1):
-=======
         max_retry_count = self.max_retries if max_retries is None else max_retries
         retry_delay_seconds = self.retry_delay if delay is None else delay
         for attempt in range(max_retry_count + 1):
->>>>>>> 62a76c7a
             try:
                 return await self.execute_function(params)
             except Exception:
