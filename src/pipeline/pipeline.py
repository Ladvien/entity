"""Pipeline execution utilities.

This module delegates tool execution to
``pipeline.tools.execution`` to keep logic centralized.
"""

from __future__ import annotations

import json
import os
import time
from datetime import datetime
from typing import Any, Dict

from plugins.builtin.failure.fallback_error_plugin import FallbackErrorPlugin
from registry import SystemRegistries

from .context import ConversationEntry, PluginContext
from .errors import create_static_error_response
from .exceptions import MaxIterationsExceeded  # noqa: F401 - reserved for future use
from .exceptions import (
    CircuitBreakerTripped,
    PipelineError,
    PluginExecutionError,
    ResourceError,
    ToolExecutionError,
)
from .logging import get_logger, reset_request_id, set_request_id
from .manager import PipelineManager
from .metrics import MetricsCollector
from .observability.metrics import get_metrics_server
from .observability.tracing import start_span
from .serialization import dumps_state, loads_state
from .stages import PipelineStage
from .state import FailureInfo, PipelineState
from .state_logger import StateLogger
from .tools.execution import execute_pending_tools

logger = get_logger(__name__)


def generate_pipeline_id() -> str:
    return datetime.now().strftime("%Y%m%d%H%M%S%f")


def create_default_response(message: str, pipeline_id: str) -> Dict[str, Any]:
    return {
        "message": message,
        "pipeline_id": pipeline_id,
        "timestamp": datetime.now().isoformat(),
        "type": "default_response",
    }


async def execute_stage(
    stage: PipelineStage, state: PipelineState, registries: SystemRegistries
) -> None:
    state.current_stage = stage
    stage_plugins = registries.plugins.get_plugins_for_stage(stage)
    start = time.perf_counter()
    async with start_span(f"stage.{stage.name.lower()}"):
        for plugin in stage_plugins:
            context = PluginContext(state, registries)
            await registries.validators.validate(stage, context)
            token = set_request_id(state.pipeline_id)
            try:
                await plugin.execute(context)
                if state.pending_tool_calls:
                    tool_results = await execute_pending_tools(state, registries)
                    for call in state.pending_tool_calls:
                        result = tool_results.get(call.result_key)
                        context.add_conversation_entry(
                            content=f"Tool result: {result}",
                            role="system",
                            metadata={"tool_name": call.name, "stage": str(stage)},
                        )
                    state.pending_tool_calls.clear()
            except CircuitBreakerTripped as exc:
                logger.exception(
                    "Circuit breaker tripped",
                    extra={
                        "plugin": getattr(plugin, "name", plugin.__class__.__name__),
                        "stage": str(stage),
                        "pipeline_id": state.pipeline_id,
                    },
                )
                state.failure_info = FailureInfo(
                    stage=str(stage),
                    plugin_name=getattr(plugin, "name", plugin.__class__.__name__),
                    error_type="circuit_breaker",
                    error_message=str(exc),
                    original_exception=exc,
                )
                return
            except PluginExecutionError as exc:
                logger.exception(
                    "Plugin execution failed",
                    extra={
                        "plugin": getattr(plugin, "name", plugin.__class__.__name__),
                        "stage": str(stage),
                        "pipeline_id": state.pipeline_id,
                    },
                )
                state.failure_info = FailureInfo(
                    stage=str(stage),
                    plugin_name=getattr(plugin, "name", plugin.__class__.__name__),
                    error_type=exc.original_exception.__class__.__name__,
                    error_message=str(exc.original_exception),
                    original_exception=exc.original_exception,
                )
                return
            except ToolExecutionError as exc:
                logger.exception(
                    "Tool execution failed",
                    extra={
                        "plugin": exc.tool_name,
                        "stage": str(stage),
                        "pipeline_id": state.pipeline_id,
                    },
                )
                state.failure_info = FailureInfo(
                    stage=str(stage),
                    plugin_name=exc.tool_name,
                    error_type=exc.original_exception.__class__.__name__,
                    error_message=str(exc.original_exception),
                    original_exception=exc.original_exception,
                )
                return
            except ResourceError as exc:
                logger.exception(
                    "Resource error",
                    extra={
                        "plugin": getattr(plugin, "name", plugin.__class__.__name__),
                        "stage": str(stage),
                        "pipeline_id": state.pipeline_id,
                    },
                )
                state.failure_info = FailureInfo(
                    stage=str(stage),
                    plugin_name=getattr(plugin, "name", plugin.__class__.__name__),
                    error_type=exc.__class__.__name__,
                    error_message=str(exc),
                    original_exception=exc,
                )
                return
            except PipelineError as exc:
                logger.exception(
                    "Pipeline error",
                    extra={
                        "plugin": getattr(plugin, "name", plugin.__class__.__name__),
                        "stage": str(stage),
                        "pipeline_id": state.pipeline_id,
                    },
                )
                state.failure_info = FailureInfo(
                    stage=str(stage),
                    plugin_name=getattr(plugin, "name", plugin.__class__.__name__),
                    error_type=exc.__class__.__name__,
                    error_message=str(exc),
                    original_exception=exc,
                )
                return
            except Exception as exc:  # noqa: BLE001
                logger.exception(
                    "Unexpected plugin exception",
                    exc_info=exc,
                    extra={
                        "plugin": getattr(plugin, "name", plugin.__class__.__name__),
                        "stage": str(stage),
                        "pipeline_id": state.pipeline_id,
                    },
                )

                message = exc.args[0] if exc.args else str(exc)
                state.failure_info = FailureInfo(
                    stage=str(stage),
                    plugin_name=getattr(plugin, "name", plugin.__class__.__name__),
                    error_type=exc.__class__.__name__,
                    error_message=message,
                    original_exception=exc,
                )
                if isinstance(exc, KeyError):
                    raise
            finally:
                reset_request_id(token)
    duration = time.perf_counter() - start
    state.metrics.record_stage_duration(str(stage), duration)

    if stage == PipelineStage.ERROR and state.response is None:
        fallback = FallbackErrorPlugin({})
        context = PluginContext(state, registries)
        await fallback.execute(context)


async def execute_pipeline(
    user_message: str,
    registries: SystemRegistries,
    *,
    state_file: str | None = None,
    snapshots_dir: str | None = None,
    pipeline_manager: PipelineManager | None = None,
    state_logger: "StateLogger" | None = None,
    return_metrics: bool = False,
    state: PipelineState | None = None,
    max_iterations: int = 5,
) -> Dict[str, Any] | tuple[Dict[str, Any], MetricsCollector]:
    if state is None:
        if state_file and os.path.exists(state_file):
            if state_file.endswith((".mpk", ".msgpack")):
                with open(state_file, "rb") as fh:
                    state = loads_state(fh.read())
            else:
                with open(state_file, "r", encoding="utf-8") as fh:
                    data = json.load(fh)
                state = PipelineState.from_dict(data)
            state.failure_info = None
        else:
            state = PipelineState(
                conversation=[
                    ConversationEntry(
                        content=user_message, role="user", timestamp=datetime.now()
                    )
                ],
                pipeline_id=generate_pipeline_id(),
                metrics=MetricsCollector(),
            )
    start = time.time()
    if pipeline_manager is not None:
        await pipeline_manager.register(state.pipeline_id)
    try:
        async with registries.resources:
            async with start_span("pipeline.execute"):
                while True:
<<<<<<< HEAD
                    state.last_completed_stage = None
=======
>>>>>>> b9ae5fd2
                    for stage in [
                        PipelineStage.PARSE,
                        PipelineStage.THINK,
                        PipelineStage.DO,
                        PipelineStage.REVIEW,
                        PipelineStage.DELIVER,
                    ]:
<<<<<<< HEAD
=======
                        if (
                            state.last_completed_stage is not None
                            and stage.value <= state.last_completed_stage.value
                        ):
                            continue
>>>>>>> b9ae5fd2
                        try:
                            await execute_stage(stage, state, registries)
                        finally:
                            if state_file:
                                if state_file.endswith((".mpk", ".msgpack")):
                                    with open(state_file, "wb") as fh:
                                        fh.write(dumps_state(state))
                                else:
                                    with open(state_file, "w", encoding="utf-8") as fh:
                                        json.dump(state.to_dict(), fh)
                            if snapshots_dir:
                                os.makedirs(snapshots_dir, exist_ok=True)
                                snap_path = os.path.join(
                                    snapshots_dir,
                                    f"{state.pipeline_id}_{stage.name.lower()}.json",
                                )
                                with open(snap_path, "w", encoding="utf-8") as fh:
                                    json.dump(state.to_dict(), fh)
                            if state_logger is not None:
                                state_logger.log(state, stage)
                        if state.failure_info:
                            break
                        state.last_completed_stage = stage

<<<<<<< HEAD
                    if state.failure_info or state.response is not None:
                        break
                    state.iteration += 1
                    if state.iteration >= max_iterations:
                        state.failure_info = FailureInfo(
                            stage="pipeline",
                            plugin_name="execute_pipeline",
                            error_type="MaxIterationsExceeded",
                            error_message=f"Exceeded {max_iterations} iterations",
                            original_exception=RuntimeError("MaxIterationsExceeded"),
                        )
                        break
                # end while
=======
                    state.iteration += 1
                    if (
                        state.response is not None
                        or state.failure_info is not None
                        or state.iteration >= max_iterations
                    ):
                        if (
                            state.response is None
                            and state.failure_info is None
                            and state.iteration >= max_iterations
                        ):
                            state.failure_info = FailureInfo(
                                stage="iteration_guard",
                                plugin_name="pipeline",
                                error_type="max_iterations",
                                error_message=f"Reached {max_iterations} iterations",
                                original_exception=RuntimeError(
                                    "max iteration limit reached"
                                ),
                            )
                        break

                    state.last_completed_stage = None
>>>>>>> b9ae5fd2

        if state.failure_info:
            try:
                await execute_stage(PipelineStage.ERROR, state, registries)
                if state_logger is not None:
                    state_logger.log(state, PipelineStage.ERROR)
            except Exception:
                result = create_static_error_response(state.pipeline_id)
                return (result, state.metrics) if return_metrics else result
            if state.response is None:
                result = create_static_error_response(state.pipeline_id)
                return (result, state.metrics) if return_metrics else result
            result = state.response
        elif state.response is None:
            result = create_default_response("No response generated", state.pipeline_id)
        else:
            result = state.response
        return (result, state.metrics) if return_metrics else result
    finally:
        if pipeline_manager is not None:
            await pipeline_manager.deregister(state.pipeline_id)
        state.metrics.record_pipeline_duration(time.time() - start)
        if state_file and os.path.exists(state_file) and state.failure_info is None:
            os.remove(state_file)
        server = get_metrics_server()
        if server is not None:
            server.update(state.metrics)


__all__ = [
    "generate_pipeline_id",
    "create_default_response",
    "execute_stage",
    "execute_pipeline",
]<|MERGE_RESOLUTION|>--- conflicted
+++ resolved
@@ -231,10 +231,6 @@
         async with registries.resources:
             async with start_span("pipeline.execute"):
                 while True:
-<<<<<<< HEAD
-                    state.last_completed_stage = None
-=======
->>>>>>> b9ae5fd2
                     for stage in [
                         PipelineStage.PARSE,
                         PipelineStage.THINK,
@@ -242,14 +238,11 @@
                         PipelineStage.REVIEW,
                         PipelineStage.DELIVER,
                     ]:
-<<<<<<< HEAD
-=======
                         if (
                             state.last_completed_stage is not None
                             and stage.value <= state.last_completed_stage.value
                         ):
                             continue
->>>>>>> b9ae5fd2
                         try:
                             await execute_stage(stage, state, registries)
                         finally:
@@ -274,21 +267,6 @@
                             break
                         state.last_completed_stage = stage
 
-<<<<<<< HEAD
-                    if state.failure_info or state.response is not None:
-                        break
-                    state.iteration += 1
-                    if state.iteration >= max_iterations:
-                        state.failure_info = FailureInfo(
-                            stage="pipeline",
-                            plugin_name="execute_pipeline",
-                            error_type="MaxIterationsExceeded",
-                            error_message=f"Exceeded {max_iterations} iterations",
-                            original_exception=RuntimeError("MaxIterationsExceeded"),
-                        )
-                        break
-                # end while
-=======
                     state.iteration += 1
                     if (
                         state.response is not None
@@ -312,7 +290,6 @@
                         break
 
                     state.last_completed_stage = None
->>>>>>> b9ae5fd2
 
         if state.failure_info:
             try:
