"""Pipeline execution utilities.

This module delegates tool execution to
``pipeline.tools.execution`` to keep logic centralized.
"""

# mypy: ignore-errors

from __future__ import annotations

import time
from dataclasses import dataclass
from datetime import datetime
from typing import Any, Dict

from entity.core.context import PluginContext
from entity.core.registries import PluginRegistry, SystemRegistries
from entity.core.state import ConversationEntry, MetricsCollector
from entity.core.state_logger import StateLogger
from entity.utils.logging import get_logger
from pipeline.state import FailureInfo, PipelineState

from .errors import create_static_error_response
from .exceptions import MaxIterationsExceeded  # noqa: F401 - reserved for future use
from .exceptions import (
    CircuitBreakerTripped,
    PipelineError,
    PluginExecutionError,
    ResourceError,
    ToolExecutionError,
)
<<<<<<< HEAD
=======
from entity.utils.logging import get_logger
>>>>>>> 89a8bf1c
from .observability.metrics import MetricsServerManager
from .observability.tracing import start_span
from .stages import PipelineStage
from .tools.execution import execute_pending_tools

logger = get_logger(__name__)


@dataclass
class Workflow:
    """Simple stage to plugin name mapping."""

    stage_map: dict[PipelineStage, list[str]]

    @classmethod
    def from_dict(cls, data: Dict[Any, Any]) -> "Workflow":
        mapping: dict[PipelineStage, list[str]] = {}
        for stage, plugins in data.items():
            stage_enum = PipelineStage.ensure(stage)
            names = plugins if isinstance(plugins, list) else [plugins]
            mapping[stage_enum] = [str(p) for p in names]
        return cls(mapping)


class Pipeline:
    """Execute messages according to a workflow."""

    def __init__(self, approach: Workflow | Dict[Any, Any]) -> None:
        self.workflow = (
            approach if isinstance(approach, Workflow) else Workflow.from_dict(approach)
        )

    async def run_message(
        self,
        message: str,
        capabilities: SystemRegistries,
        *,
        state_logger: StateLogger | None = None,
        return_metrics: bool = False,
        state: PipelineState | None = None,
        max_iterations: int = 5,
    ) -> Dict[str, Any] | tuple[Dict[str, Any], MetricsCollector]:
        plugin_reg = PluginRegistry()
        for stage, plugin_names in self.workflow.stage_map.items():
            for name in plugin_names:
                plugin = capabilities.plugins.get_by_name(name)
                if plugin is None:
                    raise KeyError(f"Plugin '{name}' not registered")
                await plugin_reg.register_plugin_for_stage(plugin, stage, name)

        regs = SystemRegistries(
            resources=capabilities.resources,
            tools=capabilities.tools,
            plugins=plugin_reg,
            validators=capabilities.validators,
        )
        return await execute_pipeline(
            message,
            regs,
            state_logger=state_logger,
            return_metrics=return_metrics,
            state=state,
            max_iterations=max_iterations,
        )


def generate_pipeline_id() -> str:
    return datetime.now().strftime("%Y%m%d%H%M%S%f")


def create_default_response(message: str, pipeline_id: str) -> Dict[str, Any]:
    return {
        "message": message,
        "pipeline_id": pipeline_id,
        "timestamp": datetime.now().isoformat(),
        "type": "default_response",
    }


async def execute_stage(
    stage: PipelineStage, state: PipelineState, registries: SystemRegistries
) -> None:
    state.current_stage = stage
    stage_plugins = registries.plugins.get_plugins_for_stage(stage)
    start = time.perf_counter()
    async with start_span(f"stage.{stage.name.lower()}"):
        for plugin in stage_plugins:
            context = PluginContext(state, registries)
            context.set_current_stage(stage)
            if registries.validators is not None:
                await registries.validators.validate(stage, context)
            registries.plugins.get_plugin_name(plugin)
            try:
                await plugin.execute(context)
                if stage == PipelineStage.DELIVER and state.response is not None:
                    break
                if state.pending_tool_calls:
                    tool_results = await execute_pending_tools(state, registries)
                    for call in state.pending_tool_calls:
                        result = tool_results.get(call.result_key)
                        context.add_conversation_entry(
                            content=f"Tool result: {result}",
                            role="system",
                            metadata={"tool_name": call.name, "stage": str(stage)},
                        )
                    state.pending_tool_calls.clear()
            except CircuitBreakerTripped as exc:
                logger.exception(
                    "Circuit breaker tripped",
                    extra={
                        "plugin": getattr(plugin, "name", plugin.__class__.__name__),
                        "stage": str(stage),
                        "pipeline_id": state.pipeline_id,
                    },
                )
                state.failure_info = FailureInfo(
                    stage=str(stage),
                    plugin_name=getattr(plugin, "name", plugin.__class__.__name__),
                    error_type="circuit_breaker",
                    error_message=str(exc),
                    original_exception=exc,
                )
            except PluginExecutionError as exc:
                logger.exception(
                    "Plugin execution failed",
                    extra={
                        "plugin": getattr(plugin, "name", plugin.__class__.__name__),
                        "stage": str(stage),
                        "pipeline_id": state.pipeline_id,
                    },
                )
                state.failure_info = FailureInfo(
                    stage=str(stage),
                    plugin_name=getattr(plugin, "name", plugin.__class__.__name__),
                    error_type=exc.original_exception.__class__.__name__,
                    error_message=str(exc.original_exception),
                    original_exception=exc.original_exception,
                )
            except ToolExecutionError as exc:
                logger.exception(
                    "Tool execution failed",
                    extra={
                        "plugin": exc.tool_name,
                        "stage": str(stage),
                        "pipeline_id": state.pipeline_id,
                    },
                )
                state.failure_info = FailureInfo(
                    stage=str(stage),
                    plugin_name=exc.tool_name,
                    error_type=exc.original_exception.__class__.__name__,
                    error_message=str(exc.original_exception),
                    original_exception=exc.original_exception,
                )
            except ResourceError as exc:
                logger.exception(
                    "Resource error",
                    extra={
                        "plugin": getattr(plugin, "name", plugin.__class__.__name__),
                        "stage": str(stage),
                        "pipeline_id": state.pipeline_id,
                    },
                )
                state.failure_info = FailureInfo(
                    stage=str(stage),
                    plugin_name=getattr(plugin, "name", plugin.__class__.__name__),
                    error_type=exc.__class__.__name__,
                    error_message=str(exc),
                    original_exception=exc,
                )
            except PipelineError as exc:
                logger.exception(
                    "Pipeline error",
                    extra={
                        "plugin": getattr(plugin, "name", plugin.__class__.__name__),
                        "stage": str(stage),
                        "pipeline_id": state.pipeline_id,
                    },
                )
                state.failure_info = FailureInfo(
                    stage=str(stage),
                    plugin_name=getattr(plugin, "name", plugin.__class__.__name__),
                    error_type=exc.__class__.__name__,
                    error_message=str(exc),
                    original_exception=exc,
                )
            except Exception as exc:  # noqa: BLE001
                logger.exception(
                    "Unexpected plugin exception",
                    exc_info=exc,
                    extra={
                        "plugin": getattr(plugin, "name", plugin.__class__.__name__),
                        "stage": str(stage),
                        "pipeline_id": state.pipeline_id,
                    },
                )

                message = exc.args[0] if exc.args else str(exc)
                state.failure_info = FailureInfo(
                    stage=str(stage),
                    plugin_name=getattr(plugin, "name", plugin.__class__.__name__),
                    error_type=exc.__class__.__name__,
                    error_message=message,
                    original_exception=exc,
                )
            if state.failure_info:
                break
        if state.failure_info and stage != PipelineStage.ERROR:
            await execute_stage(PipelineStage.ERROR, state, registries)
            state.last_completed_stage = PipelineStage.ERROR
    duration = time.perf_counter() - start
    if state.metrics:
        state.metrics.record_stage_duration(str(stage), duration)


async def execute_pipeline(
    user_message: str,
    capabilities: SystemRegistries,
    *,
    state_logger: "StateLogger" | None = None,
    return_metrics: bool = False,
    state: PipelineState | None = None,
    max_iterations: int = 5,
) -> Dict[str, Any] | tuple[Dict[str, Any], MetricsCollector]:
    if capabilities is None:
        raise TypeError("capabilities is required")
    if state is None:
        state = PipelineState(
            conversation=[
                ConversationEntry(
                    content=user_message, role="user", timestamp=datetime.now()
                )
            ],
            pipeline_id=generate_pipeline_id(),
            metrics=MetricsCollector(),
        )
    start = time.time()
    try:
        async with capabilities.resources:
            async with start_span("pipeline.execute"):
                while True:
                    state.iteration += 1
                    for stage in [
                        PipelineStage.PARSE,
                        PipelineStage.THINK,
                        PipelineStage.DO,
                        PipelineStage.REVIEW,
                        PipelineStage.DELIVER,
                    ]:
                        if (
                            state.last_completed_stage is not None
                            and stage.value <= state.last_completed_stage.value
                        ):
                            continue
                        try:
                            await execute_stage(stage, state, capabilities)
                        finally:
                            if state_logger is not None:
                                state_logger.log(state, stage)
                            logger.info(
                                "stage complete",
                                extra={
                                    "stage": str(stage),
                                    "pipeline_id": state.pipeline_id,
                                    "iteration": state.iteration,
                                },
                            )
                        if state.failure_info:
                            break
                        state.last_completed_stage = stage

                    if (
                        state.response is not None
                        and state.last_completed_stage == PipelineStage.DELIVER
                    ):
                        break

                    if (
                        state.failure_info is not None
                        or state.iteration >= max_iterations
                    ):
                        if (
                            state.response is None
                            and state.failure_info is None
                            and state.iteration >= max_iterations
                        ):
                            state.failure_info = FailureInfo(
                                stage="iteration_guard",
                                plugin_name="pipeline",
                                error_type="max_iterations",
                                error_message=f"Reached {max_iterations} iterations",
                                original_exception=RuntimeError(
                                    "max iteration limit reached"
                                ),
                            )
                        break

                    state.last_completed_stage = None

        if state.failure_info:
            try:
                if state.last_completed_stage != PipelineStage.ERROR:
                    await execute_stage(PipelineStage.ERROR, state, capabilities)
                    if state_logger is not None:
                        state_logger.log(state, PipelineStage.ERROR)
                await execute_stage(PipelineStage.DELIVER, state, capabilities)
            except Exception:
                result = create_static_error_response(state.pipeline_id).to_dict()
                return (result, state.metrics) if return_metrics else result
            if state.response is None:
                result = create_static_error_response(state.pipeline_id).to_dict()
            else:
                result = state.response
        elif state.response is None:
            result = create_default_response("No response generated", state.pipeline_id)
        else:
            result = state.response
        return (result, state.metrics) if return_metrics else result
    finally:
        if state.metrics:
            state.metrics.record_pipeline_duration(time.time() - start)
        server = MetricsServerManager.get()
        if server is not None and state.metrics:
            server.update(state.metrics)


__all__ = [
    "Workflow",
    "Pipeline",
    "generate_pipeline_id",
    "create_default_response",
    "execute_stage",
    "execute_pipeline",
]<|MERGE_RESOLUTION|>--- conflicted
+++ resolved
@@ -29,10 +29,7 @@
     ResourceError,
     ToolExecutionError,
 )
-<<<<<<< HEAD
-=======
 from entity.utils.logging import get_logger
->>>>>>> 89a8bf1c
 from .observability.metrics import MetricsServerManager
 from .observability.tracing import start_span
 from .stages import PipelineStage
