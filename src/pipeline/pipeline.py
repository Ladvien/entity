--- conflicted
+++ resolved
@@ -13,10 +13,7 @@
 from typing import Any, Dict
 
 from entity.core.registries import PluginRegistry, SystemRegistries
-<<<<<<< HEAD
-=======
 from entity.core.state import MetricsCollector
->>>>>>> 515bbd3b
 from entity.core.state_logger import StateLogger
 
 from .context import ConversationEntry, PluginContext
