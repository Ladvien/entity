--- conflicted
+++ resolved
@@ -17,14 +17,6 @@
 
 from .context import ConversationEntry, PluginContext
 from .errors import create_static_error_response
-<<<<<<< HEAD
-from .exceptions import \
-    MaxIterationsExceeded  # noqa: F401 - reserved for future use
-from .exceptions import (CircuitBreakerTripped, PipelineError,
-                         PluginExecutionError, ResourceError,
-                         ToolExecutionError)
-from .logging import get_logger, reset_request_id, set_request_id
-=======
 from .exceptions import MaxIterationsExceeded  # noqa: F401 - reserved for future use
 from .exceptions import (
     CircuitBreakerTripped,
@@ -35,7 +27,6 @@
 )
 from entity.utils.logging import get_logger
 from .manager import PipelineManager
->>>>>>> e96ca2af
 from .metrics import MetricsCollector
 from .observability.metrics import MetricsServerManager
 from .observability.tracing import start_span
