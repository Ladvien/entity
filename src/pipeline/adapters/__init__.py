--- conflicted
+++ resolved
@@ -4,8 +4,5 @@
 from .http import HTTPAdapter
 from .websocket import WebSocketAdapter
 
-<<<<<<< HEAD
 __all__ = ["HTTPAdapter", "WebSocketAdapter"]
-=======
-__all__ = ["HTTPAdapter", "CLIAdapter"]
->>>>>>> 70e4fab2
+__all__ = ["HTTPAdapter", "CLIAdapter"]