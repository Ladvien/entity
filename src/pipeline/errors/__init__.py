--- conflicted
+++ resolved
@@ -1,10 +1,6 @@
 from __future__ import annotations
 
-<<<<<<< HEAD
-from dataclasses import replace
-=======
 from dataclasses import asdict, dataclass
->>>>>>> 7f9d9787
 from datetime import datetime
 from typing import Any, Dict
 
@@ -59,13 +55,6 @@
 
 
 def create_static_error_response(pipeline_id: str) -> ErrorResponse:
-<<<<<<< HEAD
-    """Return a copy of :data:`STATIC_ERROR_RESPONSE` populated with runtime info."""
-    return replace(
-        STATIC_ERROR_RESPONSE,
-        error_id=pipeline_id,
-        timestamp=datetime.now().isoformat(),
-=======
     """Return a fallback :class:`ErrorResponse` populated with runtime info."""
 
     return ErrorResponse(
@@ -74,7 +63,6 @@
         error_id=pipeline_id,
         timestamp=datetime.now().isoformat(),
         type="static_fallback",
->>>>>>> 7f9d9787
     )
 
 
