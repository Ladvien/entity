from __future__ import annotations

import argparse
import importlib.util
import inspect
<<<<<<< HEAD
from dataclasses import dataclass
=======
import sys
>>>>>>> 39077efc
from pathlib import Path
from typing import Any, Awaitable, Callable, Optional, Type

ROOT = Path(__file__).resolve().parent.parent  # noqa: E402
if str(ROOT) not in sys.path:  # noqa: E402
    sys.path.insert(0, str(ROOT))

from pipeline.base_plugins import BasePlugin  # noqa: E402
from pipeline.base_plugins import FailurePlugin  # noqa: E402
from pipeline.base_plugins import PromptPlugin  # noqa: E402
from pipeline.base_plugins import ResourcePlugin  # noqa: E402
from pipeline.base_plugins import ToolPlugin  # noqa: E402
from pipeline.base_plugins import AdapterPlugin, ValidationResult  # noqa: E402
from pipeline.logging import get_logger  # noqa: E402

TEMPLATE_DIR = Path(__file__).parent / "templates"

PLUGIN_TYPES: dict[str, Type[BasePlugin]] = {
    "resource": ResourcePlugin,
    "tool": ToolPlugin,
    "prompt": PromptPlugin,
    "adapter": AdapterPlugin,
    "failure": FailurePlugin,
}

logger = get_logger(__name__)


@dataclass
class PluginToolArgs:
    """Arguments parsed for :class:`PluginToolCLI`."""

    command: str
    name: Optional[str] = None
    type: Optional[str] = None
    out: Optional[str] = None
    docs_dir: Optional[str] = None
    path: Optional[str] = None
    paths: Optional[list[str]] = None


class PluginToolCLI:
    """CLI utility for working with Entity plugins."""

    def __init__(self) -> None:
        self.args: PluginToolArgs = self._parse_args()

    def _parse_args(self) -> PluginToolArgs:
        parser = argparse.ArgumentParser(
            description="Helper tool for creating and validating Entity plugins"
        )
        sub = parser.add_subparsers(dest="command", required=True)

        gen = sub.add_parser("generate", help="Generate plugin boilerplate")
        gen.add_argument("name", help="Plugin name")
        gen.add_argument("--type", required=True, choices=list(PLUGIN_TYPES))
        gen.add_argument("--out", default="src", help="Output directory")
        gen.add_argument("--docs-dir", default="docs/source")

        val = sub.add_parser("validate", help="Validate plugin structure")
        val.add_argument("path", help="Path to plugin file")

        tst = sub.add_parser("test", help="Run plugin in isolation")
        tst.add_argument("path", help="Path to plugin file")

        cfg = sub.add_parser("config", help="Interactive configuration builder")
        cfg.add_argument("--name", required=True)
        cfg.add_argument("--type", required=True, choices=list(PLUGIN_TYPES))

        dep = sub.add_parser("deps", help="Analyze plugin dependencies")
        dep.add_argument("paths", nargs="+", help="Plugin module paths")

        doc = sub.add_parser("docs", help="Generate documentation for plugin")
        doc.add_argument("path", help="Plugin file path")
        doc.add_argument("--out", default="docs/source")

        ana = sub.add_parser(
            "analyze-plugin", help="Suggest pipeline stages for plugin functions"
        )
        ana.add_argument("path", help="Plugin file path")

        parsed = parser.parse_args()
        return PluginToolArgs(
            command=parsed.command,
            name=getattr(parsed, "name", None),
            type=getattr(parsed, "type", None),
            out=getattr(parsed, "out", None),
            docs_dir=getattr(parsed, "docs_dir", None),
            path=getattr(parsed, "path", None),
            paths=getattr(parsed, "paths", None),
        )

    # -----------------------------------------------------
    # command implementations
    # -----------------------------------------------------
    def run(self) -> int:
        cmd = self.args.command
        if cmd == "generate":
            return self._generate()
        if cmd == "validate":
            return self._validate()
        if cmd == "test":
            return self._test()
        if cmd == "config":
            return self._config()
        if cmd == "deps":
            return self._deps()
        if cmd == "docs":
            return self._docs()
        if cmd == "analyze-plugin":
            return self._analyze_plugin()
        return 0

    def _generate(self) -> int:
        assert self.args.name is not None
        assert self.args.type is not None
        assert self.args.out is not None
        assert self.args.docs_dir is not None
        name = self.args.name
        plugin_type = self.args.type
        out_dir = Path(self.args.out)
        docs_dir = Path(self.args.docs_dir)
        out_dir.mkdir(parents=True, exist_ok=True)
        docs_dir.mkdir(parents=True, exist_ok=True)

        class_name = "".join(part.capitalize() for part in name.split("_"))
        template_path = TEMPLATE_DIR / f"{plugin_type}.py"
        template = template_path.read_text()
        content = template.format(class_name=class_name)
        module_path = out_dir / f"{name}.py"
        module_path.write_text(content)

        docs_path = docs_dir / f"{name}.md"
        docs_path.write_text(
            f"## {class_name}\n\n.. automodule:: {name}\n    :members:\n"
        )
        logger.info("Created %s", module_path)
        logger.info("Created %s", docs_path)
        return 0

    def _validate(self) -> int:
        assert self.args.path is not None
        plugin_cls = self._load_plugin(self.args.path)
        if not issubclass(plugin_cls, BasePlugin):
            logger.error("Not a plugin class")
            return 1
        if not getattr(plugin_cls, "stages", None):
            logger.error("Plugin does not define stages")
            return 1
        result = plugin_cls.validate_config(getattr(plugin_cls, "config", {}))
        if not isinstance(result, ValidationResult) or not result.success:
            logger.error("Config validation failed: %s", result.error_message)
            return 1
        logger.info("Validation succeeded")
        return 0

    def _test(self) -> int:
        assert self.args.path is not None
        plugin_cls = self._load_plugin(self.args.path)
        instance = plugin_cls(getattr(plugin_cls, "config", {}))
        if hasattr(instance, "initialize") and callable(instance.initialize):
            logger.info("Initializing plugin...")
            import asyncio

            asyncio.run(instance.initialize())
        if hasattr(instance, "_execute_impl"):
            logger.info("Executing plugin...")

            class DummyContext:
                async def __getattr__(self, _: str) -> Callable[..., Awaitable[None]]:
                    async def _noop(*_a: Any, **_kw: Any) -> None:
                        return None

                    return _noop

            ctx = DummyContext()
            try:
                if inspect.iscoroutinefunction(instance._execute_impl):
                    import asyncio

                    asyncio.run(instance._execute_impl(ctx))
                else:
                    instance._execute_impl(ctx)
            except Exception as exc:  # pragma: no cover - manual testing
                logger.error("Execution failed: %s", exc)
                return 1
        logger.info("Plugin executed successfully")
        return 0

    def _config(self) -> int:
        assert self.args.name is not None
        assert self.args.type is not None
        name = self.args.name
        plugin_type = self.args.type
        cfg: dict[str, str] = {}
        logger.info("Building configuration for %s (%s)", name, plugin_type)
        while True:
            key = input("key (blank to finish): ").strip()
            if not key:
                break
            value = input(f"value for '{key}': ").strip()
            cfg[key] = value
        section = self._section_for_type(plugin_type)
        import yaml

        output = yaml.dump({"plugins": {section: {name: cfg}}})
        logger.info("\n%s", output)
        return 0

    def _deps(self) -> int:
        assert self.args.paths is not None
        paths: list[str] = self.args.paths
        for p in paths:
            cls = self._load_plugin(p)
            deps = getattr(cls, "dependencies", [])
            name = cls.__name__
            logger.info(
                "%s: %s",
                name,
                ", ".join(deps) if deps else "no dependencies",
            )
        return 0

    def _docs(self) -> int:
        assert self.args.path is not None
        assert self.args.out is not None
        cls = self._load_plugin(self.args.path)
        out_dir = Path(self.args.out)
        out_dir.mkdir(parents=True, exist_ok=True)
        name = cls.__name__.lower()
        doc_path = out_dir / f"{name}.md"
        doc = inspect.getdoc(cls) or cls.__name__
        doc_path.write_text(f"# {cls.__name__}\n\n{doc}\n")
        logger.info("Documentation written to %s", doc_path)
        return 0

    def _analyze_plugin(self) -> int:
        assert self.args.path is not None
        path = self.args.path
        spec = importlib.util.spec_from_file_location(Path(path).stem, path)
        if spec is None or spec.loader is None:
            logger.error("Cannot import %s", path)
            return 1
        module = importlib.util.module_from_spec(spec)
        spec.loader.exec_module(module)

        from pipeline.base_plugins import PluginAutoClassifier

        found = False
        for name, obj in module.__dict__.items():
            if name.startswith("_"):
                continue
            if inspect.iscoroutinefunction(obj):
                plugin = PluginAutoClassifier.classify(obj)
                stages = ", ".join(str(s) for s in plugin.stages)
                logger.info("%s -> %s", name, stages)
                found = True

        if not found:
            logger.error("No async plugin functions found in %s", path)
            return 1
        return 0

    # -----------------------------------------------------
    # helper methods
    # -----------------------------------------------------
    def _load_plugin(self, path: str) -> Type[BasePlugin]:
        mod_path = Path(path)
        module_name = mod_path.stem
        spec = importlib.util.spec_from_file_location(module_name, path)
        if spec is None or spec.loader is None:
            raise RuntimeError(f"Cannot import {path}")
        module = importlib.util.module_from_spec(spec)
        spec.loader.exec_module(module)
        for obj in module.__dict__.values():
            if (
                inspect.isclass(obj)
                and issubclass(obj, BasePlugin)
                and obj is not BasePlugin
            ):
                return obj
        raise RuntimeError("No plugin class found")

    @staticmethod
    def _section_for_type(ptype: str) -> str:
        if ptype == "resource":
            return "resources"
        if ptype == "tool":
            return "tools"
        if ptype == "adapter":
            return "adapters"
        if ptype == "prompt":
            return "prompts"
        return "failures"


def main() -> None:
    cli = PluginToolCLI()
    raise SystemExit(cli.run())


if __name__ == "__main__":  # pragma: no cover - CLI entrypoint
    main()<|MERGE_RESOLUTION|>--- conflicted
+++ resolved
@@ -3,11 +3,7 @@
 import argparse
 import importlib.util
 import inspect
-<<<<<<< HEAD
-from dataclasses import dataclass
-=======
 import sys
->>>>>>> 39077efc
 from pathlib import Path
 from typing import Any, Awaitable, Callable, Optional, Type
 
