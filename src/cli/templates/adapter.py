"""Template for an adapter plugin.

Adapters connect pipeline output to the outside world. Add the generated
plugin to a workflow so it runs in the ``OUTPUT`` stage:

```
workflow = {PipelineStage.OUTPUT: ["MyAdapter"]}
```
"""

from entity.core.plugins import AdapterPlugin
from entity.core.stages import PipelineStage


class {class_name}(AdapterPlugin):
    """Example adapter plugin."""

    stages = [PipelineStage.OUTPUT]
    # List position controls execution order and SystemInitializer preserves it.

    async def _execute_impl(self, context):
<<<<<<< HEAD
        response = await context.reflect("response")
        if response is not None:
            await context.advanced.queue_tool_use("send", {"text": response})
=======
        if await context.reflect("response") is not None:
            await context.advanced.queue_tool_use(
                "send", {"text": await context.reflect("response")}
            )
>>>>>>> 3e65ebe5
<|MERGE_RESOLUTION|>--- conflicted
+++ resolved
@@ -19,13 +19,7 @@
     # List position controls execution order and SystemInitializer preserves it.
 
     async def _execute_impl(self, context):
-<<<<<<< HEAD
-        response = await context.reflect("response")
-        if response is not None:
-            await context.advanced.queue_tool_use("send", {"text": response})
-=======
         if await context.reflect("response") is not None:
             await context.advanced.queue_tool_use(
                 "send", {"text": await context.reflect("response")}
-            )
->>>>>>> 3e65ebe5
+            )