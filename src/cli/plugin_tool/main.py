from __future__ import annotations

import argparse
import importlib.util
import inspect
import sys
from dataclasses import dataclass
from pathlib import Path
from typing import Any, Awaitable, Callable, Optional, Type

from entity.core.stages import PipelineStage

ROOT = Path(__file__).resolve().parent.parent  # noqa: E402
if str(ROOT) not in sys.path:  # noqa: E402
    sys.path.insert(0, str(ROOT))

from entity.core.plugins import (
    Plugin,
    FailurePlugin,
    PromptPlugin,
    ResourcePlugin,
    ToolPlugin,
    AdapterPlugin,
    AutoGeneratedPlugin,
    ValidationResult,
)
from entity.utils.logging import get_logger  # noqa: E402

from .generate import generate_plugin  # noqa: E402
from .utils import load_plugin  # noqa: E402

PLUGIN_TYPES: dict[str, Type[Plugin]] = {
    "resource": ResourcePlugin,
    "tool": ToolPlugin,
    "prompt": PromptPlugin,
    "adapter": AdapterPlugin,
    "failure": FailurePlugin,
}

logger = get_logger(__name__)


@dataclass
class PluginToolArgs:
    """Arguments parsed for :class:`PluginToolCLI`."""

    command: str
    name: Optional[str] = None
    type: Optional[str] = None
    out: Optional[str] = None
    docs_dir: Optional[str] = None
    path: Optional[str] = None
    paths: Optional[list[str]] = None


class PluginToolCLI:
    """CLI utility for working with Entity plugins."""

    def __init__(self) -> None:
        self.args: PluginToolArgs = self._parse_args()

    def _parse_args(self) -> PluginToolArgs:
        parser = argparse.ArgumentParser(
            description="Helper tool for creating and validating Entity plugins"
        )
        sub = parser.add_subparsers(dest="command", required=True)

        gen = sub.add_parser("generate", help="Generate plugin boilerplate")
        gen.add_argument("name", help="Plugin name")
        gen.add_argument("--type", required=True, choices=list(PLUGIN_TYPES))
        gen.add_argument("--out", default="src", help="Output directory")
        gen.add_argument("--docs-dir", default="docs/source")

        val = sub.add_parser("validate", help="Validate plugin structure")
        val.add_argument("path", help="Path to plugin file")

        tst = sub.add_parser("test", help="Run plugin in isolation")
        tst.add_argument("path", help="Path to plugin file")

        cfg = sub.add_parser("config", help="Interactive configuration builder")
        cfg.add_argument("--name", required=True)
        cfg.add_argument("--type", required=True, choices=list(PLUGIN_TYPES))

        dep = sub.add_parser("deps", help="Analyze plugin dependencies")
        dep.add_argument("paths", nargs="+", help="Plugin module paths")

        doc = sub.add_parser("docs", help="Generate documentation for plugin")
        doc.add_argument("path", help="Plugin file path")
        doc.add_argument("--out", default="docs/source")

        ana = sub.add_parser(
            "analyze-plugin",
            help=(
                "Show plugin stages and whether they come from config hints"
                " or class attributes"
            ),
        )
        ana.add_argument("path", help="Plugin file path")

        parsed = parser.parse_args()
        return PluginToolArgs(
            command=parsed.command,
            name=getattr(parsed, "name", None),
            type=getattr(parsed, "type", None),
            out=getattr(parsed, "out", None),
            docs_dir=getattr(parsed, "docs_dir", None),
            path=getattr(parsed, "path", None),
            paths=getattr(parsed, "paths", None),
        )

    # -----------------------------------------------------
    # command implementations
    # -----------------------------------------------------
    def run(self) -> int:
        cmd = self.args.command
        if cmd == "generate":
            return self._generate()
        if cmd == "validate":
            return self._validate()
        if cmd == "test":
            return self._test()
        if cmd == "config":
            return self._config()
        if cmd == "deps":
            return self._deps()
        if cmd == "docs":
            return self._docs()
        if cmd == "analyze-plugin":
            return self._analyze_plugin()
        return 0

    def _generate(self) -> int:
        assert self.args.name is not None
        assert self.args.type is not None
        assert self.args.out is not None
        assert self.args.docs_dir is not None
        return generate_plugin(
            self.args.name,
            self.args.type,
            Path(self.args.out),
            Path(self.args.docs_dir),
        )

    def _validate(self) -> int:
        assert self.args.path is not None
        plugin_cls = self._load_plugin(self.args.path)
        if not issubclass(plugin_cls, Plugin):
            logger.error("Not a plugin class")
            return 1
        if not getattr(plugin_cls, "stages", None):
            logger.error("Plugin does not define stages")
            return 1
        result = asyncio.run(
            plugin_cls.validate_config(getattr(plugin_cls, "config", {}))
        )
        if not isinstance(result, ValidationResult) or not result.success:
            logger.error("Config validation failed: %s", result.error_message)
            return 1

        class _DummyRegistry:
            def has_plugin(self, _name: str) -> bool:
                return False

            def list_plugins(self) -> list[str]:
                return []

        dep_result = asyncio.run(plugin_cls.validate_dependencies(_DummyRegistry()))
        if not isinstance(dep_result, ValidationResult) or not dep_result.success:
            logger.error("Dependency validation failed: %s", dep_result.error_message)
            return 1
        logger.info("Validation succeeded")
        return 0

    def _test(self) -> int:
        assert self.args.path is not None
        plugin_cls = self._load_plugin(self.args.path)
        instance = plugin_cls(getattr(plugin_cls, "config", {}))
        if hasattr(instance, "initialize") and callable(instance.initialize):
            logger.info("Initializing plugin...")
            import asyncio

            asyncio.run(instance.initialize())
        if hasattr(instance, "_execute_impl"):
            logger.info("Executing plugin...")

            class DummyContext:
                async def __getattr__(self, _: str) -> Callable[..., Awaitable[None]]:
                    async def _noop(*_a: Any, **_kw: Any) -> None:
                        return None

                    return _noop

            ctx = DummyContext()
            try:
                if inspect.iscoroutinefunction(instance._execute_impl):
                    import asyncio

                    asyncio.run(instance._execute_impl(ctx))
                else:
                    instance._execute_impl(ctx)
            except Exception as exc:  # pragma: no cover - manual testing
                logger.error("Execution failed: %s", exc)
                return 1
        logger.info("Plugin executed successfully")
        return 0

    def _config(self) -> int:
        assert self.args.name is not None
        assert self.args.type is not None
        name = self.args.name
        plugin_type = self.args.type
        cfg: dict[str, str] = {}
        logger.info("Building configuration for %s (%s)", name, plugin_type)
        while True:
            key = input("key (blank to finish): ").strip()
            if not key:
                break
            value = input(f"value for '{key}': ").strip()
            cfg[key] = value
        section = self._section_for_type(plugin_type)
        import yaml

        output = yaml.dump({"plugins": {section: {name: cfg}}})
        logger.info("\n%s", output)
        return 0

    def _deps(self) -> int:
        assert self.args.paths is not None
        paths: list[str] = self.args.paths
        for p in paths:
            cls = self._load_plugin(p)
            deps = getattr(cls, "dependencies", [])
            name = cls.__name__
            logger.info(
                "%s: %s",
                name,
                ", ".join(deps) if deps else "no dependencies",
            )
        return 0

    def _docs(self) -> int:
        assert self.args.path is not None
        assert self.args.out is not None
        cls = self._load_plugin(self.args.path)
        out_dir = Path(self.args.out)
        out_dir.mkdir(parents=True, exist_ok=True)
        name = cls.__name__.lower()
        doc_path = out_dir / f"{name}.md"
        doc = inspect.getdoc(cls) or cls.__name__
        doc_path.write_text(f"# {cls.__name__}\n\n{doc}\n")
        logger.info("Documentation written to %s", doc_path)
        return 0

    def _analyze_plugin(self) -> int:
        assert self.args.path is not None
        path = self.args.path
        spec = importlib.util.spec_from_file_location(Path(path).stem, path)
        if spec is None or spec.loader is None:
            logger.error("Cannot import %s", path)
            return 1
        module = importlib.util.module_from_spec(spec)
        spec.loader.exec_module(module)

        from entity.core import plugin_utils
        from entity.core.plugin_utils import PluginAutoClassifier

        if plugin_utils.plugin_base_registry.auto_plugin is object:
            plugin_utils.configure_plugins(
                Plugin,
                PromptPlugin,
                AdapterPlugin,
                AutoGeneratedPlugin,
                ToolPlugin,
                FailurePlugin,
                ResourcePlugin,
            )

        found = False
<<<<<<< HEAD
        selections: list[tuple[str, type[Plugin], list[PipelineStage]]] = []
=======
        # Inspect async callables and classify them as plugins.
        # The reason indicates whether stages come from config hints or
        # default class attributes.
>>>>>>> 984dc235
        for name, obj in module.__dict__.items():
            if name.startswith("_"):
                continue
            if inspect.iscoroutinefunction(obj):
                plugin = PluginAutoClassifier.classify(obj)
                stage_list = ", ".join(str(s) for s in plugin.stages)

                if getattr(plugin, "_explicit_stages", False):
                    reason = "config hints"
                else:
                    reason = "class attributes"

                logger.info("%s -> %s (%s)", name, stage_list, reason)
                prompt = f"Use these stages for {name}? [Y/n or comma list] "
                resp = input(prompt).strip()
                if resp and resp.lower() not in {"y", "yes"}:
                    if resp.lower() in {"n", "no"}:
                        override = input("Override stages (comma separated): ").strip()
                    else:
                        override = resp
                    try:
                        selected = [
                            PipelineStage.ensure(s.strip())
                            for s in override.split(",")
                            if s.strip()
                        ]
                    except ValueError as exc:
                        logger.error("Invalid stage: %s", exc)
                        return 1
                else:
                    selected = plugin.stages

                found = True
                selections.append((name, plugin.base_class, selected))

        if not found:
            logger.error("No async plugin functions found in %s", path)
            return 1

        config: dict[str, Any] = {"plugins": {}}
        for name, base_cls, stages in selections:
            section = self._section_for_base(base_cls)
            cfg = config["plugins"].setdefault(section, {})
            cfg[name] = {
                "type": f"{module.__name__}:{name}",
                "stages": [str(s) for s in stages],
            }

        import yaml

        output = yaml.dump(config, sort_keys=False)
        logger.info("\n%s", output)
        return 0

    # -----------------------------------------------------
    # helper methods
    # -----------------------------------------------------
    def _load_plugin(self, path: str) -> Type[Plugin]:
        return load_plugin(path)

    @staticmethod
    def _section_for_base(base: type[Plugin]) -> str:
        if issubclass(base, ResourcePlugin):
            return "resources"
        if issubclass(base, ToolPlugin):
            return "tools"
        if issubclass(base, AdapterPlugin):
            return "adapters"
        if issubclass(base, PromptPlugin):
            return "prompts"
        return "failures"

    @staticmethod
    def _section_for_type(ptype: str) -> str:
        if ptype == "resource":
            return "resources"
        if ptype == "tool":
            return "tools"
        if ptype == "adapter":
            return "adapters"
        if ptype == "prompt":
            return "prompts"
        return "failures"


def main() -> None:
    cli = PluginToolCLI()
    raise SystemExit(cli.run())


if __name__ == "__main__":  # pragma: no cover - CLI entrypoint
    main()<|MERGE_RESOLUTION|>--- conflicted
+++ resolved
@@ -276,13 +276,9 @@
             )
 
         found = False
-<<<<<<< HEAD
-        selections: list[tuple[str, type[Plugin], list[PipelineStage]]] = []
-=======
         # Inspect async callables and classify them as plugins.
         # The reason indicates whether stages come from config hints or
         # default class attributes.
->>>>>>> 984dc235
         for name, obj in module.__dict__.items():
             if name.startswith("_"):
                 continue
