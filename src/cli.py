--- conflicted
+++ resolved
@@ -9,8 +9,6 @@
 from pathlib import Path
 from typing import Optional  # noqa: E402
 
-<<<<<<< HEAD
-=======
 import yaml  # noqa: E402
 
 from pipeline import Agent  # noqa: E402
@@ -19,7 +17,6 @@
     validate_topology,
 )  # noqa: E402
 from entity.utils.logging import get_logger  # noqa: E402
->>>>>>> 2a1c10e2
 from plugins.builtin.adapters.server import AgentServer  # noqa: E402
 
 from entity.core.agent import Agent  # noqa: E402
