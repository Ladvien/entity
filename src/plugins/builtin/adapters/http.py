from __future__ import annotations

"""HTTP adapter exposing the pipeline through a FastAPI endpoint.

The :class:`HTTPAdapter` defined here spins up a small FastAPI
application with a single POST route. Incoming messages are forwarded
to the pipeline and the JSON response is returned to the caller.
"""

import logging
import time
from collections import defaultdict, deque
from logging.handlers import RotatingFileHandler
from typing import Any, cast

import uvicorn
from fastapi import FastAPI, Request
from fastapi.responses import JSONResponse
from pydantic import BaseModel
from starlette.middleware.base import BaseHTTPMiddleware

from pipeline.base_plugins import AdapterPlugin
from pipeline.exceptions import ResourceError
from pipeline.manager import PipelineManager
from pipeline.pipeline import execute_pipeline
from pipeline.stages import PipelineStage
from registry import SystemRegistries


class TokenAuthMiddleware(BaseHTTPMiddleware):
    """Validate bearer tokens on incoming requests."""

    def __init__(
        self, app: FastAPI, tokens: list[str], audit_logger: logging.Logger
    ) -> None:
        super().__init__(app)
        self.tokens = set(tokens)
        self.audit_logger = audit_logger

    async def dispatch(self, request: Request, call_next):  # type: ignore[override]
        if self.tokens:
            auth = request.headers.get("authorization")
            token = auth.split(" ")[-1] if auth and " " in auth else None
            if token not in self.tokens:
                client = request.client.host if request.client else "unknown"
                self.audit_logger.info("invalid token from %s", client)
                for h in self.audit_logger.handlers:
                    h.flush()
                return JSONResponse({"detail": "Unauthorized"}, status_code=401)
        return await call_next(request)


class ThrottleMiddleware(BaseHTTPMiddleware):
    """Apply simple request rate limiting."""

    def __init__(
        self,
        app: FastAPI,
        requests: int,
        interval: float,
        audit_logger: logging.Logger,
    ) -> None:
        super().__init__(app)
        self.requests = requests
        self.interval = interval
        self.audit_logger = audit_logger
        self.access: dict[str, deque[float]] = defaultdict(deque)

    async def dispatch(self, request: Request, call_next):  # type: ignore[override]
        key = request.headers.get("authorization")
        if key and " " in key:
            key = key.split(" ")[-1]
        else:
            key = request.client.host if request.client else "anonymous"

        record = self.access[key]
        now = time.monotonic()
        record.append(now)
        while record and now - record[0] > self.interval:
            record.popleft()
        if len(record) > self.requests:
            self.audit_logger.info("rate limit exceeded for %s", key)
<<<<<<< HEAD
            for h in self.audit_logger.handlers:
                h.flush()
=======
            if self.audit_logger.handlers:
                self.audit_logger.handlers[0].flush()
>>>>>>> c2f98403
            return JSONResponse({"detail": "Too Many Requests"}, status_code=429)
        return await call_next(request)


class MessageRequest(BaseModel):
    message: str


class HTTPAdapter(AdapterPlugin):
    """FastAPI based HTTP adapter for request/response handling."""

    stages = [PipelineStage.PARSE, PipelineStage.DELIVER]

    def __init__(
        self,
        manager: PipelineManager | None = None,
        config: dict | None = None,
    ) -> None:
        super().__init__(config)
        self.manager = manager
        self.app = FastAPI()
        self._setup_audit_logger()
        self._setup_middleware()
        self.dashboard_enabled = bool(self.config.get("dashboard", False))
        self._server: uvicorn.Server | None = None
        self._registries: SystemRegistries | None = None
        self._setup_routes()

    def _flush_audit_log(self) -> None:
        for handler in self.audit_logger.handlers:
            handler.flush()

    def _setup_audit_logger(self) -> None:
        path = str(self.config.get("audit_log_path", "audit.log"))
        self.audit_logger = logging.getLogger("audit")
        if self.audit_logger.handlers:
            for handler in list(self.audit_logger.handlers):
                self.audit_logger.removeHandler(handler)
                handler.close()
        handler = RotatingFileHandler(path, maxBytes=1_048_576, backupCount=5)
        handler.setFormatter(logging.Formatter("%(asctime)s %(message)s"))
        self.audit_logger.addHandler(handler)
        self.audit_logger.setLevel(logging.INFO)

    def _setup_middleware(self) -> None:
        tokens: list[str] = list(self.config.get("auth_tokens", []))
        if tokens:
            self.app.add_middleware(
                TokenAuthMiddleware, tokens=tokens, audit_logger=self.audit_logger
            )

        rl_cfg = self.config.get("rate_limit", {})
        requests = int(rl_cfg.get("requests", 0))
        interval = float(rl_cfg.get("interval", 60))
        if requests:
            self.app.add_middleware(
                ThrottleMiddleware,
                requests=requests,
                interval=interval,
                audit_logger=self.audit_logger,
            )

    def _setup_routes(self) -> None:
        @self.app.post("/")
        async def handle(req: MessageRequest) -> dict[str, Any]:
            return await self._handle_message(req.message)

        if self.dashboard_enabled:

            @self.app.get("/dashboard")
            async def dashboard() -> dict[str, Any]:
                count = 0
                if self.manager is not None:
                    count = self.manager.active_pipeline_count()
                return {"active_pipelines": count}

    async def _handle_message(self, message: str) -> dict[str, Any]:
        """Send a message through the pipeline and return the response."""
        try:
            if self.manager is not None:
                result = await self.manager.run_pipeline(message)
            else:
                if self._registries is None:
                    raise ResourceError("Adapter not initialized")
                result = cast(
                    dict[str, Any],
                    await execute_pipeline(message, self._registries),
                )
            self.audit_logger.info("request handled", extra={"status": "ok"})
            self._flush_audit_log()
            return result
        except Exception as exc:  # pragma: no cover - adapter error path
            self.audit_logger.error(
                "pipeline error", extra={"error": str(exc)}, exc_info=True
            )
            self._flush_audit_log()
            raise

    async def serve(self, registries: SystemRegistries) -> None:
        """Start the FastAPI HTTP server.

        Parameters
        ----------
        registries:
            System registries containing all initialized plugins and resources.
        """
        self._registries = registries
        host = self.config.get("host", "127.0.0.1")
        port = int(self.config.get("port", 8000))
        config = uvicorn.Config(self.app, host=host, port=port, log_level="info")
        self._server = uvicorn.Server(config)
        await self._server.serve()

    async def shutdown(self) -> None:
        """Gracefully stop the running server, if any."""
        if self._server is not None:
            await self._server.shutdown()

    async def _execute_impl(self, context) -> None:  # pragma: no cover - adapter
        pass<|MERGE_RESOLUTION|>--- conflicted
+++ resolved
@@ -80,13 +80,8 @@
             record.popleft()
         if len(record) > self.requests:
             self.audit_logger.info("rate limit exceeded for %s", key)
-<<<<<<< HEAD
-            for h in self.audit_logger.handlers:
-                h.flush()
-=======
             if self.audit_logger.handlers:
                 self.audit_logger.handlers[0].flush()
->>>>>>> c2f98403
             return JSONResponse({"detail": "Too Many Requests"}, status_code=429)
         return await call_next(request)
 
