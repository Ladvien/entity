"""LLM resource utilities."""

from ..llm_base import LLM
<<<<<<< HEAD
from .provider_resource import ProviderResource
=======
from .providers import (
    BedrockProvider,
    ClaudeProvider,
    EchoProvider,
    GeminiProvider,
    OllamaProvider,
    OpenAIProvider,
)
>>>>>>> c172097b

__all__ = [
    "LLM",
    "ProviderResource",
    "OpenAIProvider",
    "OllamaProvider",
    "ClaudeProvider",
    "GeminiProvider",
    "EchoProvider",
    "BedrockProvider",
]<|MERGE_RESOLUTION|>--- conflicted
+++ resolved
@@ -1,9 +1,6 @@
 """LLM resource utilities."""
 
 from ..llm_base import LLM
-<<<<<<< HEAD
-from .provider_resource import ProviderResource
-=======
 from .providers import (
     BedrockProvider,
     ClaudeProvider,
@@ -12,7 +9,6 @@
     OllamaProvider,
     OpenAIProvider,
 )
->>>>>>> c172097b
 
 __all__ = [
     "LLM",
