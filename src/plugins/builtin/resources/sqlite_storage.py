--- conflicted
+++ resolved
@@ -98,11 +98,7 @@
         if self._conn is None:
             return False
         try:
-<<<<<<< HEAD
-            await self._do_health_check(self._conn)
-=======
             await self._conn.execute("SELECT 1")
->>>>>>> 0ee8e54b
             return True
         except Exception:
             return False
