--- conflicted
+++ resolved
@@ -34,21 +34,11 @@
         self._table = self._sanitize_identifier(table)
         self._conn: Optional[aiosqlite.Connection] = None
 
-<<<<<<< HEAD
-    @classmethod
-    def validate_dependencies(cls, registry) -> ValidationResult:
-        """Check optional runtime dependencies."""
-
-        if import_util.find_spec("aiosqlite") is None:
-            return ValidationResult.error_result("'aiosqlite' package is missing")
-        return ValidationResult.success_result()
-=======
     @staticmethod
     def _sanitize_identifier(name: str) -> str:
         if not re.fullmatch(r"[A-Za-z_][A-Za-z0-9_]*", name):
             raise ValueError(f"Invalid identifier: {name}")
         return name
->>>>>>> cd9a634c
 
     async def initialize(self) -> None:
         self._conn = await aiosqlite.connect(self._path)
