"""Resource implementations shipped with the framework."""

from .echo_llm import EchoLLMResource
from .ollama_llm import OllamaLLMResource
<<<<<<< HEAD
from .llm_base import LLM
=======
from .duckdb_resource import DuckDBResource
>>>>>>> 861f4e8e
from .pg_vector_store import PgVectorStore

__all__ = [
    "EchoLLMResource",
    "OllamaLLMResource",
    "PgVectorStore",
]<|MERGE_RESOLUTION|>--- conflicted
+++ resolved
@@ -2,11 +2,7 @@
 
 from .echo_llm import EchoLLMResource
 from .ollama_llm import OllamaLLMResource
-<<<<<<< HEAD
-from .llm_base import LLM
-=======
 from .duckdb_resource import DuckDBResource
->>>>>>> 861f4e8e
 from .pg_vector_store import PgVectorStore
 
 __all__ = [
