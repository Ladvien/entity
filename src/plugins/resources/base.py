"""Compatibility alias for BaseResource and Resource."""

<<<<<<< HEAD
"""Common base implementation for asynchronous resources."""
from typing import TYPE_CHECKING, Any, Dict, Protocol, runtime_checkable

if TYPE_CHECKING:  # pragma: no cover
    from registry import ClassRegistry

from pipeline.logging import get_logger
from pipeline.validation import ValidationResult


@runtime_checkable
class Resource(Protocol):
    """Lightweight interface for runtime resources."""

    async def initialize(self) -> None:
        """Perform optional async initialization."""

    async def shutdown(self) -> None:
        """Perform optional cleanup."""

    async def health_check(self) -> bool:
        """Return ``True`` if the resource is healthy."""

    def get_metrics(self) -> dict[str, Any]:
        """Return metrics describing the resource."""


class BaseResource:
    """Convenient base class implementing :class:`Resource`."""

    def __init__(self, config: Dict | None = None) -> None:
        self.config = config or {}
        self.logger = get_logger(self.__class__.__name__)

    async def initialize(self) -> None:  # pragma: no cover - optional
        return None

    async def shutdown(self) -> None:  # pragma: no cover - optional
        return None

    async def health_check(self) -> bool:
        return True

    def get_metrics(self) -> dict[str, Any]:
        return {"status": "healthy"}

    async def __aenter__(self) -> "BaseResource":
        await self.initialize()
        return self

    async def __aexit__(self, exc_type, exc, tb) -> None:
        await self.shutdown()

    # ------------------------------------------------------------------
    # Validation helpers matching BasePlugin API
    # ------------------------------------------------------------------
    @classmethod
    def validate_config(cls, config: Dict) -> ValidationResult:
        return ValidationResult.success_result()

    @classmethod
    def validate_dependencies(cls, registry: "ClassRegistry") -> ValidationResult:
        return ValidationResult.success_result()


=======
from plugins.builtin.resources.base import BaseResource, Resource

>>>>>>> 6275464e
__all__ = ["Resource", "BaseResource"]<|MERGE_RESOLUTION|>--- conflicted
+++ resolved
@@ -1,73 +1,5 @@
 """Compatibility alias for BaseResource and Resource."""
 
-<<<<<<< HEAD
-"""Common base implementation for asynchronous resources."""
-from typing import TYPE_CHECKING, Any, Dict, Protocol, runtime_checkable
-
-if TYPE_CHECKING:  # pragma: no cover
-    from registry import ClassRegistry
-
-from pipeline.logging import get_logger
-from pipeline.validation import ValidationResult
-
-
-@runtime_checkable
-class Resource(Protocol):
-    """Lightweight interface for runtime resources."""
-
-    async def initialize(self) -> None:
-        """Perform optional async initialization."""
-
-    async def shutdown(self) -> None:
-        """Perform optional cleanup."""
-
-    async def health_check(self) -> bool:
-        """Return ``True`` if the resource is healthy."""
-
-    def get_metrics(self) -> dict[str, Any]:
-        """Return metrics describing the resource."""
-
-
-class BaseResource:
-    """Convenient base class implementing :class:`Resource`."""
-
-    def __init__(self, config: Dict | None = None) -> None:
-        self.config = config or {}
-        self.logger = get_logger(self.__class__.__name__)
-
-    async def initialize(self) -> None:  # pragma: no cover - optional
-        return None
-
-    async def shutdown(self) -> None:  # pragma: no cover - optional
-        return None
-
-    async def health_check(self) -> bool:
-        return True
-
-    def get_metrics(self) -> dict[str, Any]:
-        return {"status": "healthy"}
-
-    async def __aenter__(self) -> "BaseResource":
-        await self.initialize()
-        return self
-
-    async def __aexit__(self, exc_type, exc, tb) -> None:
-        await self.shutdown()
-
-    # ------------------------------------------------------------------
-    # Validation helpers matching BasePlugin API
-    # ------------------------------------------------------------------
-    @classmethod
-    def validate_config(cls, config: Dict) -> ValidationResult:
-        return ValidationResult.success_result()
-
-    @classmethod
-    def validate_dependencies(cls, registry: "ClassRegistry") -> ValidationResult:
-        return ValidationResult.success_result()
-
-
-=======
 from plugins.builtin.resources.base import BaseResource, Resource
 
->>>>>>> 6275464e
 __all__ = ["Resource", "BaseResource"]