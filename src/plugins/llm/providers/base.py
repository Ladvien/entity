--- conflicted
+++ resolved
@@ -1,19 +1,5 @@
 """Compatibility shim for the base LLM provider implementation."""
 
-<<<<<<< HEAD
-"""Base class for HTTP LLM providers."""
-
-from typing import Dict
-
-from plugins.builtin.resources.http_provider_resource import HTTPProviderResource
-
-
-class BaseProvider(HTTPProviderResource):
-    """Base class for HTTP LLM providers."""
-
-    name = "base"
-=======
 from plugins.builtin.resources.llm.providers.base import BaseProvider
 
-__all__ = ["BaseProvider"]
->>>>>>> 8b08dd3c
+__all__ = ["BaseProvider"]