# Entity Framework GPT-OSS Plugin Development - Jira Stories

## Epic: GPT-OSS Integration Suite for Entity Framework
*Leverage OpenAI's gpt-oss-20b unique capabilities within Entity's 6-stage pipeline architecture*

---

<<<<<<< HEAD



## 📊 Story 4: Structured Output Validator Plugin
**Priority:** P1 - High
**Story Points:** 5
**Sprint:** 2

### User Story
As an API developer, I want gpt-oss to generate responses that conform to strict JSON schemas, so that I can reliably parse and use the output in downstream systems.

### Description
Develop a plugin that enforces structured output schemas using gpt-oss's native structured output capabilities in the harmony format.

### Acceptance Criteria
- [ ] Plugin runs in REVIEW stage to validate outputs
- [ ] Supports JSON schema definitions via Pydantic models
- [ ] Enforces schema compliance during generation
- [ ] Provides clear error messages for schema violations
- [ ] Supports nested and complex schemas
- [ ] Integrates with Entity's validation framework

### Technical Implementation
```python
# src/entity/plugins/gpt_oss/structured_output.py
from pydantic import BaseModel

class StructuredOutputPlugin(Plugin):
    supported_stages = [WorkflowExecutor.REVIEW]

    class ConfigModel(BaseModel):
        output_schema: Type[BaseModel]
        strict_mode: bool = True

    async def _execute_impl(self, context):
        # Define output format in developer message
        developer_content = DeveloperContent.new().with_output_format(
            self.config.output_schema.model_json_schema()
        )

        # Validate and potentially regenerate if invalid
        try:
            validated = self.config.output_schema.model_validate_json(context.message)
            return validated.model_dump_json()
        except ValidationError as e:
            # Request regeneration with stricter constraints
```

---

## 🎭 Story 5: Developer Override Plugin
**Priority:** P2 - Medium
**Story Points:** 3
**Sprint:** 3

### User Story
As a prompt engineer, I want to use the developer role to override system instructions safely, so that I can fine-tune agent behavior without modifying base configurations.

### Description
Create a plugin that leverages harmony's developer role to inject behavior modifications that override system prompts when needed.

### Acceptance Criteria
- [ ] Plugin supports developer role injection
- [ ] Maintains role hierarchy (developer > user)
- [ ] Allows runtime behavior modification
- [ ] Provides audit trail of developer overrides
- [ ] Implements permission system for developer access
- [ ] Integrates with Entity's configuration system

### Technical Implementation
```python
# src/entity/plugins/gpt_oss/developer_override.py
class DeveloperOverridePlugin(Plugin):
    supported_stages = [WorkflowExecutor.PARSE]

    async def _execute_impl(self, context):
        # Check for developer override permissions
        if await self._has_developer_permission(context.user_id):
            developer_instructions = await context.recall("developer_override")
            if developer_instructions:
                # Apply developer role with override instructions
                developer_content = DeveloperContent.new().with_instructions(
                    developer_instructions
                )
```

---

## 📈 Story 6: Adaptive Reasoning Controller
**Priority:** P2 - Medium
**Story Points:** 5
**Sprint:** 3

### User Story
As an optimization engineer, I want the agent to automatically adjust reasoning effort based on task complexity, so that we balance performance and accuracy.

### Description
Build a plugin that dynamically adjusts gpt-oss's reasoning level (low/medium/high) based on task analysis and performance requirements.

### Acceptance Criteria
- [ ] Analyzes task complexity using heuristics
- [ ] Adjusts reasoning level dynamically
- [ ] Monitors token usage and latency
- [ ] Provides reasoning level recommendations
- [ ] Supports manual override via context
- [ ] Logs reasoning level decisions for analysis

### Technical Implementation
```python
# src/entity/plugins/gpt_oss/adaptive_reasoning.py
class AdaptiveReasoningPlugin(Plugin):
    supported_stages = [WorkflowExecutor.PARSE]

    async def _execute_impl(self, context):
        complexity_score = await self._analyze_complexity(context.message)

        if complexity_score > 0.8:
            reasoning_level = ReasoningEffort.HIGH
        elif complexity_score > 0.4:
            reasoning_level = ReasoningEffort.MEDIUM
        else:
            reasoning_level = ReasoningEffort.LOW

        await context.remember("reasoning_level", reasoning_level)
```

---

=======
>>>>>>> 37d6dbdc
## 🔄 Story 7: Multi-Channel Response Aggregator
**Priority:** P2 - Medium
**Story Points:** 5
**Sprint:** 4

### User Story
As a conversation designer, I want to aggregate responses from multiple channels (analysis, commentary, final) into coherent outputs, so that users receive comprehensive yet clear responses.

### Description
Develop a plugin that intelligently combines multi-channel outputs from gpt-oss into user-friendly responses while preserving technical details for logging.

### Acceptance Criteria
- [ ] Parses all three channels (analysis, commentary, final)
- [ ] Combines channels based on output requirements
- [ ] Filters technical details from user-facing output
- [ ] Preserves full context for debugging
- [ ] Supports channel-specific formatting rules
- [ ] Implements configurable aggregation strategies

---

## 🛡️ Story 8: Harmony Safety Filter Plugin
**Priority:** P1 - High
**Story Points:** 5
**Sprint:** 4

### User Story
As a safety engineer, I want to filter potentially harmful content from gpt-oss's raw chain-of-thought before it reaches users, so that we maintain safe and appropriate interactions.

### Description
Create a safety plugin that filters raw CoT content according to OpenAI's guidelines while preserving useful reasoning information.

### Acceptance Criteria
- [ ] Filters harmful content from analysis channel
- [ ] Preserves reasoning quality indicators
- [ ] Implements configurable safety thresholds
- [ ] Logs filtered content for review
- [ ] Supports multiple safety categories
- [ ] Integrates with Entity's existing safety systems

---

## 📝 Story 9: Function Schema Registry Plugin
**Priority:** P3 - Low
**Story Points:** 3
**Sprint:** 5

### User Story
As an API developer, I want to register and manage function schemas for gpt-oss tool calling, so that the model can reliably invoke complex functions.

### Description
Build a registry system for function schemas that integrates with gpt-oss's native function calling capabilities.

### Acceptance Criteria
- [ ] Supports OpenAPI schema definitions
- [ ] Validates function parameters
- [ ] Generates harmony-compatible tool descriptions
- [ ] Provides schema versioning
- [ ] Implements function discovery API
- [ ] Supports dynamic function registration

---

## 🔍 Story 10: Reasoning Analytics Dashboard Plugin
**Priority:** P3 - Low
**Story Points:** 8
**Sprint:** 5

### User Story
As a product manager, I want to visualize and analyze gpt-oss reasoning patterns, so that I can optimize agent performance and identify improvement opportunities.

### Description
Create an analytics plugin that collects, aggregates, and visualizes reasoning trace data from gpt-oss interactions.

### Acceptance Criteria
- [ ] Collects reasoning metrics (depth, complexity, duration)
- [ ] Aggregates patterns across conversations
- [ ] Provides visualization API
- [ ] Identifies reasoning bottlenecks
- [ ] Exports data for external analysis
- [ ] Implements real-time monitoring capabilities

---

## Non-Functional Requirements

### Performance
- All plugins must maintain < 100ms overhead
- Support concurrent processing of multiple channels
- Implement caching for repeated reasoning patterns

### Security
- Sandbox all code execution
- Validate all tool inputs/outputs
- Implement rate limiting for expensive operations

### Monitoring
- Structured logging for all plugin operations
- Metrics collection for reasoning levels and tool usage
- Distributed tracing support

### Testing
- Unit tests with >80% coverage
- Integration tests with actual gpt-oss models
- Load tests for high-concurrency scenarios

---

## Dependencies

1. **openai-harmony** library for format handling
2. **gpt-oss** Python package for model interaction
3. **Docker** for Python tool containerization
4. **httpx** for browser tool implementation
5. Entity framework core components

## Success Metrics

- **Reasoning Quality**: 30% improvement in complex task completion
- **Performance**: < 2s average response time for medium reasoning
- **Tool Success Rate**: > 95% successful tool executions
- **Safety**: Zero harmful content exposure to end users
- **Developer Productivity**: 50% reduction in prompt engineering time

---

## 🔧 Framework Improvement Stories

### Story 11: GPU Acceleration Compatibility Layer
**Priority:** P0 - Critical
**Story Points:** 8
**Sprint:** 1

#### User Story
As a developer, I want Entity to automatically fallback to GPU-accelerated models when gpt-oss MXFP4 isn't hardware-supported, so that I maintain performance regardless of backend.

#### Description
Create an abstraction layer that detects GPU acceleration availability and swaps between gpt-oss harmony format and standard transformers models transparently.

#### Acceptance Criteria
- [ ] Detect MXFP4 GPU support at runtime
- [ ] Implement fallback to GPTQ/AWQ quantized versions
- [ ] Maintain API compatibility across backends
- [ ] Add benchmark tool to compare performance
- [ ] Document supported model alternatives
- [ ] Preserve harmony format features when possible

#### Technical Implementation
```python
# src/entity/infrastructure/adaptive_llm_infra.py
class AdaptiveLLMInfrastructure(BaseInfrastructure):
    async def _detect_acceleration(self):
        try:
            # Test MXFP4 acceleration
            test_result = await self._test_mxfp4_performance()
            if test_result.tokens_per_second < 20:
                # Fallback to alternative
                return await self._setup_fallback_model()
        except Exception:
            return await self._setup_fallback_model()
```

---

### Story 12: Robust Cross-Process Locking
**Priority:** P0 - Critical
**Story Points:** 5
**Sprint:** 1

#### User Story
As a system administrator, I want Entity to handle process crashes gracefully without deadlocks, so that the system remains stable in production.

#### Description
Replace file-based locking with a robust mechanism using either portalocker/fasteners or DuckDB's MVCC for coordination.

#### Acceptance Criteria
- [ ] Implement timeout-based lock acquisition
- [ ] Add automatic lock cleanup on process termination
- [ ] Create lock recovery mechanism for orphaned locks
- [ ] Add distributed lock support via Redis (optional)
- [ ] Implement lock monitoring and metrics
- [ ] Add comprehensive lock timeout configuration

#### Technical Implementation
```python
# src/entity/resources/robust_memory.py
import portalocker
from contextlib import asynccontextmanager

class RobustMemory(Memory):
    @asynccontextmanager
    async def _acquire_lock(self, timeout: float = 5.0):
        lock_file = self._get_lock_file()
        try:
            lock = await asyncio.to_thread(
                portalocker.Lock,
                lock_file,
                timeout=timeout,
                flags=portalocker.LOCK_EX | portalocker.LOCK_NB
            )
            yield lock
        finally:
            lock.release()
            # Cleanup if lock file is orphaned
            await self._cleanup_orphaned_locks()
```

---

### Story 13: SQL Injection Prevention
**Priority:** P0 - Critical
**Story Points:** 3
**Sprint:** 1

#### User Story
As a security engineer, I want Entity to be immune to SQL injection attacks, so that user input never compromises database integrity.

#### Description
Implement proper parameterization for all SQL operations, including table names through a safe registry system.

#### Acceptance Criteria
- [ ] Create table name registry with validation
- [ ] Implement parameterized queries for all operations
- [ ] Add SQL query logging for audit
- [ ] Create security test suite for injection attempts
- [ ] Document secure query patterns
- [ ] Add query sanitization middleware

#### Technical Implementation
```python
# src/entity/resources/secure_database.py
class SecureDatabaseResource(DatabaseResource):
    def __init__(self, infrastructure):
        super().__init__(infrastructure)
        self._table_registry = {}
        self._query_validator = SQLQueryValidator()

    def register_table(self, alias: str, table_name: str):
        """Register a table with validated name."""
        if not self._validate_table_name(table_name):
            raise ValueError(f"Invalid table name: {table_name}")
        self._table_registry[alias] = table_name

    def execute_safe(self, query_template: str, table_alias: str, *params):
        table_name = self._table_registry.get(table_alias)
        if not table_name:
            raise ValueError(f"Unregistered table alias: {table_alias}")
        # Use proper parameterization
        return self.execute(query_template.format(table=table_name), *params)
```

---

### Story 14: Optional Pipeline Stages
**Priority:** P1 - High
**Story Points:** 5
**Sprint:** 2

#### User Story
As a developer, I want to skip unnecessary pipeline stages for simple queries, so that I reduce latency for basic operations.

#### Description
Implement a mechanism for plugins to declare whether they should run based on context, allowing stages to be skipped dynamically.

#### Acceptance Criteria
- [ ] Add `should_execute()` method to Plugin base class
- [ ] Implement stage skipping in WorkflowExecutor
- [ ] Create pipeline analyzer for optimization hints
- [ ] Add metrics for skipped stages
- [ ] Document skip patterns and best practices
- [ ] Ensure stage dependencies are respected

#### Technical Implementation
```python
# src/entity/plugins/base.py
class Plugin(ABC):
    def should_execute(self, context: PluginContext) -> bool:
        """Determine if plugin should run for this context."""
        # Default implementation
        if hasattr(self, 'skip_conditions'):
            for condition in self.skip_conditions:
                if condition(context):
                    return False
        return True

# src/entity/workflow/executor.py
class WorkflowExecutor:
    async def _run_stage(self, stage, context, message, user_id):
        plugins = self.workflow.plugins_for(stage)

        # Filter plugins that should execute
        active_plugins = [
            p for p in plugins
            if p.should_execute(context)
        ]

        if not active_plugins and self._can_skip_stage(stage):
            context.skipped_stages.append(stage)
            return message
```

---

### Story 15: Type-Safe Dependency Injection
**Priority:** P1 - High
**Story Points:** 5
**Sprint:** 2

#### User Story
As a developer, I want compile-time type checking for plugin dependencies, so that I catch errors during development rather than runtime.

#### Description
Replace string-based dependency injection with a type-safe system using Python's type hints and protocols.

#### Acceptance Criteria
- [ ] Define Protocol classes for each resource type
- [ ] Use Generic types for plugin dependencies
- [ ] Add mypy configuration for strict checking
- [ ] Create dependency injection container
- [ ] Implement IDE autocomplete support
- [ ] Add migration guide for existing plugins

#### Technical Implementation
```python
# src/entity/plugins/typed_base.py
from typing import Protocol, TypeVar, Generic, get_type_hints

class LLMProtocol(Protocol):
    async def generate(self, prompt: str) -> str: ...

class MemoryProtocol(Protocol):
    async def store(self, key: str, value: Any) -> None: ...
    async def load(self, key: str, default: Any = None) -> Any: ...

T = TypeVar('T')

class TypedPlugin(ABC, Generic[T]):
    @classmethod
    def get_dependencies(cls) -> dict[str, type]:
        """Return type hints for dependencies."""
        return get_type_hints(cls.__init__)

    def __init__(self, llm: LLMProtocol, memory: MemoryProtocol):
        # Type-safe injection
        self.llm = llm
        self.memory = memory
```

---

### Story 16: Asynchronous Database Operations
**Priority:** P2 - Medium
**Story Points:** 5
**Sprint:** 3

#### User Story
As a performance engineer, I want all database operations to be truly asynchronous, so that we don't block the event loop.

#### Description
Replace synchronous database operations wrapped in `asyncio.to_thread` with proper async database drivers.

#### Acceptance Criteria
- [ ] Integrate aiosqlite or asyncpg for async operations
- [ ] Maintain backward compatibility with sync API
- [ ] Implement connection pooling
- [ ] Add query timeout configuration
- [ ] Create performance benchmarks
- [ ] Document async patterns

#### Technical Implementation
```python
# src/entity/infrastructure/async_duckdb_infra.py
import aiosqlite

class AsyncDuckDBInfrastructure(BaseInfrastructure):
    async def connect(self):
        """Return async connection context manager."""
        return aiosqlite.connect(self.file_path)

    async def execute_async(self, query: str, *params):
        async with await self.connect() as conn:
            async with conn.execute(query, params) as cursor:
                return await cursor.fetchall()
```

---

### Story 17: Request Batching System
**Priority:** P2 - Medium
**Story Points:** 8
**Sprint:** 3

#### User Story
As a platform engineer, I want Entity to batch multiple requests for efficient processing, so that we can handle high-throughput scenarios.

#### Description
Implement request batching for pipeline processing to improve throughput in high-concurrency scenarios.

#### Acceptance Criteria
- [ ] Create request queue with configurable batch size
- [ ] Implement adaptive batching based on load
- [ ] Add batch timeout to prevent starvation
- [ ] Support priority queuing
- [ ] Maintain request isolation in batches
- [ ] Add metrics for batch efficiency

#### Technical Implementation
```python
# src/entity/core/batch_executor.py
class BatchWorkflowExecutor(WorkflowExecutor):
    def __init__(self, resources, workflow, batch_size=10, batch_timeout=0.1):
        super().__init__(resources, workflow)
        self.batch_queue = asyncio.Queue()
        self.batch_size = batch_size
        self.batch_timeout = batch_timeout

    async def execute_batch(self, messages: list[tuple[str, str]]):
        """Execute multiple messages in a single pipeline pass."""
        contexts = [
            PluginContext(self.resources, user_id)
            for _, user_id in messages
        ]

        # Process stages in batch
        for stage in self._ORDER:
            contexts = await self._run_stage_batch(stage, contexts)
```

---

### Story 18: Memory Lifecycle Management
**Priority:** P2 - Medium
**Story Points:** 5
**Sprint:** 4

#### User Story
As a system administrator, I want automatic memory cleanup and garbage collection, so that the system doesn't leak memory over time.

#### Description
Implement comprehensive memory lifecycle management including TTL, garbage collection, and memory pressure handling.

#### Acceptance Criteria
- [ ] Add TTL support for memory entries
- [ ] Implement LRU eviction policy
- [ ] Create memory pressure monitoring
- [ ] Add manual garbage collection API
- [ ] Implement memory usage limits per user
- [ ] Add memory metrics and alerts

#### Technical Implementation
```python
# src/entity/resources/managed_memory.py
class ManagedMemory(Memory):
    def __init__(self, database, vector_store, max_memory_mb=1000):
        super().__init__(database, vector_store)
        self.max_memory_mb = max_memory_mb
        self._ttl_registry = {}
        self._access_times = {}

    async def store_with_ttl(self, key: str, value: Any, ttl_seconds: int):
        await self.store(key, value)
        self._ttl_registry[key] = time.time() + ttl_seconds
        asyncio.create_task(self._expire_after(key, ttl_seconds))

    async def _garbage_collect(self):
        """Run garbage collection based on memory pressure."""
        if await self._get_memory_usage() > self.max_memory_mb * 0.9:
            await self._evict_lru_entries()
```

---

### Story 19: Enhanced Error Context
**Priority:** P3 - Low
**Story Points:** 3
**Sprint:** 4

#### User Story
As a developer, I want rich error context when debugging issues, so that I can quickly identify and fix problems.

#### Description
Improve error handling with detailed context, stack traces, and debugging information.

#### Acceptance Criteria
- [ ] Add structured error types for each component
- [ ] Include plugin stack in error messages
- [ ] Add request ID tracking through pipeline
- [ ] Implement error recovery strategies
- [ ] Create error analysis tools
- [ ] Add error pattern detection

#### Technical Implementation
```python
# src/entity/core/errors.py
@dataclass
class PipelineError(Exception):
    stage: str
    plugin: str
    context: dict
    request_id: str
    user_id: str
    original_error: Exception

    def __str__(self):
        return (
            f"Pipeline error in {self.stage}.{self.plugin}\n"
            f"Request: {self.request_id}\n"
            f"User: {self.user_id}\n"
            f"Context: {json.dumps(self.context, indent=2)}\n"
            f"Original: {self.original_error}"
        )
```

---

### Story 20: Sandbox Security Hardening
**Priority:** P1 - High
**Story Points:** 8
**Sprint:** 5

#### User Story
As a security engineer, I want truly isolated sandbox execution, so that malicious code cannot escape or affect the system.

#### Description
Implement comprehensive sandboxing using containers or seccomp for true isolation.

#### Acceptance Criteria
- [ ] Implement Docker/gVisor based sandboxing
- [ ] Add seccomp-bpf filters for system calls
- [ ] Create resource usage monitoring
- [ ] Implement network isolation options
- [ ] Add filesystem isolation
- [ ] Create security audit logging

#### Technical Implementation
```python
# src/entity/tools/secure_sandbox.py
import docker

class SecureSandboxRunner(SandboxedToolRunner):
    def __init__(self, timeout=5.0, memory_mb=100):
        super().__init__(timeout, memory_mb)
        self.docker_client = docker.from_env()

    async def run(self, func, *args, **kwargs):
        # Create isolated container
        container = self.docker_client.containers.create(
            "entity-sandbox:latest",
            command=self._serialize_function(func, args, kwargs),
            mem_limit=f"{self.memory_mb}m",
            network_mode="none",
            read_only=True,
            security_opt=["no-new-privileges"],
        )

        try:
            container.start()
            result = await self._get_result(container, self.timeout)
            return self._deserialize_result(result)
        finally:
            container.remove(force=True)
```<|MERGE_RESOLUTION|>--- conflicted
+++ resolved
@@ -5,137 +5,6 @@
 
 ---
 
-<<<<<<< HEAD
-
-
-
-## 📊 Story 4: Structured Output Validator Plugin
-**Priority:** P1 - High
-**Story Points:** 5
-**Sprint:** 2
-
-### User Story
-As an API developer, I want gpt-oss to generate responses that conform to strict JSON schemas, so that I can reliably parse and use the output in downstream systems.
-
-### Description
-Develop a plugin that enforces structured output schemas using gpt-oss's native structured output capabilities in the harmony format.
-
-### Acceptance Criteria
-- [ ] Plugin runs in REVIEW stage to validate outputs
-- [ ] Supports JSON schema definitions via Pydantic models
-- [ ] Enforces schema compliance during generation
-- [ ] Provides clear error messages for schema violations
-- [ ] Supports nested and complex schemas
-- [ ] Integrates with Entity's validation framework
-
-### Technical Implementation
-```python
-# src/entity/plugins/gpt_oss/structured_output.py
-from pydantic import BaseModel
-
-class StructuredOutputPlugin(Plugin):
-    supported_stages = [WorkflowExecutor.REVIEW]
-
-    class ConfigModel(BaseModel):
-        output_schema: Type[BaseModel]
-        strict_mode: bool = True
-
-    async def _execute_impl(self, context):
-        # Define output format in developer message
-        developer_content = DeveloperContent.new().with_output_format(
-            self.config.output_schema.model_json_schema()
-        )
-
-        # Validate and potentially regenerate if invalid
-        try:
-            validated = self.config.output_schema.model_validate_json(context.message)
-            return validated.model_dump_json()
-        except ValidationError as e:
-            # Request regeneration with stricter constraints
-```
-
----
-
-## 🎭 Story 5: Developer Override Plugin
-**Priority:** P2 - Medium
-**Story Points:** 3
-**Sprint:** 3
-
-### User Story
-As a prompt engineer, I want to use the developer role to override system instructions safely, so that I can fine-tune agent behavior without modifying base configurations.
-
-### Description
-Create a plugin that leverages harmony's developer role to inject behavior modifications that override system prompts when needed.
-
-### Acceptance Criteria
-- [ ] Plugin supports developer role injection
-- [ ] Maintains role hierarchy (developer > user)
-- [ ] Allows runtime behavior modification
-- [ ] Provides audit trail of developer overrides
-- [ ] Implements permission system for developer access
-- [ ] Integrates with Entity's configuration system
-
-### Technical Implementation
-```python
-# src/entity/plugins/gpt_oss/developer_override.py
-class DeveloperOverridePlugin(Plugin):
-    supported_stages = [WorkflowExecutor.PARSE]
-
-    async def _execute_impl(self, context):
-        # Check for developer override permissions
-        if await self._has_developer_permission(context.user_id):
-            developer_instructions = await context.recall("developer_override")
-            if developer_instructions:
-                # Apply developer role with override instructions
-                developer_content = DeveloperContent.new().with_instructions(
-                    developer_instructions
-                )
-```
-
----
-
-## 📈 Story 6: Adaptive Reasoning Controller
-**Priority:** P2 - Medium
-**Story Points:** 5
-**Sprint:** 3
-
-### User Story
-As an optimization engineer, I want the agent to automatically adjust reasoning effort based on task complexity, so that we balance performance and accuracy.
-
-### Description
-Build a plugin that dynamically adjusts gpt-oss's reasoning level (low/medium/high) based on task analysis and performance requirements.
-
-### Acceptance Criteria
-- [ ] Analyzes task complexity using heuristics
-- [ ] Adjusts reasoning level dynamically
-- [ ] Monitors token usage and latency
-- [ ] Provides reasoning level recommendations
-- [ ] Supports manual override via context
-- [ ] Logs reasoning level decisions for analysis
-
-### Technical Implementation
-```python
-# src/entity/plugins/gpt_oss/adaptive_reasoning.py
-class AdaptiveReasoningPlugin(Plugin):
-    supported_stages = [WorkflowExecutor.PARSE]
-
-    async def _execute_impl(self, context):
-        complexity_score = await self._analyze_complexity(context.message)
-
-        if complexity_score > 0.8:
-            reasoning_level = ReasoningEffort.HIGH
-        elif complexity_score > 0.4:
-            reasoning_level = ReasoningEffort.MEDIUM
-        else:
-            reasoning_level = ReasoningEffort.LOW
-
-        await context.remember("reasoning_level", reasoning_level)
-```
-
----
-
-=======
->>>>>>> 37d6dbdc
 ## 🔄 Story 7: Multi-Channel Response Aggregator
 **Priority:** P2 - Medium
 **Story Points:** 5
