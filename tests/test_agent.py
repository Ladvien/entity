--- conflicted
+++ resolved
@@ -1,11 +1,8 @@
-<<<<<<< HEAD
 import asyncio
 
 from entity import Agent
 from pipeline import PipelineStage, PromptPlugin
-=======
 from pipeline import Agent, PipelineStage, PromptPlugin
->>>>>>> 7b2dab31
 
 
 def test_plugin_decorator_registration():
