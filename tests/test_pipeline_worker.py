--- conflicted
+++ resolved
@@ -117,11 +117,8 @@
 
         mem = Memory(config={})
         mem.database = db
-<<<<<<< HEAD
-=======
         mem.vector_store = None
         asyncio.get_event_loop().run_until_complete(mem.initialize())
->>>>>>> 62725086
         self.resources = _Resources(memory=mem)
         self.tools = types.SimpleNamespace()
         self.validators = None
