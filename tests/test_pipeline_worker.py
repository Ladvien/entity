import json
import types
from contextlib import asynccontextmanager

import pytest

from entity.resources import Memory
from entity.resources.interfaces.database import DatabaseResource
from pipeline.worker import PipelineWorker


class DummyMemory:
    def __init__(self) -> None:
        self.loaded_id = None
        self.saved_id = None
        self.history = []

    async def load_conversation(self, conversation_id: str):
        self.loaded_id = conversation_id
        return list(self.history)

    async def save_conversation(self, conversation_id: str, history):
        self.saved_id = conversation_id
        self.history = list(history)


class DummyConnection:
    def __init__(self, store: dict) -> None:
        self.store = store

    async def execute(self, query: str, params: tuple) -> None:
        if query.startswith("DELETE FROM conversation_history"):
            cid = params
            self.store["history"].pop(cid, None)
        elif query.startswith("INSERT INTO conversation_history"):
            cid, role, content, metadata, ts = params
            self.store.setdefault("history", {}).setdefault(cid, []).append(
                (role, content, json.loads(metadata), ts)
            )
        elif query.startswith("DELETE FROM kv_store"):
            key = params
            self.store.setdefault("kv", {}).pop(key, None)
        elif query.startswith("INSERT INTO kv_store"):
            key, value = params
            self.store.setdefault("kv", {})[key] = json.loads(value)

    async def fetch(self, query: str, params: tuple) -> list:
        if query.startswith(
            "SELECT role, content, metadata, timestamp FROM conversation_history"
        ):
            cid = params
            return [
                (role, content, metadata, ts)
                for role, content, metadata, ts in self.store.get("history", {}).get(
                    cid, []
                )
            ]
        if query.startswith("SELECT value FROM kv_store"):
            key = params
            if key in self.store.get("kv", {}):
                return [(json.dumps(self.store["kv"][key]),)]
        return []


class DummyDatabase(DatabaseResource):
    def __init__(self) -> None:
        super().__init__({})
        self.data: dict = {"history": {}, "kv": {}}

    @asynccontextmanager
    async def connection(self):
        yield DummyConnection(self.data)


class DummyRegistries:
    def __init__(self) -> None:
        self.resources = {"memory": DummyMemory()}
        self.tools = types.SimpleNamespace()


class DBRegistries:
    def __init__(self) -> None:
        db = DummyDatabase()
        self.resources = {"memory": Memory(database=db, config={})}
        self.tools = types.SimpleNamespace()


@pytest.mark.asyncio
async def test_conversation_id_generation():
    regs = DummyRegistries()
    worker = PipelineWorker(regs)
    result = await worker.execute_pipeline("pipe1", "hello", user_id="u123")

    assert result == "hello"
    mem = regs.resources["memory"]
    assert mem.loaded_id == "u123_pipe1"
    assert mem.saved_id == "u123_pipe1"


@pytest.mark.asyncio
<<<<<<< HEAD
async def test_workers_share_database_memory():
    regs = DBRegistries()
    worker1 = PipelineWorker(regs)
    await worker1.execute_pipeline("pipe1", "first", user_id="u1")

    worker2 = PipelineWorker(regs)
    await worker2.execute_pipeline("pipe1", "second", user_id="u1")

    history = await regs.resources["memory"].load_conversation("u1_pipe1")
    assert [e.content for e in history] == ["first", "second"]
=======
async def test_pipeline_persists_conversation(memory_db):
    regs = types.SimpleNamespace(
        resources={"memory": memory_db}, tools=types.SimpleNamespace()
    )
    worker = PipelineWorker(regs)

    await worker.execute_pipeline("pipe1", "hello", user_id="u1")
    await worker.execute_pipeline("pipe1", "world", user_id="u1")

    mem = regs.resources["memory"]
    history = await mem.load_conversation("u1_pipe1")
    assert [h.content for h in history] == ["hello", "world"]
>>>>>>> cc231ca5
<|MERGE_RESOLUTION|>--- conflicted
+++ resolved
@@ -98,18 +98,6 @@
 
 
 @pytest.mark.asyncio
-<<<<<<< HEAD
-async def test_workers_share_database_memory():
-    regs = DBRegistries()
-    worker1 = PipelineWorker(regs)
-    await worker1.execute_pipeline("pipe1", "first", user_id="u1")
-
-    worker2 = PipelineWorker(regs)
-    await worker2.execute_pipeline("pipe1", "second", user_id="u1")
-
-    history = await regs.resources["memory"].load_conversation("u1_pipe1")
-    assert [e.content for e in history] == ["first", "second"]
-=======
 async def test_pipeline_persists_conversation(memory_db):
     regs = types.SimpleNamespace(
         resources={"memory": memory_db}, tools=types.SimpleNamespace()
@@ -121,5 +109,4 @@
 
     mem = regs.resources["memory"]
     history = await mem.load_conversation("u1_pipe1")
-    assert [h.content for h in history] == ["hello", "world"]
->>>>>>> cc231ca5
+    assert [h.content for h in history] == ["hello", "world"]