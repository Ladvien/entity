import json
import types
from contextlib import asynccontextmanager

import pytest

from entity.resources import Memory
from entity.resources.interfaces.database import DatabaseResource
import pipeline.utils


class StageResolver:
    @staticmethod
    def _resolve_plugin_stages(cls, config, logger=None):
        return pipeline.utils.resolve_stages(cls, config), True


pipeline.utils.StageResolver = StageResolver

from entity.worker.pipeline_worker import PipelineWorker
from entity.core.plugins import Plugin
from entity.core.registries import PluginRegistry
from pipeline.stages import PipelineStage


class DummyMemory:
    def __init__(self) -> None:
        self.loaded_id = None
        self.saved_id = None
        self.history = []

    async def load_conversation(self, conversation_id: str):
        self.loaded_id = conversation_id
        return list(self.history)

    async def save_conversation(self, conversation_id: str, history):
        self.saved_id = conversation_id
        self.history = list(history)


class DummyConnection:
    def __init__(self, store: dict) -> None:
        self.store = store

    async def execute(self, query: str, params: tuple) -> None:
        if query.startswith("DELETE FROM conversation_history"):
            cid = params
            self.store["history"].pop(cid, None)
        elif query.startswith("INSERT INTO conversation_history"):
            cid, role, content, metadata, ts = params
            self.store.setdefault("history", {}).setdefault(cid, []).append(
                (role, content, json.loads(metadata), ts)
            )
        elif query.startswith("DELETE FROM kv_store"):
            key = params
            self.store.setdefault("kv", {}).pop(key, None)
        elif query.startswith("INSERT INTO kv_store"):
            key, value = params
            self.store.setdefault("kv", {})[key] = json.loads(value)

    async def fetch(self, query: str, params: tuple) -> list:
        if query.startswith(
            "SELECT role, content, metadata, timestamp FROM conversation_history"
        ):
            cid = params
            return [
                (role, content, metadata, ts)
                for role, content, metadata, ts in self.store.get("history", {}).get(
                    cid, []
                )
            ]
        if query.startswith("SELECT value FROM kv_store"):
            key = params
            if key in self.store.get("kv", {}):
                return [(json.dumps(self.store["kv"][key]),)]
        return []


class DummyDatabase(DatabaseResource):
    def __init__(self) -> None:
        super().__init__({})
        self.data: dict = {"history": {}, "kv": {}}

    @asynccontextmanager
    async def connection(self):
        yield DummyConnection(self.data)


class DummyRegistries:
    def __init__(self) -> None:
        class _Resources(dict):
            async def __aenter__(self):
                return self

            async def __aexit__(self, exc_type, exc, tb):
                return False

        self.resources = _Resources(memory=DummyMemory())
        self.tools = types.SimpleNamespace()
        self.validators = None


class DBRegistries:
    def __init__(self) -> None:
        db = DummyDatabase()

        class _Resources(dict):
            async def __aenter__(self):
                return self

            async def __aexit__(self, exc_type, exc, tb):
                return False

        self.resources = _Resources(memory=Memory(database=db, config={}))
        self.tools = types.SimpleNamespace()
        self.validators = None


class ThoughtPlugin(Plugin):
    stages = [PipelineStage.THINK]

    async def _execute_impl(self, context):
        if not context.has("thought"):
            last = next(
                (e.content for e in context.conversation()[::-1] if e.role == "user"),
                "",
            )
            context.store("thought", last)


class EchoPlugin(Plugin):
    stages = [PipelineStage.OUTPUT]

    async def _execute_impl(self, context):
        context.set_response(context.load("thought"))


@pytest.mark.asyncio
async def test_conversation_id_generation():
    regs = DummyRegistries()
    worker = PipelineWorker(regs)
    result = await worker.execute_pipeline("pipe1", "hello", user_id="u123")

    assert result == "hello"
    mem = regs.resources["memory"]
    assert mem.loaded_id == "u123_pipe1"
    assert mem.saved_id == "u123_pipe1"


@pytest.mark.asyncio
async def test_pipeline_persists_conversation(memory_db):
    regs = types.SimpleNamespace(
        resources={"memory": memory_db}, tools=types.SimpleNamespace()
    )
    worker = PipelineWorker(regs)

    await worker.execute_pipeline("pipe1", "hello", user_id="u1")
    await worker.execute_pipeline("pipe1", "world", user_id="u1")

<<<<<<< HEAD
    mem = regs.resources["memory"]
    history = await mem.load_conversation("u1_pipe1")
    assert [h.content for h in history] == ["hello", "world"]
=======
    history = await regs.resources["memory"].load_conversation("u1_pipe1")
    assert [e.content for e in history] == ["first", "second"]


@pytest.mark.asyncio
async def test_thoughts_do_not_leak_between_executions():
    regs = DummyRegistries()
    regs.plugins = PluginRegistry()
    await regs.plugins.register_plugin_for_stage(ThoughtPlugin({}), PipelineStage.THINK)
    await regs.plugins.register_plugin_for_stage(EchoPlugin({}), PipelineStage.OUTPUT)

    worker = PipelineWorker(regs)

    import pipeline.pipeline as pp

    pp.user_id = "u1"
    first = await worker.execute_pipeline("pipe1", "one", user_id="u1")
    pp.user_id = "u1"
    second = await worker.execute_pipeline("pipe1", "two", user_id="u1")

    assert first == "one"
    assert second == "two"
>>>>>>> 35f8cccb
<|MERGE_RESOLUTION|>--- conflicted
+++ resolved
@@ -157,11 +157,6 @@
     await worker.execute_pipeline("pipe1", "hello", user_id="u1")
     await worker.execute_pipeline("pipe1", "world", user_id="u1")
 
-<<<<<<< HEAD
-    mem = regs.resources["memory"]
-    history = await mem.load_conversation("u1_pipe1")
-    assert [h.content for h in history] == ["hello", "world"]
-=======
     history = await regs.resources["memory"].load_conversation("u1_pipe1")
     assert [e.content for e in history] == ["first", "second"]
 
@@ -183,5 +178,4 @@
     second = await worker.execute_pipeline("pipe1", "two", user_id="u1")
 
     assert first == "one"
-    assert second == "two"
->>>>>>> 35f8cccb
+    assert second == "two"