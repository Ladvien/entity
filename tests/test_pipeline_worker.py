--- conflicted
+++ resolved
@@ -4,13 +4,9 @@
 
 import pytest
 
-<<<<<<< HEAD
-from pipeline import PipelineWorker
-=======
 from entity.resources import Memory
 from entity.resources.interfaces.database import DatabaseResource
 from pipeline.worker import PipelineWorker
->>>>>>> 24ac5546
 
 
 class DummyMemory:
