import asyncio

<<<<<<< HEAD
from entity.core.runtime import _AgentRuntime
from pipeline import (PipelineStage, PluginRegistry, PromptPlugin,
                      SystemRegistries, ToolRegistry, execute_pipeline)
from pipeline.resources import ResourceContainer
from pipeline.state import PipelineState
=======
from pipeline import (
    PipelineManager,
    PipelineStage,
    PluginRegistry,
    PromptPlugin,
    SystemRegistries,
    ToolRegistry,
)
from entity.core.resources.container import ResourceContainer
from entity.core.state import PipelineState
>>>>>>> d15c3de2


class StateManager:
    def __init__(self, max_states: int = 1) -> None:
        self.max_states = max_states
        self._states: dict[str, "PipelineState"] = {}

    async def save_state(self, state: "PipelineState") -> None:
        if len(self._states) >= self.max_states:
            oldest = next(iter(self._states))
            self._states.pop(oldest)
        self._states[state.pipeline_id] = state.snapshot()

    async def load_state(self, pid: str):
        return self._states.get(pid)

    async def pipeline_ids(self):
        return list(self._states.keys())


class SavePlugin(PromptPlugin):
    stages = [PipelineStage.DELIVER]

    def __init__(self, manager: StateManager) -> None:
        super().__init__({})
        self.manager = manager

    async def _execute_impl(self, context):
        await self.manager.save_state(context.state)
        context.set_response(context.state.pipeline_id)


def make_runtime(manager: StateManager) -> _AgentRuntime:
    plugins = PluginRegistry()
    asyncio.run(
        plugins.register_plugin_for_stage(SavePlugin(manager), PipelineStage.DELIVER)
    )
    capabilities = SystemRegistries(ResourceContainer(), ToolRegistry(), plugins)
    return _AgentRuntime(capabilities)


def test_state_manager_concurrent_limit():
    state_manager = StateManager(max_states=2)
    runtime = make_runtime(state_manager)

    async def run_tasks():
        async def _run(msg):
            result = await execute_pipeline(msg, runtime.capabilities)
            return result

        tasks = [asyncio.create_task(_run(str(i))) for i in range(3)]
        return await asyncio.gather(*tasks)

    ids = asyncio.run(run_tasks())
    stored_ids = asyncio.run(state_manager.pipeline_ids())
    assert len(stored_ids) == 2
    assert len(set(ids) - set(stored_ids)) >= 1<|MERGE_RESOLUTION|>--- conflicted
+++ resolved
@@ -1,12 +1,5 @@
 import asyncio
 
-<<<<<<< HEAD
-from entity.core.runtime import _AgentRuntime
-from pipeline import (PipelineStage, PluginRegistry, PromptPlugin,
-                      SystemRegistries, ToolRegistry, execute_pipeline)
-from pipeline.resources import ResourceContainer
-from pipeline.state import PipelineState
-=======
 from pipeline import (
     PipelineManager,
     PipelineStage,
@@ -17,7 +10,6 @@
 )
 from entity.core.resources.container import ResourceContainer
 from entity.core.state import PipelineState
->>>>>>> d15c3de2
 
 
 class StateManager:
