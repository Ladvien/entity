import asyncio

from pipeline import (
    PipelineManager,
    PipelineStage,
    PluginRegistry,
    PromptPlugin,
    SystemRegistries,
    ToolRegistry,
)
from pipeline.resources import ResourceContainer
from pipeline.state import PipelineState


class StateManager:
    def __init__(self, max_states: int = 1) -> None:
        self.max_states = max_states
        self._states: dict[str, "PipelineState"] = {}

    async def save_state(self, state: "PipelineState") -> None:
        if len(self._states) >= self.max_states:
            oldest = next(iter(self._states))
            self._states.pop(oldest)
        self._states[state.pipeline_id] = state.snapshot()

    async def load_state(self, pid: str):
        return self._states.get(pid)

    async def pipeline_ids(self):
        return list(self._states.keys())


<<<<<<< HEAD
from entity.core.resources.container import ResourceContainer


=======
>>>>>>> e27be014
class SavePlugin(PromptPlugin):
    stages = [PipelineStage.DELIVER]

    def __init__(self, manager: StateManager) -> None:
        super().__init__({})
        self.manager = manager

    async def _execute_impl(self, context):
        await self.manager.save_state(context.state)
        context.set_response(context.state.pipeline_id)


def make_manager(manager: StateManager) -> PipelineManager:
    plugins = PluginRegistry()
    asyncio.run(
        plugins.register_plugin_for_stage(SavePlugin(manager), PipelineStage.DELIVER)
    )
    registries = SystemRegistries(ResourceContainer(), ToolRegistry(), plugins)
    return PipelineManager(registries)


def test_state_manager_concurrent_limit():
    state_manager = StateManager(max_states=2)
    manager = make_manager(state_manager)

    async def run_tasks():
        tasks = [manager.start_pipeline(str(i)) for i in range(3)]
        return await asyncio.gather(*tasks)

    ids = asyncio.run(run_tasks())
    stored_ids = asyncio.run(state_manager.pipeline_ids())
    assert len(stored_ids) == 2
    assert len(set(ids) - set(stored_ids)) >= 1<|MERGE_RESOLUTION|>--- conflicted
+++ resolved
@@ -30,12 +30,6 @@
         return list(self._states.keys())
 
 
-<<<<<<< HEAD
-from entity.core.resources.container import ResourceContainer
-
-
-=======
->>>>>>> e27be014
 class SavePlugin(PromptPlugin):
     stages = [PipelineStage.DELIVER]
 
