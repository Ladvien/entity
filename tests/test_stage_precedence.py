from entity.core.builder import _AgentBuilder
from entity.core.plugins import Plugin
from pipeline.initializer import SystemInitializer
from pipeline.utils import StageResolver
from entity.core.stages import PipelineStage


class AttrPrompt(Plugin):
    stages = [PipelineStage.DO]

    async def _execute_impl(self, context):
        pass


class InferredPrompt(Plugin):
    async def _execute_impl(self, context):
        pass


def test_builder_config_overrides():
    builder = _AgentBuilder()
    plugin = AttrPrompt({})

    stages, _ = StageResolver._resolve_plugin_stages(
        plugin.__class__, {"stage": PipelineStage.REVIEW}, plugin
    )

    assert stages == [PipelineStage.REVIEW]


def test_builder_class_attribute_overrides():
    builder = _AgentBuilder()
    plugin = AttrPrompt({})
    stages, _ = StageResolver._resolve_plugin_stages(
        plugin.__class__, plugin.config, plugin
    )

    assert stages == [PipelineStage.DO]


def test_builder_fallback_stage():
    builder = _AgentBuilder()
    plugin = InferredPrompt({})
<<<<<<< HEAD

    stages = builder._resolve_plugin_stages(plugin, None)
=======
    stages, _ = StageResolver._resolve_plugin_stages(
        plugin.__class__, plugin.config, plugin
    )
>>>>>>> 537fe5ac

    assert stages == [PipelineStage.THINK]


def test_initializer_config_overrides():
    init = SystemInitializer({})
    plugin = AttrPrompt({})
    plugin._explicit_stages = True

    stages, explicit = StageResolver._resolve_plugin_stages(
        AttrPrompt, {"stage": PipelineStage.REVIEW}, plugin
    )

    assert stages == [PipelineStage.REVIEW]
    assert explicit is True


def test_initializer_class_attribute_overrides():
    init = SystemInitializer({})
    plugin = AttrPrompt({})
    plugin._explicit_stages = True

    stages, explicit = StageResolver._resolve_plugin_stages(AttrPrompt, {}, plugin)

    assert stages == [PipelineStage.DO]
    assert explicit is True


def test_initializer_fallback_stage():
    init = SystemInitializer({})
    plugin = InferredPrompt({})

    stages, explicit = StageResolver._resolve_plugin_stages(InferredPrompt, {}, plugin)

    assert stages == [PipelineStage.THINK]
    assert explicit is False<|MERGE_RESOLUTION|>--- conflicted
+++ resolved
@@ -41,14 +41,9 @@
 def test_builder_fallback_stage():
     builder = _AgentBuilder()
     plugin = InferredPrompt({})
-<<<<<<< HEAD
-
-    stages = builder._resolve_plugin_stages(plugin, None)
-=======
     stages, _ = StageResolver._resolve_plugin_stages(
         plugin.__class__, plugin.config, plugin
     )
->>>>>>> 537fe5ac
 
     assert stages == [PipelineStage.THINK]
 
