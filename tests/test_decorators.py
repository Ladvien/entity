import pathlib
import sys

sys.path.insert(0, str(pathlib.Path("src").resolve()))

<<<<<<< HEAD
from entity import Agent, agent
from entity.core.stages import PipelineStage


def _plugin_for(decorator):
    @decorator
    async def dummy(context):
        pass

    return agent.builder._added_plugins.pop()


def test_input_decorator():
    plugin = _plugin_for(agent.input)
    assert plugin.stages == [PipelineStage.INPUT]


def test_parse_decorator():
    plugin = _plugin_for(agent.parse)
    assert plugin.stages == [PipelineStage.PARSE]


def test_prompt_decorator():
    plugin = _plugin_for(agent.prompt)
    assert plugin.stages == [PipelineStage.THINK]


def test_tool_decorator():
    plugin = _plugin_for(agent.tool)
    assert plugin.stages == [PipelineStage.DO]


def test_review_decorator():
    plugin = _plugin_for(agent.review)
    assert plugin.stages == [PipelineStage.REVIEW]


def test_output_decorator():
    plugin = _plugin_for(agent.output)
=======
from entity import Agent
from entity.core import decorators
from entity.core.stages import PipelineStage


def _plugin_from(decorator) -> "Plugin":
    ag = Agent()

    @decorator
    async def dummy(context):
        pass

    import asyncio

    asyncio.run(ag.builder.add_plugin(dummy.__entity_plugin__))
    return ag.builder._added_plugins[-1]


def test_agent_input_decorator():
    plugin = _plugin_from(decorators.input)
    assert plugin.stages == [PipelineStage.INPUT]


def test_agent_parse_decorator():
    plugin = _plugin_from(decorators.parse)
    assert plugin.stages == [PipelineStage.PARSE]


def test_agent_prompt_decorator():
    plugin = _plugin_from(decorators.prompt)
    assert plugin.stages == [PipelineStage.THINK]


def test_agent_tool_decorator():
    plugin = _plugin_from(decorators.tool)
    assert plugin.stages == [PipelineStage.DO]


def test_agent_review_decorator():
    plugin = _plugin_from(decorators.review)
    assert plugin.stages == [PipelineStage.REVIEW]


def test_agent_output_decorator():
    plugin = _plugin_from(decorators.output)
>>>>>>> 958b1709
    assert plugin.stages == [PipelineStage.OUTPUT]


def test_agent_tool_method_default_stage():
    ag = Agent()

    @ag.tool
    async def do_it(ctx):
        pass

    plugin = ag.builder._added_plugins[-1]
    assert plugin.stages == [PipelineStage.DO]


def test_agent_prompt_method_default_stage():
    ag = Agent()

    @ag.prompt
    async def think(ctx):
        pass

    plugin = ag.builder._added_plugins[-1]
    assert plugin.stages == [PipelineStage.THINK]<|MERGE_RESOLUTION|>--- conflicted
+++ resolved
@@ -3,47 +3,6 @@
 
 sys.path.insert(0, str(pathlib.Path("src").resolve()))
 
-<<<<<<< HEAD
-from entity import Agent, agent
-from entity.core.stages import PipelineStage
-
-
-def _plugin_for(decorator):
-    @decorator
-    async def dummy(context):
-        pass
-
-    return agent.builder._added_plugins.pop()
-
-
-def test_input_decorator():
-    plugin = _plugin_for(agent.input)
-    assert plugin.stages == [PipelineStage.INPUT]
-
-
-def test_parse_decorator():
-    plugin = _plugin_for(agent.parse)
-    assert plugin.stages == [PipelineStage.PARSE]
-
-
-def test_prompt_decorator():
-    plugin = _plugin_for(agent.prompt)
-    assert plugin.stages == [PipelineStage.THINK]
-
-
-def test_tool_decorator():
-    plugin = _plugin_for(agent.tool)
-    assert plugin.stages == [PipelineStage.DO]
-
-
-def test_review_decorator():
-    plugin = _plugin_for(agent.review)
-    assert plugin.stages == [PipelineStage.REVIEW]
-
-
-def test_output_decorator():
-    plugin = _plugin_for(agent.output)
-=======
 from entity import Agent
 from entity.core import decorators
 from entity.core.stages import PipelineStage
@@ -89,7 +48,6 @@
 
 def test_agent_output_decorator():
     plugin = _plugin_from(decorators.output)
->>>>>>> 958b1709
     assert plugin.stages == [PipelineStage.OUTPUT]
 
 
