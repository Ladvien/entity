import asyncio
import importlib.util
import sys
from pathlib import Path
from types import ModuleType

import pytest
from pipeline import PipelineStage
from entity.core.plugins import ResourcePlugin

from entity.core.resources.container import ResourceContainer


class BaseRes(ResourcePlugin):
    stages = [PipelineStage.PARSE]
    name = "base"

    async def _execute_impl(self, context):
        return None


class DepRes(ResourcePlugin):
    stages = [PipelineStage.PARSE]
    name = "dep"
    dependencies = ["base"]

    def __init__(self, config=None) -> None:
        super().__init__(config)
        self.base = None

    async def _execute_impl(self, context):
        return None


async def build_container():
    container = ResourceContainer()
    container.register("base", BaseRes, {})
    container.register("dep", DepRes, {})
    await container.build_all()
    return container


class DepInitRes(ResourcePlugin):
    stages = [PipelineStage.PARSE]
    name = "dep_init"
    dependencies = ["base"]

    def __init__(self, config=None) -> None:
        super().__init__(config)
        self.base = None
        self.initialized_with_dep = False

    async def initialize(self) -> None:
        self.initialized_with_dep = self.base is not None

    async def _execute_impl(self, context):
        return None


def test_container_injects_dependencies():
    container = asyncio.run(build_container())
    dep = container.get("dep")
    base = container.get("base")
    assert dep.base is base


def test_health_report():
    container = asyncio.run(build_container())
    report = asyncio.run(container.health_report())
    assert report == {"base": True, "dep": True}


# Resource pool tests using dynamic import to avoid package path issues
<<<<<<< HEAD
root = Path(__file__).resolve().parents[1]
spec = importlib.util.spec_from_file_location(
    "entity.core.resources.container",
    root / "src" / "entity" / "core" / "resources" / "container.py",
)

_orig_pipeline = sys.modules.get("pipeline")
_orig_resources = sys.modules.get("entity.core.resources")

module = importlib.util.module_from_spec(spec)
sys.modules["entity.core.resources.container"] = module
try:
    sys.modules["pipeline"] = ModuleType("pipeline")
    sys.modules["entity.core.resources"] = ModuleType("entity.core.resources")
    spec.loader.exec_module(module)  # type: ignore[arg-type]
finally:
    if _orig_pipeline is not None:
        sys.modules["pipeline"] = _orig_pipeline
    else:
        sys.modules.pop("pipeline", None)

    if _orig_resources is not None:
        sys.modules["entity.core.resources"] = _orig_resources
    else:
        sys.modules.pop("entity.core.resources", None)

=======
module = importlib.import_module("entity.core.resources.container")
sys.modules["plugins.builtin.resources.container"] = module
>>>>>>> dda8b2da
ResourceContainerDynamic = module.ResourceContainer


class Dummy:
    def __init__(self) -> None:
        self.value = 0


async def make_resource() -> Dummy:
    return Dummy()


@pytest.mark.asyncio
async def test_pool_scales_and_metrics():
    container = ResourceContainerDynamic()
    await container.add_pool(
        "dummy",
        make_resource,
        {"min_size": 1, "max_size": 2, "scale_threshold": 0.5, "scale_step": 1},
    )
    r1 = await container.acquire("dummy")
    r2 = await container.acquire("dummy")
    metrics = container.get_metrics()["dummy"]
    assert metrics["total_size"] == 2
    await container.release("dummy", r1)
    await container.release("dummy", r2)
    metrics = container.get_metrics()["dummy"]
    assert metrics["available"] == 2


@pytest.mark.asyncio
async def test_container_async_context_shutdown():
    container = await build_container()
    async with container:
        assert container.get("base") is not None


@pytest.mark.asyncio
async def test_shutdown_order_reversed():
    log: list[str] = []

    class A(ResourcePlugin):
        async def initialize(self) -> None:
            log.append("init-a")

        async def shutdown(self) -> None:
            log.append("stop-a")

        async def _execute_impl(self, context):
            return None

    class B(ResourcePlugin):
        dependencies = ["a"]

        async def initialize(self) -> None:
            log.append("init-b")

        async def shutdown(self) -> None:
            log.append("stop-b")

        async def _execute_impl(self, context):
            return None

    container = ResourceContainer()
    container.register("a", A, {})
    container.register("b", B, {})
    await container.build_all()
    await container.shutdown_all()
    assert log == ["init-a", "init-b", "stop-b", "stop-a"]


@pytest.mark.asyncio
async def test_dependencies_injected_before_initialize():
    container = ResourceContainer()
    container.register("base", BaseRes, {})
    container.register("dep", DepInitRes, {})
    await container.build_all()
    dep = container.get("dep")
    assert dep is not None and dep.initialized_with_dep<|MERGE_RESOLUTION|>--- conflicted
+++ resolved
@@ -71,37 +71,8 @@
 
 
 # Resource pool tests using dynamic import to avoid package path issues
-<<<<<<< HEAD
-root = Path(__file__).resolve().parents[1]
-spec = importlib.util.spec_from_file_location(
-    "entity.core.resources.container",
-    root / "src" / "entity" / "core" / "resources" / "container.py",
-)
-
-_orig_pipeline = sys.modules.get("pipeline")
-_orig_resources = sys.modules.get("entity.core.resources")
-
-module = importlib.util.module_from_spec(spec)
-sys.modules["entity.core.resources.container"] = module
-try:
-    sys.modules["pipeline"] = ModuleType("pipeline")
-    sys.modules["entity.core.resources"] = ModuleType("entity.core.resources")
-    spec.loader.exec_module(module)  # type: ignore[arg-type]
-finally:
-    if _orig_pipeline is not None:
-        sys.modules["pipeline"] = _orig_pipeline
-    else:
-        sys.modules.pop("pipeline", None)
-
-    if _orig_resources is not None:
-        sys.modules["entity.core.resources"] = _orig_resources
-    else:
-        sys.modules.pop("entity.core.resources", None)
-
-=======
 module = importlib.import_module("entity.core.resources.container")
 sys.modules["plugins.builtin.resources.container"] = module
->>>>>>> dda8b2da
 ResourceContainerDynamic = module.ResourceContainer
 
 
