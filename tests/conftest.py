--- conflicted
+++ resolved
@@ -28,13 +28,13 @@
     """Start a temporary PostgreSQL instance if available."""
     if shutil.which("pg_ctl") is None:
         pytest.skip("PostgreSQL server not installed")
-<<<<<<< HEAD
+<<<<<< codex/run-pytest-and-address-issues
     if os.geteuid() == 0:
         pytest.skip("PostgreSQL cannot run as root")
-=======
+======
     if hasattr(os, "geteuid") and os.geteuid() == 0:
         pytest.skip("PostgreSQL server cannot run as root")
->>>>>>> 073c55b9
+>>>>>> main
     return postgresql_proc
 
 
