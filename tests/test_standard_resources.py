--- conflicted
+++ resolved
@@ -1,20 +1,5 @@
 from contextlib import asynccontextmanager
 from entity.resources import LLM, Memory, Storage, StandardResources
-<<<<<<< HEAD
-from entity.resources.interfaces.storage import StorageResource
-
-
-class DummyBackend(StorageResource):
-    def __init__(self) -> None:
-        super().__init__({})
-        self._data: dict[str, str] = {}
-
-    def get(self, key: str, default: str | None = None) -> str | None:
-        return self._data.get(key, default)
-
-    def set(self, key: str, value: str) -> None:
-        self._data[key] = value
-=======
 from entity.resources.interfaces.database import DatabaseResource
 from entity.resources.interfaces.vector_store import VectorStoreResource
 
@@ -39,7 +24,6 @@
 
     async def query_similar(self, query: str, k: int = 5) -> list[str]:
         return []
->>>>>>> ebe263f2
 
 
 def test_standard_resources_types() -> None:
