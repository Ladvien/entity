from contextlib import asynccontextmanager
<<<<<<< HEAD
from entity.resources import LLM, Memory, Storage, StandardResources
from entity.resources.interfaces.database import DatabaseResource
from entity.resources.interfaces.vector_store import VectorStoreResource


class _DBConn:
    async def execute(self, *args):
        return None
=======

from entity.resources import LLM, Memory, Storage, StandardResources
from entity.resources import memory as memory_module
from entity.resources.interfaces.database import DatabaseResource
from entity.resources.interfaces.storage import StorageResource


class DummyConnection:
    async def execute(
        self, query: str, params: tuple
    ) -> None:  # pragma: no cover - stub
        pass

    async def fetch(self, query: str, params: tuple) -> list:  # pragma: no cover - stub
        return []


class DummyDatabase(DatabaseResource):
    def __init__(self) -> None:
        super().__init__({})

    @asynccontextmanager
    async def connection(self):
        yield DummyConnection()


class DummyBackend(StorageResource):
    def __init__(self) -> None:
        super().__init__({})
        self._data: dict[str, str] = {}
>>>>>>> 5a60e281

    async def fetch(self, *args):
        return []


class DummyDB(DatabaseResource):
    @asynccontextmanager
    async def connection(self):
        yield _DBConn()


class DummyVector(VectorStoreResource):
    async def add_embedding(self, text: str) -> None:
        return None

    async def query_similar(self, query: str, k: int = 5) -> list[str]:
        return []


def test_standard_resources_types() -> None:
    db = DummyDatabase()
    memory_module.database = db
    memory_module.vector_store = None
    memory = Memory(config={})

    res = StandardResources(
<<<<<<< HEAD
        memory=Memory(database=DummyDB(), vector_store=DummyVector(), config={}),
=======
        memory=memory,
>>>>>>> 5a60e281
        llm=LLM(config={}),
        storage=Storage(backend=DummyBackend(), config={}),
    )
    assert isinstance(res.memory, Memory)
    assert isinstance(res.llm, LLM)
    assert isinstance(res.storage, Storage)<|MERGE_RESOLUTION|>--- conflicted
+++ resolved
@@ -1,14 +1,4 @@
 from contextlib import asynccontextmanager
-<<<<<<< HEAD
-from entity.resources import LLM, Memory, Storage, StandardResources
-from entity.resources.interfaces.database import DatabaseResource
-from entity.resources.interfaces.vector_store import VectorStoreResource
-
-
-class _DBConn:
-    async def execute(self, *args):
-        return None
-=======
 
 from entity.resources import LLM, Memory, Storage, StandardResources
 from entity.resources import memory as memory_module
@@ -39,7 +29,6 @@
     def __init__(self) -> None:
         super().__init__({})
         self._data: dict[str, str] = {}
->>>>>>> 5a60e281
 
     async def fetch(self, *args):
         return []
@@ -66,11 +55,7 @@
     memory = Memory(config={})
 
     res = StandardResources(
-<<<<<<< HEAD
-        memory=Memory(database=DummyDB(), vector_store=DummyVector(), config={}),
-=======
         memory=memory,
->>>>>>> 5a60e281
         llm=LLM(config={}),
         storage=Storage(backend=DummyBackend(), config={}),
     )
