--- conflicted
+++ resolved
@@ -1,8 +1,4 @@
 import asyncio
-<<<<<<< HEAD
-
-=======
->>>>>>> 977eff0b
 from fastapi.testclient import TestClient
 
 from pipeline import (
