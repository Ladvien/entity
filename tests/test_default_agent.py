import asyncio

from entity import agent
from entity.pipeline.pipeline import Pipeline
from entity.pipeline.stages import PipelineStage
from plugins.builtin.resources.ollama_llm import OllamaLLMResource
from entity.resources.logging import LoggingResource


@agent.tool
async def add(a: int, b: int) -> int:
    return a + b


@agent.output
async def final(ctx):
    result = await ctx.tool_use("add", a=1, b=1)
    ctx.say(str(result))


# Explicit workflow using the custom output plugin
agent.pipeline = Pipeline({PipelineStage.OUTPUT: ["final"]})


def test_agent_handle(monkeypatch):
    async def fake_generate(self, prompt: str):
        return "ok"

    monkeypatch.setattr(OllamaLLMResource, "generate", fake_generate, False)
<<<<<<< HEAD
    agent.pipeline = Pipeline(
        {PipelineStage.DO: ["add"], PipelineStage.OUTPUT: ["final"]}
    )
=======
    monkeypatch.setattr(LoggingResource, "dependencies", [], False)
>>>>>>> 468f7c6f
    result = asyncio.run(agent.handle("hi"))
    assert result == "2"


def test_plugins_registered():
    assert agent.has_plugin("add")
    assert agent.has_plugin("final")<|MERGE_RESOLUTION|>--- conflicted
+++ resolved
@@ -27,13 +27,7 @@
         return "ok"
 
     monkeypatch.setattr(OllamaLLMResource, "generate", fake_generate, False)
-<<<<<<< HEAD
-    agent.pipeline = Pipeline(
-        {PipelineStage.DO: ["add"], PipelineStage.OUTPUT: ["final"]}
-    )
-=======
     monkeypatch.setattr(LoggingResource, "dependencies", [], False)
->>>>>>> 468f7c6f
     result = asyncio.run(agent.handle("hi"))
     assert result == "2"
 
