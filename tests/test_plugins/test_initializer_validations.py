import sys

import pytest

from entity.pipeline.initializer import SystemInitializer
from entity.pipeline.errors import InitializationError
from entity.core.plugins import PromptPlugin
from entity.pipeline.stages import PipelineStage
from entity.core.resources.container import ResourceContainer


class BadOutputPrompt(PromptPlugin):
    stages = [PipelineStage.OUTPUT]

    async def _execute_impl(self, context):
        pass


class MissingDepPrompt(PromptPlugin):
    dependencies = ["missing"]

    async def _execute_impl(self, context):
        pass


@pytest.mark.asyncio
async def test_output_stage_requires_output_adapter(monkeypatch):
    cfg = {
        "plugins": {"prompts": {"bad": {"type": f"{__name__}:BadOutputPrompt"}}},
        "workflow": {},
    }

    async def _noop(self) -> None:
        return None

    monkeypatch.setattr(ResourceContainer, "build_all", _noop)
    monkeypatch.setattr(
        SystemInitializer, "_ensure_canonical_resources", lambda self, container: None
    )
    init = SystemInitializer(cfg)
    with pytest.raises(InitializationError, match="OUTPUT stage"):
        await init.initialize()


@pytest.mark.asyncio
async def test_missing_dependency_name(monkeypatch):
    cfg = {
        "plugins": {
            "prompts": {
                "bad": {"type": f"{__name__}:MissingDepPrompt", "stage": "THINK"}
            }
        },
        "workflow": {},
    }

    async def _noop(self) -> None:
        return None

    monkeypatch.setattr(ResourceContainer, "build_all", _noop)
    monkeypatch.setattr(
        SystemInitializer, "_ensure_canonical_resources", lambda self, container: None
    )
    init = SystemInitializer(cfg)
<<<<<<< HEAD
    with pytest.raises(InitializationError, match="Missing"):
=======
    with pytest.raises(InitializationError, match="Missing dependency"):
>>>>>>> pr-1597
        await init.initialize()


@pytest.mark.asyncio
async def test_discovery_checks_plugin_base(tmp_path, monkeypatch):
    plugin_dir = tmp_path / "plug"
    plugin_dir.mkdir()
    (plugin_dir / "__init__.py").write_text(
        "from entity.core.plugins import Plugin\nclass NotAResource(Plugin):\n    stages = []\n    dependencies = []\n    async def _execute_impl(self, context):\n        pass\n"
    )
    pyproject = plugin_dir / "pyproject.toml"
    pyproject.write_text(
        "[tool.entity.plugins.resources.bad]\n" "type = 'plug:NotAResource'\n"
    )

    sys.path.insert(0, str(tmp_path))

    cfg = {"plugins": {}, "workflow": {}}

    async def _noop(self) -> None:
        return None

    monkeypatch.setattr(ResourceContainer, "build_all", _noop)
    monkeypatch.setattr(
        SystemInitializer, "_ensure_canonical_resources", lambda self, container: None
    )
    init = SystemInitializer(cfg)
    init.config["plugin_dirs"] = [str(tmp_path)]
    with pytest.raises(InitializationError, match="ResourcePlugin"):
        await init.initialize()

    sys.path.remove(str(tmp_path))<|MERGE_RESOLUTION|>--- conflicted
+++ resolved
@@ -61,11 +61,7 @@
         SystemInitializer, "_ensure_canonical_resources", lambda self, container: None
     )
     init = SystemInitializer(cfg)
-<<<<<<< HEAD
-    with pytest.raises(InitializationError, match="Missing"):
-=======
     with pytest.raises(InitializationError, match="Missing dependency"):
->>>>>>> pr-1597
         await init.initialize()
 
 
