import asyncio

import httpx

from entity.core.resources.container import ResourceContainer
from entity.core.runtime import _AgentRuntime
from pipeline import (
    PipelineStage,
    PluginRegistry,
    PromptPlugin,
    SystemRegistries,
    ToolRegistry,
)
from plugins.builtin.adapters import HTTPAdapter


class RespPlugin(PromptPlugin):
    stages = [PipelineStage.OUTPUT]

    async def _execute_impl(self, context):
        first = context.get_conversation_history()[0]
        context.set_response({"msg": first.content})


def make_adapter(config=None):
    plugins = PluginRegistry()
    asyncio.run(plugins.register_plugin_for_stage(RespPlugin({}), PipelineStage.OUTPUT))
    capabilities = SystemRegistries(ResourceContainer(), ToolRegistry(), plugins)
    runtime = _AgentRuntime(capabilities)
    return HTTPAdapter(runtime, config)


def test_http_adapter_basic():
    adapter = make_adapter()

    # ensure the adapter participates in both input and output stages
<<<<<<< HEAD
    assert HTTPAdapter.stages == [PipelineStage.PARSE, PipelineStage.OUTPUT]
=======
    assert HTTPAdapter.stages == [PipelineStage.INPUT, PipelineStage.OUTPUT]
>>>>>>> 26301f42

    async def _make_request():
        async with httpx.AsyncClient(
            transport=httpx.ASGITransport(app=adapter.app),
            base_url="http://testserver",
        ) as client:
            resp = await client.post("/", json={"message": "hello"})
            assert resp.status_code == 200
            assert resp.json() == {"msg": "hello"}

    asyncio.run(_make_request())


def test_http_adapter_token_auth(tmp_path):
    cfg = {
        "auth_tokens": ["secret"],
        "audit_log_path": str(tmp_path / "audit.log"),
    }
    adapter = make_adapter(cfg)

    async def _request():
        async with httpx.AsyncClient(
            transport=httpx.ASGITransport(app=adapter.app),
            base_url="http://testserver",
        ) as client:
            resp = await client.post("/", json={"message": "hi"})
            assert resp.status_code == 401

    asyncio.run(_request())
    log_file = tmp_path / "audit.log"
    assert log_file.exists()
    assert "invalid token" in log_file.read_text().lower()


def test_http_adapter_rate_limit(tmp_path):
    cfg = {
        "auth_tokens": ["secret"],
        "rate_limit": {"requests": 1, "interval": 60},
        "audit_log_path": str(tmp_path / "audit.log"),
    }
    adapter = make_adapter(cfg)

    async def _requests():
        async with httpx.AsyncClient(
            transport=httpx.ASGITransport(app=adapter.app),
            base_url="http://testserver",
            headers={"Authorization": "Bearer secret"},
        ) as client:
            await client.post("/", json={"message": "hi"})
            resp = await client.post("/", json={"message": "hi"})
            assert resp.status_code == 429

    asyncio.run(_requests())
    log_file = tmp_path / "audit.log"
    assert log_file.exists()
    assert "rate limit" in log_file.read_text().lower()


def test_http_adapter_dashboard():
    adapter = make_adapter({"dashboard": True})

    async def _requests():
        async with httpx.AsyncClient(
            transport=httpx.ASGITransport(app=adapter.app),
            base_url="http://testserver",
        ) as client:
            await client.post("/", json={"message": "hi"})
            resp = await client.get("/dashboard")
            assert resp.status_code == 200
            assert "Entity Dashboard" in resp.text

    asyncio.run(_requests())


def test_http_adapter_health():
    adapter = make_adapter()

    async def _request():
        async with httpx.AsyncClient(
            transport=httpx.ASGITransport(app=adapter.app),
            base_url="http://testserver",
        ) as client:
            resp = await client.get("/health")
            assert resp.status_code == 200
            assert resp.json()["status"] == "ok"

    asyncio.run(_request())<|MERGE_RESOLUTION|>--- conflicted
+++ resolved
@@ -34,11 +34,7 @@
     adapter = make_adapter()
 
     # ensure the adapter participates in both input and output stages
-<<<<<<< HEAD
-    assert HTTPAdapter.stages == [PipelineStage.PARSE, PipelineStage.OUTPUT]
-=======
     assert HTTPAdapter.stages == [PipelineStage.INPUT, PipelineStage.OUTPUT]
->>>>>>> 26301f42
 
     async def _make_request():
         async with httpx.AsyncClient(
