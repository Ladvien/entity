--- conflicted
+++ resolved
@@ -2,26 +2,12 @@
 from datetime import datetime
 from unittest.mock import AsyncMock
 
-<<<<<<< HEAD
-from pipeline import (
-    ConversationEntry,
-    MetricsCollector,
-    PipelineState,
-    PluginContext,
-    PluginRegistry,
-    SystemRegistries,
-    ToolRegistry,
-)
-from entity.core.resources.container import ResourceContainer
-from entity.resources.memory import Memory
-=======
 from pipeline import (ConversationEntry, MetricsCollector, PipelineState,
                       PluginContext, PluginRegistry, SystemRegistries,
                       ToolRegistry)
 from pipeline.resources.memory import Memory
 
 from entity.core.resources.container import ResourceContainer
->>>>>>> 77a13a29
 from user_plugins.prompts.complex_prompt import ComplexPrompt
 
 
