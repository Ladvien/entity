--- conflicted
+++ resolved
@@ -11,13 +11,8 @@
     SystemRegistries,
     ToolRegistry,
 )
-<<<<<<< HEAD
-from pipeline.resources import ResourceContainer
-from entity.resources.memory import Memory
-=======
 from entity.core.resources.container import ResourceContainer
 from pipeline.resources.memory import Memory
->>>>>>> 72dae464
 from user_plugins.prompts.complex_prompt import ComplexPrompt
 
 
