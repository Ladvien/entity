--- conflicted
+++ resolved
@@ -2,21 +2,10 @@
 from datetime import datetime
 
 from entity.core.resources.container import ResourceContainer
-<<<<<<< HEAD
-from entity.core.state import MetricsCollector
-from pipeline import (
-=======
 from entity.core.state import (
->>>>>>> d15c3de2
     ConversationEntry,
     PipelineState,
-<<<<<<< HEAD
-    PluginRegistry,
-    SystemRegistries,
-    ToolRegistry,
-=======
     ToolCall,
->>>>>>> d15c3de2
 )
 from pipeline import PluginRegistry, SystemRegistries, ToolRegistry
 from entity.core.context import PluginContext
