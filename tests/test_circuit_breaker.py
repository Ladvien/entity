--- conflicted
+++ resolved
@@ -8,10 +8,7 @@
     ToolRegistry,
     execute_pipeline,
 )
-<<<<<<< HEAD
-=======
 from pipeline.errors import ErrorResponse
->>>>>>> 753789a7
 from pipeline.resources import ResourceContainer
 from user_plugins.failure.basic_logger import BasicLogger
 from user_plugins.failure.error_formatter import ErrorFormatter
@@ -44,10 +41,5 @@
     asyncio.run(execute_pipeline("hi", registries))
     asyncio.run(execute_pipeline("hi", registries))
     result = asyncio.run(execute_pipeline("hi", registries))
-<<<<<<< HEAD
-    assert "circuit breaker" in result["message"].lower()
-    assert result["type"] == "formatted_error"
-=======
     assert isinstance(result, ErrorResponse)
-    assert "circuit breaker" in result.error.lower()
->>>>>>> 753789a7
+    assert "circuit breaker" in result.error.lower()