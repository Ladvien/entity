--- conflicted
+++ resolved
@@ -7,10 +7,6 @@
     PipelineState,
     PromptPlugin,
 )
-<<<<<<< HEAD
-from entity.core.resources.container import ResourceContainer
-=======
->>>>>>> e27be014
 
 
 class RespondPlugin(PromptPlugin):
