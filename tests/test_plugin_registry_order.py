--- conflicted
+++ resolved
@@ -15,10 +15,6 @@
 
 
 class First(PromptPlugin):
-<<<<<<< HEAD
-    priority = 30
-=======
->>>>>>> e40e143f
     stages = [PipelineStage.DELIVER]
 
     async def _execute_impl(self, context):
@@ -29,10 +25,6 @@
 
 
 class Second(PromptPlugin):
-<<<<<<< HEAD
-    priority = 20
-=======
->>>>>>> e40e143f
     stages = [PipelineStage.DELIVER]
 
     async def _execute_impl(self, context):
@@ -42,10 +34,6 @@
 
 
 class Third(PromptPlugin):
-<<<<<<< HEAD
-    priority = 10
-=======
->>>>>>> e40e143f
     stages = [PipelineStage.DELIVER]
 
     async def _execute_impl(self, context):
