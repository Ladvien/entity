--- conflicted
+++ resolved
@@ -15,12 +15,8 @@
 
 
 class First(PromptPlugin):
-<<<<<<< HEAD
-    stages = [PipelineStage.DO]
-=======
     priority = 30
     stages = [PipelineStage.DELIVER]
->>>>>>> 769e13f9
 
     async def _execute_impl(self, context):
         order = context.get_metadata("order") or []
@@ -30,12 +26,8 @@
 
 
 class Second(PromptPlugin):
-<<<<<<< HEAD
-    stages = [PipelineStage.DO]
-=======
     priority = 20
     stages = [PipelineStage.DELIVER]
->>>>>>> 769e13f9
 
     async def _execute_impl(self, context):
         order = context.get_metadata("order") or []
@@ -44,12 +36,8 @@
 
 
 class Third(PromptPlugin):
-<<<<<<< HEAD
-    stages = [PipelineStage.DO]
-=======
     priority = 10
     stages = [PipelineStage.DELIVER]
->>>>>>> 769e13f9
 
     async def _execute_impl(self, context):
         order = context.get_metadata("order") or []
