import asyncio
from datetime import datetime

from pipeline import (PipelineStage, PluginRegistry, PromptPlugin,
                      SystemRegistries, ToolRegistry, execute_pipeline)
from pipeline.context import ConversationEntry
<<<<<<< HEAD
from entity.core.resources.container import ResourceContainer
from entity.resources.memory import Memory
from plugins.builtin.resources.memory_storage import MemoryStorage
=======
from pipeline.resources.memory import Memory

from entity.core.resources.container import ResourceContainer
>>>>>>> 77a13a29


class IncrementPlugin(PromptPlugin):
    stages = [PipelineStage.DELIVER]
    dependencies = ["memory"]

    async def _execute_impl(self, context):
        memory: Memory = context.get_resource("memory")
        count = memory.get("count", 0) + 1
        memory.set("count", count)
        context.set_response(count)


def make_registries():
    plugins = PluginRegistry()
    asyncio.run(
        plugins.register_plugin_for_stage(IncrementPlugin({}), PipelineStage.DELIVER)
    )
    resources = ResourceContainer()
    asyncio.run(resources.add("memory", Memory()))
    return SystemRegistries(resources, ToolRegistry(), plugins)


def test_memory_persists_between_runs():
    registries = make_registries()
    first = asyncio.run(execute_pipeline("hi", registries))
    second = asyncio.run(execute_pipeline("again", registries))
    assert first == 1
    assert second == 2


def test_save_and_load_history():
    async def run():
        memory = Memory(config={})
        history = [
            ConversationEntry(content="hi", role="user", timestamp=datetime.now())
        ]
        await memory.save_conversation("1", history)
        loaded = await memory.load_conversation("1")
        return loaded

    loaded = asyncio.run(run())
    assert loaded and loaded[0].content == "hi"


def test_memory_resource_name_constant():
    from entity.resources.memory import Memory

    assert Memory.name == "memory"
    assert not hasattr(Memory, "aliases")<|MERGE_RESOLUTION|>--- conflicted
+++ resolved
@@ -4,15 +4,9 @@
 from pipeline import (PipelineStage, PluginRegistry, PromptPlugin,
                       SystemRegistries, ToolRegistry, execute_pipeline)
 from pipeline.context import ConversationEntry
-<<<<<<< HEAD
-from entity.core.resources.container import ResourceContainer
-from entity.resources.memory import Memory
-from plugins.builtin.resources.memory_storage import MemoryStorage
-=======
 from pipeline.resources.memory import Memory
 
 from entity.core.resources.container import ResourceContainer
->>>>>>> 77a13a29
 
 
 class IncrementPlugin(PromptPlugin):
