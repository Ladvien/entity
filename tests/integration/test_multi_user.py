--- conflicted
+++ resolved
@@ -112,14 +112,7 @@
     assert await memory_db.fetch_persistent("b", user_id="bob") is None
 
 
-<<<<<<< HEAD
-<<<<<<< HEAD
 @pytest.mark.asyncio
-=======
->>>>>>> pr-1553
-=======
-@pytest.mark.asyncio
->>>>>>> 6524527f
 async def test_multiple_workers_same_user(memory_db):
     """Two workers should handle requests for one user interchangeably."""
     logging_res = LoggingResource({})
