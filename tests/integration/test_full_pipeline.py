import asyncio

import pytest
<<<<<<< HEAD
=======
from pipeline import PipelineStage
from entity.core.plugins import BasePlugin
>>>>>>> 04f1da78

from entity import Agent
from pipeline import PipelineStage
from pipeline.base_plugins import BasePlugin


class ParsePlugin(BasePlugin):
    stages = [PipelineStage.PARSE]

    async def _execute_impl(self, context):
        context.cache("parsed", True)


class ThinkPlugin(BasePlugin):
    stages = [PipelineStage.THINK]

    async def _execute_impl(self, context):
        context.cache("thought", True)


class RespondPlugin(BasePlugin):
    stages = [PipelineStage.DELIVER]

    async def _execute_impl(self, context):
        context.set_response("ok")


@pytest.mark.integration
def test_full_agent_pipeline():
    agent = Agent()
    agent.add_plugin(ParsePlugin())
    agent.add_plugin(ThinkPlugin())
    agent.add_plugin(RespondPlugin())

    agent._runtime = agent.builder.build_runtime()
    result = asyncio.run(agent.handle("hi"))
    assert result == "ok"<|MERGE_RESOLUTION|>--- conflicted
+++ resolved
@@ -1,11 +1,8 @@
 import asyncio
 
 import pytest
-<<<<<<< HEAD
-=======
 from pipeline import PipelineStage
 from entity.core.plugins import BasePlugin
->>>>>>> 04f1da78
 
 from entity import Agent
 from pipeline import PipelineStage
