import asyncio
import os
from datetime import datetime
from pathlib import Path

import pytest

from entity_config.environment import load_env
from pipeline import (ConversationEntry, MetricsCollector, PipelineState,
                      PluginContext, PluginRegistry, SystemRegistries,
                      ToolRegistry)
from pipeline.resources import ResourceContainer
from pipeline.resources.llm import UnifiedLLMResource
from pipeline.resources.memory import Memory
from plugins.builtin.resources.pg_vector_store import PgVectorStore
from plugins.builtin.resources.postgres import PostgresResource
from user_plugins.prompts.complex_prompt import ComplexPrompt

if hasattr(os, "geteuid") and os.geteuid() == 0:
    pytest.skip(
        "PostgreSQL integration test cannot run as root", allow_module_level=True
    )

load_env(Path(__file__).resolve().parents[2] / ".env")


@pytest.mark.integration
def test_vector_memory_integration(pg_env):
    if hasattr(os, "geteuid") and os.geteuid() == 0:
        pytest.skip("PostgreSQL integration test cannot run as root")

    async def run():
        db_cfg = {
            "host": os.environ.get("DB_HOST", "localhost"),
            "port": 5432,
            "name": os.environ.get("DB_NAME", os.environ.get("DB_USER", "dev_db")),
            "username": os.environ.get(
                "DB_USER", os.environ.get("DB_USERNAME", "agent")
            ),
            "password": os.environ.get("DB_PASSWORD", ""),
            "history_table": "test_history_int",
        }
        vm_cfg = {
            "host": db_cfg["host"],
            "port": db_cfg["port"],
            "name": db_cfg["name"],
            "username": db_cfg["username"],
            "password": db_cfg["password"],
            "table": "test_vectors_int",
            "dimensions": 3,
        }
        db = PostgresResource(db_cfg)
        vm = PgVectorStore(vm_cfg)
<<<<<<< HEAD
        memory = Memory(database=db, vector_store=vm)
=======
        vm.database = db
        memory = MemoryResource({})
        memory.database = db
        memory.vector_store = vm
>>>>>>> e708ce2f
        llm = UnifiedLLMResource(
            {"provider": "echo", "base_url": "http://localhost", "model": "none"}
        )
        try:
            await db.initialize()
            await vm.initialize()
        except Exception as exc:
            pytest.skip(f"PostgreSQL not available: {exc}")
        async with db.connection() as conn:
            await conn.execute(f"DROP TABLE IF EXISTS {db_cfg['history_table']}")
            await conn.execute(
                f"CREATE TABLE {db_cfg['history_table']} ("
                "conversation_id text, role text, content text, "
                "metadata jsonb, timestamp timestamptz)"
            )
        async with vm._db.connection() as conn:
            await conn.execute(f"DROP TABLE IF EXISTS {vm_cfg['table']}")
            await conn.execute(
                f"CREATE TABLE {vm_cfg['table']} "
                f"(text text, embedding vector({vm_cfg['dimensions']}))"
            )
        history_entry = ConversationEntry(
            content="previous", role="user", timestamp=datetime.now()
        )
        await memory.save_conversation("conv1", [history_entry])
        await vm.add_embedding("previous")
        resources = ResourceContainer()
        await resources.add("memory", memory)
        await resources.add("llm", llm)
        registries = SystemRegistries(resources, ToolRegistry(), PluginRegistry())
        state = PipelineState(
            conversation=[
                ConversationEntry(
                    content="previous", role="user", timestamp=datetime.now()
                )
            ],
            pipeline_id="conv1",
            metrics=MetricsCollector(),
        )
        ctx = PluginContext(state, registries)
        plugin = ComplexPrompt({"k": 1})
        await plugin.execute(ctx)
        response = state.response
        await db._pool.close()
        await vm._db._pool.close()
        return response

    result = asyncio.run(run())
    assert "Similar topics: previous" in result<|MERGE_RESOLUTION|>--- conflicted
+++ resolved
@@ -51,14 +51,10 @@
         }
         db = PostgresResource(db_cfg)
         vm = PgVectorStore(vm_cfg)
-<<<<<<< HEAD
-        memory = Memory(database=db, vector_store=vm)
-=======
         vm.database = db
         memory = MemoryResource({})
         memory.database = db
         memory.vector_store = vm
->>>>>>> e708ce2f
         llm = UnifiedLLMResource(
             {"provider": "echo", "base_url": "http://localhost", "model": "none"}
         )
