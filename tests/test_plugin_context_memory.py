import types
import pytest

loop = asyncio.new_event_loop()
asyncio.set_event_loop(loop)

from contextlib import asynccontextmanager
from entity.core.context import PluginContext
from entity.core.state import PipelineState
from entity.resources import Memory
from entity.resources import memory as memory_module
from entity.resources.interfaces.database import DatabaseResource
<<<<<<< HEAD
from entity.resources.interfaces.vector_store import VectorStoreResource


class _DBConn:
    def __init__(self, db: "DummyDB") -> None:
        self.db = db

    async def execute(self, query: str, params: tuple) -> list:
        if query.startswith("DELETE FROM memory_kv"):
            if "WHERE" in query:
                self.db.kv.pop(params[0], None)
            else:
                self.db.kv.clear()
            return []
        if query.startswith("INSERT INTO memory_kv"):
            self.db.kv[params[0]] = params[1]
            return []
        if query.startswith("SELECT value FROM memory_kv"):
            return [(self.db.kv.get(params[0]),)]
=======
from entity.core.resources.container import PoolConfig, ResourcePool


class DummyConnection:
    def __init__(self, store: dict) -> None:
        self.store = store

    async def execute(self, query: str, params: tuple) -> None:
>>>>>>> e1559aac
        if query.startswith("DELETE FROM conversation_history"):
            cid = params[0] if isinstance(params, tuple) else params
            self.store["history"].pop(cid, None)
        elif query.startswith("INSERT INTO conversation_history"):
            cid, role, content, metadata, ts = params
            self.store.setdefault("history", {}).setdefault(cid, []).append(
                (role, content, json.loads(metadata), ts)
            )
        elif query.startswith("DELETE FROM kv_store"):
            key = params[0] if isinstance(params, tuple) else params
            self.store.setdefault("kv", {}).pop(key, None)
        elif query.startswith("INSERT INTO kv_store"):
            key, value = params
            self.store.setdefault("kv", {})[key] = json.loads(value)

    async def fetch(self, query: str, params: tuple) -> list:
        if query.startswith(
            "SELECT role, content, metadata, timestamp FROM conversation_history"
        ):
            cid = params[0] if isinstance(params, tuple) else params
            return [
                (role, content, metadata, ts)
                for role, content, metadata, ts in self.store.get("history", {}).get(
                    cid, []
                )
            ]
        if query.startswith("SELECT value FROM kv_store"):
            key = params[0] if isinstance(params, tuple) else params
            if key in self.store.get("kv", {}):
                return [(json.dumps(self.store["kv"][key]),)]
        return []

    async def fetch(self, query: str, params: tuple) -> list:
        return await self.execute(query, params)


class DummyDB(DatabaseResource):
    def __init__(self) -> None:
        super().__init__({})
<<<<<<< HEAD
        self.kv: dict[str, str] = {}
        self.history: dict[str, list] = {}

    @asynccontextmanager
    async def connection(self):
        yield _DBConn(self)


class DummyPool(DummyDatabase):
    pass
=======
        self.data: dict = {"history": {}, "kv": {}}
        self.pool = ResourcePool(lambda: DummyConnection(self.data), PoolConfig())
        asyncio.get_event_loop().run_until_complete(self.pool.initialize())

    @asynccontextmanager
    async def connection(self):
        async with self.pool as conn:
            yield conn

    def get_connection_pool(self) -> ResourcePool:
        return self.pool
>>>>>>> e1559aac


class DummyRegistries:
    def __init__(self) -> None:
        db = DummyDatabase()
        memory_module.database = db
        memory_module.vector_store = None
        memory = Memory(config={})
        self.resources = {"memory": memory}
        self.tools = types.SimpleNamespace()


def make_context(memory) -> PluginContext:
    state = PipelineState(conversation=[])
    return PluginContext(state, DummyRegistries(memory))


def test_memory_roundtrip() -> None:
    asyncio.set_event_loop(asyncio.new_event_loop())
    loop = asyncio.get_event_loop()
    ctx = make_context()
    ctx.remember("foo", "bar")

    assert ctx.memory("foo") == "bar"


def test_memory_persists_between_instances() -> None:
    asyncio.set_event_loop(asyncio.new_event_loop())
    loop = asyncio.get_event_loop()
    db = DummyDatabase()
    memory_module.database = db
    memory_module.vector_store = None
    mem1 = Memory(config={})
    mem1.set("foo", "bar")
    entry = ConversationEntry("hi", "user", datetime.now())
    loop.run_until_complete(mem1.save_conversation("cid", [entry]))

    mem2 = Memory(config={})
    assert mem2.get("foo") == "bar"
    history = loop.run_until_complete(mem2.load_conversation("cid"))
    assert history == [entry]


def test_memory_persists_with_connection_pool() -> None:
    asyncio.set_event_loop(asyncio.new_event_loop())
    loop = asyncio.get_event_loop()
    pool = DummyPool()
    memory_module.database = pool
    memory_module.vector_store = None
    mem1 = Memory(config={})
    mem1.set("foo", "bar")
    entry = ConversationEntry("hi", "user", datetime.now())
    loop.run_until_complete(mem1.save_conversation("cid", [entry]))

    mem2 = Memory(config={})
    assert mem2.get("foo") == "bar"
    history = loop.run_until_complete(mem2.load_conversation("cid"))
    assert history == [entry]<|MERGE_RESOLUTION|>--- conflicted
+++ resolved
@@ -10,27 +10,6 @@
 from entity.resources import Memory
 from entity.resources import memory as memory_module
 from entity.resources.interfaces.database import DatabaseResource
-<<<<<<< HEAD
-from entity.resources.interfaces.vector_store import VectorStoreResource
-
-
-class _DBConn:
-    def __init__(self, db: "DummyDB") -> None:
-        self.db = db
-
-    async def execute(self, query: str, params: tuple) -> list:
-        if query.startswith("DELETE FROM memory_kv"):
-            if "WHERE" in query:
-                self.db.kv.pop(params[0], None)
-            else:
-                self.db.kv.clear()
-            return []
-        if query.startswith("INSERT INTO memory_kv"):
-            self.db.kv[params[0]] = params[1]
-            return []
-        if query.startswith("SELECT value FROM memory_kv"):
-            return [(self.db.kv.get(params[0]),)]
-=======
 from entity.core.resources.container import PoolConfig, ResourcePool
 
 
@@ -39,7 +18,6 @@
         self.store = store
 
     async def execute(self, query: str, params: tuple) -> None:
->>>>>>> e1559aac
         if query.startswith("DELETE FROM conversation_history"):
             cid = params[0] if isinstance(params, tuple) else params
             self.store["history"].pop(cid, None)
@@ -79,18 +57,6 @@
 class DummyDB(DatabaseResource):
     def __init__(self) -> None:
         super().__init__({})
-<<<<<<< HEAD
-        self.kv: dict[str, str] = {}
-        self.history: dict[str, list] = {}
-
-    @asynccontextmanager
-    async def connection(self):
-        yield _DBConn(self)
-
-
-class DummyPool(DummyDatabase):
-    pass
-=======
         self.data: dict = {"history": {}, "kv": {}}
         self.pool = ResourcePool(lambda: DummyConnection(self.data), PoolConfig())
         asyncio.get_event_loop().run_until_complete(self.pool.initialize())
@@ -102,7 +68,6 @@
 
     def get_connection_pool(self) -> ResourcePool:
         return self.pool
->>>>>>> e1559aac
 
 
 class DummyRegistries:
