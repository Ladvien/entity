--- conflicted
+++ resolved
@@ -131,19 +131,11 @@
     return PluginContext(state, regs)
 
 
-<<<<<<< HEAD
-def test_memory_roundtrip(tmp_path) -> None:
-    async def run_test() -> None:
-        ctx = make_context(tmp_path)
-        await ctx.remember("foo", "bar")
-        assert await ctx.recall("foo") == "bar"
-=======
 @pytest.mark.asyncio
 async def test_memory_roundtrip(tmp_path) -> None:
     ctx = make_context(tmp_path)
     await ctx.remember("foo", "bar")
     assert await ctx.recall("foo") == "bar"
->>>>>>> 7393931e
 
     asyncio.run(run_test())
 
@@ -189,16 +181,6 @@
         mem2.vector_store = None
         await mem2.initialize()
 
-<<<<<<< HEAD
-        assert await mem2.get("foo", user_id="default") == "bar"
-        history = await mem2.load_conversation("cid", user_id="default")
-        assert history == [entry]
-
-    asyncio.run(run_test())
-
-
-=======
->>>>>>> 7393931e
 @pytest.mark.asyncio
 async def test_initialize_without_database_raises_error() -> None:
     mem = Memory(config={})
