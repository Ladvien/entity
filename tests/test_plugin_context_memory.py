--- conflicted
+++ resolved
@@ -1,69 +1,11 @@
 import types
-<<<<<<< HEAD
-from datetime import datetime
-import asyncio
-import json
-
-from contextlib import asynccontextmanager
-=======
 import pytest
->>>>>>> ebe263f2
 
 from contextlib import asynccontextmanager
 from entity.core.context import PluginContext
 from entity.core.state import ConversationEntry, PipelineState
 from entity.resources import Memory
 from entity.resources.interfaces.database import DatabaseResource
-<<<<<<< HEAD
-
-
-class DummyConnection:
-    def __init__(self, store: dict) -> None:
-        self.store = store
-
-    async def execute(self, query: str, params: tuple) -> None:
-        if query.startswith("DELETE FROM conversation_history"):
-            cid = params
-            self.store["history"].pop(cid, None)
-        elif query.startswith("INSERT INTO conversation_history"):
-            cid, role, content, metadata, ts = params
-            self.store.setdefault("history", {}).setdefault(cid, []).append(
-                (role, content, json.loads(metadata), ts)
-            )
-        elif query.startswith("DELETE FROM kv_store"):
-            key = params
-            self.store.setdefault("kv", {}).pop(key, None)
-        elif query.startswith("INSERT INTO kv_store"):
-            key, value = params
-            self.store.setdefault("kv", {})[key] = json.loads(value)
-
-    async def fetch(self, query: str, params: tuple) -> list:
-        if query.startswith(
-            "SELECT role, content, metadata, timestamp FROM conversation_history"
-        ):
-            cid = params
-            return [
-                (role, content, metadata, ts)
-                for role, content, metadata, ts in self.store.get("history", {}).get(
-                    cid, []
-                )
-            ]
-        if query.startswith("SELECT value FROM kv_store"):
-            key = params
-            if key in self.store.get("kv", {}):
-                return [(json.dumps(self.store["kv"][key]),)]
-        return []
-
-
-class DummyDatabase(DatabaseResource):
-    def __init__(self) -> None:
-        super().__init__({})
-        self.data: dict = {"history": {}, "kv": {}}
-
-    @asynccontextmanager
-    async def connection(self):
-        yield DummyConnection(self.data)
-=======
 from entity.resources.interfaces.vector_store import VectorStoreResource
 
 
@@ -120,18 +62,12 @@
 
     async def query_similar(self, query: str, k: int = 5) -> list[str]:
         return []
->>>>>>> ebe263f2
 
 
 class DummyRegistries:
     def __init__(self) -> None:
-<<<<<<< HEAD
-        db = DummyDatabase()
-        self.resources = {"memory": Memory(database=db, config={})}
-=======
         mem = Memory(database=DummyDB(), vector_store=DummyVector(), config={})
         self.resources = {"memory": mem}
->>>>>>> ebe263f2
         self.tools = types.SimpleNamespace()
 
 
@@ -145,21 +81,4 @@
     ctx = make_context()
     await ctx.remember("foo", "bar")
 
-<<<<<<< HEAD
-    assert ctx.memory("foo") == "bar"
-
-
-def test_memory_persists_between_instances() -> None:
-    db = DummyDatabase()
-    mem1 = Memory(database=db, config={})
-    mem1.set("foo", "bar")
-    entry = ConversationEntry("hi", "user", datetime.now())
-    asyncio.run(mem1.save_conversation("cid", [entry]))
-
-    mem2 = Memory(database=db, config={})
-    assert mem2.get("foo") == "bar"
-    history = asyncio.run(mem2.load_conversation("cid"))
-    assert history == [entry]
-=======
-    assert await ctx.memory("foo") == "bar"
->>>>>>> ebe263f2
+    assert await ctx.memory("foo") == "bar"