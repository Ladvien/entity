--- conflicted
+++ resolved
@@ -39,9 +39,6 @@
     def __init__(self, store: dict) -> None:
         self.store = store
 
-<<<<<<< HEAD
-    async def execute(self, query: str, params: tuple | None = None) -> None:
-=======
     class _Cursor:
         def __init__(self, rows: list[tuple] | None = None) -> None:
             self.rows = rows or []
@@ -56,7 +53,6 @@
         self, query: str, params: tuple | None = None
     ) -> "DummyConnection._Cursor":
         params = params or ()
->>>>>>> 43c2d805
         if query.startswith("DELETE FROM conversation_history"):
             cid = params[0] if isinstance(params, tuple) else params
             self.store.setdefault("history", {}).pop(cid, None)
@@ -150,28 +146,17 @@
     mem1 = Memory(config={})
     mem1.database = db
     mem1.vector_store = None
-<<<<<<< HEAD
-    asyncio.run(mem1.initialize())
-    mem1.set("foo", "bar")
-=======
     asyncio.get_event_loop().run_until_complete(mem1.initialize())
     loop.run_until_complete(mem1.set("foo", "bar"))
->>>>>>> 43c2d805
     entry = ConversationEntry("hi", "user", datetime.now())
     asyncio.run(mem1.save_conversation("cid", [entry]))
 
     mem2 = Memory(config={})
     mem2.database = db
     mem2.vector_store = None
-<<<<<<< HEAD
-    asyncio.run(mem2.initialize())
-    assert mem2.get("foo") == "bar"
-    history = asyncio.run(mem2.load_conversation("cid"))
-=======
     asyncio.get_event_loop().run_until_complete(mem2.initialize())
     assert loop.run_until_complete(mem2.get("foo")) == "bar"
     history = loop.run_until_complete(mem2.load_conversation("cid"))
->>>>>>> 43c2d805
     assert history == [entry]
 
 
@@ -181,28 +166,17 @@
     mem1 = Memory(config={})
     mem1.database = pool
     mem1.vector_store = None
-<<<<<<< HEAD
-    asyncio.run(mem1.initialize())
-    mem1.set("foo", "bar")
-=======
     asyncio.get_event_loop().run_until_complete(mem1.initialize())
     loop.run_until_complete(mem1.set("foo", "bar"))
->>>>>>> 43c2d805
     entry = ConversationEntry("hi", "user", datetime.now())
     asyncio.run(mem1.save_conversation("cid", [entry]))
 
     mem2 = Memory(config={})
     mem2.database = pool
     mem2.vector_store = None
-<<<<<<< HEAD
-    asyncio.run(mem2.initialize())
-    assert mem2.get("foo") == "bar"
-    history = asyncio.run(mem2.load_conversation("cid"))
-=======
     asyncio.get_event_loop().run_until_complete(mem2.initialize())
     assert loop.run_until_complete(mem2.get("foo")) == "bar"
     history = loop.run_until_complete(mem2.load_conversation("cid"))
->>>>>>> 43c2d805
     assert history == [entry]
 
 
