import types
import pytest

loop = asyncio.new_event_loop()
asyncio.set_event_loop(loop)

from contextlib import asynccontextmanager
from entity.core.context import PluginContext
from entity.core.state import PipelineState
from entity.resources import Memory
from entity.resources import memory as memory_module
from entity.resources.interfaces.database import DatabaseResource
from entity.resources.interfaces.vector_store import VectorStoreResource


class _DBConn:
    def __init__(self, db: "DummyDB") -> None:
        self.db = db

    async def execute(self, query: str, params: tuple) -> list:
        if query.startswith("DELETE FROM memory_kv"):
            if "WHERE" in query:
                self.db.kv.pop(params[0], None)
            else:
                self.db.kv.clear()
            return []
        if query.startswith("INSERT INTO memory_kv"):
            self.db.kv[params[0]] = params[1]
            return []
        if query.startswith("SELECT value FROM memory_kv"):
            return [(self.db.kv.get(params[0]),)]
        if query.startswith("DELETE FROM conversation_history"):
<<<<<<< HEAD
            self.db.history.pop(params[0], None)
            return []
        if query.startswith("INSERT INTO conversation_history"):
            cid, role, content, metadata, ts = params
            self.db.history.setdefault(cid, []).append((role, content, metadata, ts))
            return []
        if query.startswith(
            "SELECT role, content, metadata, timestamp FROM conversation_history"
        ):
            return self.db.history.get(params[0], [])
=======
            cid = params[0] if isinstance(params, tuple) else params
            self.store["history"].pop(cid, None)
        elif query.startswith("INSERT INTO conversation_history"):
            cid, role, content, metadata, ts = params
            self.store.setdefault("history", {}).setdefault(cid, []).append(
                (role, content, json.loads(metadata), ts)
            )
        elif query.startswith("DELETE FROM kv_store"):
            key = params[0] if isinstance(params, tuple) else params
            self.store.setdefault("kv", {}).pop(key, None)
        elif query.startswith("INSERT INTO kv_store"):
            key, value = params
            self.store.setdefault("kv", {})[key] = json.loads(value)

    async def fetch(self, query: str, params: tuple) -> list:
        if query.startswith(
            "SELECT role, content, metadata, timestamp FROM conversation_history"
        ):
            cid = params[0] if isinstance(params, tuple) else params
            return [
                (role, content, metadata, ts)
                for role, content, metadata, ts in self.store.get("history", {}).get(
                    cid, []
                )
            ]
        if query.startswith("SELECT value FROM kv_store"):
            key = params[0] if isinstance(params, tuple) else params
            if key in self.store.get("kv", {}):
                return [(json.dumps(self.store["kv"][key]),)]
>>>>>>> 5a60e281
        return []

    async def fetch(self, query: str, params: tuple) -> list:
        return await self.execute(query, params)


class DummyDB(DatabaseResource):
    def __init__(self) -> None:
        super().__init__({})
        self.kv: dict[str, str] = {}
        self.history: dict[str, list] = {}

    @asynccontextmanager
    async def connection(self):
        yield _DBConn(self)


<<<<<<< HEAD
class DummyVector(VectorStoreResource):
    def __init__(self) -> None:
        super().__init__({})

    async def add_embedding(self, text: str) -> None:
        return None

    async def query_similar(self, query: str, k: int = 5) -> list[str]:
        return []


class DummyRegistries:
    def __init__(self, memory) -> None:
=======
class DummyPool(DummyDatabase):
    pass


class DummyRegistries:
    def __init__(self) -> None:
        db = DummyDatabase()
        memory_module.database = db
        memory_module.vector_store = None
        memory = Memory(config={})
>>>>>>> 5a60e281
        self.resources = {"memory": memory}
        self.tools = types.SimpleNamespace()


def make_context(memory) -> PluginContext:
    state = PipelineState(conversation=[])
    return PluginContext(state, DummyRegistries(memory))


<<<<<<< HEAD
@pytest.mark.asyncio
async def test_memory_roundtrip(memory_db) -> None:
    ctx = make_context(memory_db)
    ctx.remember("foo", "bar")

    assert ctx.memory("foo") == "bar"
    ctx2 = make_context(memory_db)
    assert ctx2.memory("foo") == "bar"
=======
def test_memory_roundtrip() -> None:
    asyncio.set_event_loop(asyncio.new_event_loop())
    loop = asyncio.get_event_loop()
    ctx = make_context()
    ctx.remember("foo", "bar")

    assert ctx.memory("foo") == "bar"


def test_memory_persists_between_instances() -> None:
    asyncio.set_event_loop(asyncio.new_event_loop())
    loop = asyncio.get_event_loop()
    db = DummyDatabase()
    memory_module.database = db
    memory_module.vector_store = None
    mem1 = Memory(config={})
    mem1.set("foo", "bar")
    entry = ConversationEntry("hi", "user", datetime.now())
    loop.run_until_complete(mem1.save_conversation("cid", [entry]))

    mem2 = Memory(config={})
    assert mem2.get("foo") == "bar"
    history = loop.run_until_complete(mem2.load_conversation("cid"))
    assert history == [entry]


def test_memory_persists_with_connection_pool() -> None:
    asyncio.set_event_loop(asyncio.new_event_loop())
    loop = asyncio.get_event_loop()
    pool = DummyPool()
    memory_module.database = pool
    memory_module.vector_store = None
    mem1 = Memory(config={})
    mem1.set("foo", "bar")
    entry = ConversationEntry("hi", "user", datetime.now())
    loop.run_until_complete(mem1.save_conversation("cid", [entry]))

    mem2 = Memory(config={})
    assert mem2.get("foo") == "bar"
    history = loop.run_until_complete(mem2.load_conversation("cid"))
    assert history == [entry]
>>>>>>> 5a60e281
<|MERGE_RESOLUTION|>--- conflicted
+++ resolved
@@ -30,18 +30,6 @@
         if query.startswith("SELECT value FROM memory_kv"):
             return [(self.db.kv.get(params[0]),)]
         if query.startswith("DELETE FROM conversation_history"):
-<<<<<<< HEAD
-            self.db.history.pop(params[0], None)
-            return []
-        if query.startswith("INSERT INTO conversation_history"):
-            cid, role, content, metadata, ts = params
-            self.db.history.setdefault(cid, []).append((role, content, metadata, ts))
-            return []
-        if query.startswith(
-            "SELECT role, content, metadata, timestamp FROM conversation_history"
-        ):
-            return self.db.history.get(params[0], [])
-=======
             cid = params[0] if isinstance(params, tuple) else params
             self.store["history"].pop(cid, None)
         elif query.startswith("INSERT INTO conversation_history"):
@@ -71,7 +59,6 @@
             key = params[0] if isinstance(params, tuple) else params
             if key in self.store.get("kv", {}):
                 return [(json.dumps(self.store["kv"][key]),)]
->>>>>>> 5a60e281
         return []
 
     async def fetch(self, query: str, params: tuple) -> list:
@@ -89,21 +76,6 @@
         yield _DBConn(self)
 
 
-<<<<<<< HEAD
-class DummyVector(VectorStoreResource):
-    def __init__(self) -> None:
-        super().__init__({})
-
-    async def add_embedding(self, text: str) -> None:
-        return None
-
-    async def query_similar(self, query: str, k: int = 5) -> list[str]:
-        return []
-
-
-class DummyRegistries:
-    def __init__(self, memory) -> None:
-=======
 class DummyPool(DummyDatabase):
     pass
 
@@ -114,7 +86,6 @@
         memory_module.database = db
         memory_module.vector_store = None
         memory = Memory(config={})
->>>>>>> 5a60e281
         self.resources = {"memory": memory}
         self.tools = types.SimpleNamespace()
 
@@ -124,16 +95,6 @@
     return PluginContext(state, DummyRegistries(memory))
 
 
-<<<<<<< HEAD
-@pytest.mark.asyncio
-async def test_memory_roundtrip(memory_db) -> None:
-    ctx = make_context(memory_db)
-    ctx.remember("foo", "bar")
-
-    assert ctx.memory("foo") == "bar"
-    ctx2 = make_context(memory_db)
-    assert ctx2.memory("foo") == "bar"
-=======
 def test_memory_roundtrip() -> None:
     asyncio.set_event_loop(asyncio.new_event_loop())
     loop = asyncio.get_event_loop()
@@ -174,5 +135,4 @@
     mem2 = Memory(config={})
     assert mem2.get("foo") == "bar"
     history = loop.run_until_complete(mem2.load_conversation("cid"))
-    assert history == [entry]
->>>>>>> 5a60e281
+    assert history == [entry]