import asyncio

from entity.core.agent import Agent
from entity.core.plugins import Plugin
from entity.core.stages import PipelineStage


class LifecyclePlugin(Plugin):
    stages = [PipelineStage.THINK]

    def __init__(self, config=None):
        super().__init__(config or {})
        self.initialized = False
        self.executed = False
        self.closed = False

    async def initialize(self) -> None:
        self.initialized = True

    async def _execute_impl(self, context):
        self.executed = True
        return "ok"

    async def shutdown(self) -> None:
        self.closed = True


def test_plugin_lifecycle():
    ag = Agent()
    plugin = LifecyclePlugin({})
<<<<<<< HEAD
    await ag.add_plugin(plugin)
    await ag.build_runtime()
=======
    asyncio.run(ag.builder.add_plugin(plugin))
    asyncio.run(ag.builder.build_runtime())
>>>>>>> 1352977f

    asyncio.run(plugin.execute(object()))
    assert plugin.initialized
    assert plugin.executed

    ag.shutdown()
    assert plugin.closed<|MERGE_RESOLUTION|>--- conflicted
+++ resolved
@@ -28,13 +28,8 @@
 def test_plugin_lifecycle():
     ag = Agent()
     plugin = LifecyclePlugin({})
-<<<<<<< HEAD
-    await ag.add_plugin(plugin)
-    await ag.build_runtime()
-=======
     asyncio.run(ag.builder.add_plugin(plugin))
     asyncio.run(ag.builder.build_runtime())
->>>>>>> 1352977f
 
     asyncio.run(plugin.execute(object()))
     assert plugin.initialized
