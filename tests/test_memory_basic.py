import sqlite3
from contextlib import asynccontextmanager
from datetime import datetime

import pytest
from entity.resources import Memory
from entity.resources.interfaces.database import DatabaseResource
from entity.resources.interfaces.vector_store import VectorStoreResource
from entity.core.state import ConversationEntry


class SqliteDB(DatabaseResource):
    def __init__(self) -> None:
        super().__init__({})
        self.conn = sqlite3.connect(":memory:")
        self.conn.execute(
            "CREATE TABLE IF NOT EXISTS memory_kv (key TEXT PRIMARY KEY, value TEXT)"
        )
        self.conn.execute(
            "CREATE TABLE IF NOT EXISTS conversation_history (conversation_id TEXT, role TEXT, content TEXT, metadata TEXT, timestamp TEXT)"
        )

    @asynccontextmanager
    async def connection(self):
        yield self.conn

    def get_connection_pool(self):
        return self.conn


class DummyVector(VectorStoreResource):
    def __init__(self, results: list[str]) -> None:
        super().__init__({})
        self.results = results
        self.queries: list[str] = []

    async def add_embedding(self, text: str) -> None:
        return None

    async def query_similar(self, query: str, k: int = 5):
        self.queries.append(query)
        return self.results[:k]


@pytest.fixture()
async def simple_memory() -> Memory:
    mem = Memory(config={})
    mem.database = SqliteDB()
    mem.vector_store = None
    await mem.initialize()
    yield mem


@pytest.fixture()
async def vector_memory() -> Memory:
    mem = Memory(config={})
    mem.database = SqliteDB()
    mem.vector_store = DummyVector(["hello world"])
    await mem.initialize()
    await mem.add_conversation_entry(
        "user1_conv1",
        ConversationEntry(
            content="hello world",
            role="user",
            timestamp=datetime.now(),
        ),
    )
    yield mem


@pytest.mark.asyncio
async def test_set_get(simple_memory: Memory) -> None:
    await simple_memory.set("foo", "bar", user_id="default")
    assert await simple_memory.get("foo", user_id="default") == "bar"


@pytest.mark.asyncio
async def test_remember_alias(simple_memory: Memory) -> None:
    assert Memory.remember is Memory.store_persistent
<<<<<<< HEAD
    await simple_memory.remember("alpha", 123)
    assert await simple_memory.get("alpha") == 123


@pytest.mark.asyncio
async def test_user_isolation(simple_memory: Memory) -> None:
    await simple_memory.store_persistent("foo", "a", user_id="u1")
    await simple_memory.store_persistent("foo", "b", user_id="u2")
    assert await simple_memory.fetch_persistent("foo", user_id="u1") == "a"
    assert await simple_memory.fetch_persistent("foo", user_id="u2") == "b"
    assert await simple_memory.fetch_persistent("foo", user_id="u3") is None
=======
    await simple_memory.remember("alpha", 123, user_id="default")
    assert await simple_memory.get("alpha", user_id="default") == 123
>>>>>>> 887d66e3
<|MERGE_RESOLUTION|>--- conflicted
+++ resolved
@@ -77,19 +77,5 @@
 @pytest.mark.asyncio
 async def test_remember_alias(simple_memory: Memory) -> None:
     assert Memory.remember is Memory.store_persistent
-<<<<<<< HEAD
-    await simple_memory.remember("alpha", 123)
-    assert await simple_memory.get("alpha") == 123
-
-
-@pytest.mark.asyncio
-async def test_user_isolation(simple_memory: Memory) -> None:
-    await simple_memory.store_persistent("foo", "a", user_id="u1")
-    await simple_memory.store_persistent("foo", "b", user_id="u2")
-    assert await simple_memory.fetch_persistent("foo", user_id="u1") == "a"
-    assert await simple_memory.fetch_persistent("foo", user_id="u2") == "b"
-    assert await simple_memory.fetch_persistent("foo", user_id="u3") is None
-=======
     await simple_memory.remember("alpha", 123, user_id="default")
-    assert await simple_memory.get("alpha", user_id="default") == 123
->>>>>>> 887d66e3
+    assert await simple_memory.get("alpha", user_id="default") == 123