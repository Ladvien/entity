--- conflicted
+++ resolved
@@ -82,34 +82,9 @@
 
 
 @pytest.mark.asyncio
-<<<<<<< HEAD
-async def test_conversation_search_sql_fallback(simple_memory: Memory) -> None:
-    await simple_memory.add_conversation_entry(
-        "user1_conv1",
-        ConversationEntry(
-            content="where is the meeting",
-            role="user",
-            timestamp=datetime.now(),
-        ),
-    )
-    results = await simple_memory.conversation_search("meeting")
-    assert len(results) == 1
-    assert results[0]["content"] == "where is the meeting"
-
-
-@pytest.mark.asyncio
-async def test_conversation_search_vector(vector_memory: Memory) -> None:
-    results = await vector_memory.conversation_search("hello")
-    assert len(results) == 1
-    assert results[0]["content"] == "hello world"
-    vector = vector_memory.vector_store
-    assert isinstance(vector, DummyVector)
-    assert vector.queries == ["hello"]
-=======
 async def test_user_isolation(simple_memory: Memory) -> None:
     await simple_memory.store_persistent("foo", "a", user_id="u1")
     await simple_memory.store_persistent("foo", "b", user_id="u2")
     assert await simple_memory.fetch_persistent("foo", user_id="u1") == "a"
     assert await simple_memory.fetch_persistent("foo", user_id="u2") == "b"
-    assert await simple_memory.fetch_persistent("foo", user_id="u3") is None
->>>>>>> 06d4daef
+    assert await simple_memory.fetch_persistent("foo", user_id="u3") is None