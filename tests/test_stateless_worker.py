import asyncio
import json
import types
from contextlib import asynccontextmanager

import pytest

from entity.resources import Memory
from entity.resources.interfaces.database import DatabaseResource
from entity.pipeline.worker import PipelineWorker
from entity.core.registries import PluginRegistry


class DummyConnection:
    def __init__(self, store: dict) -> None:
        self.store = store
<<<<<<< HEAD
        self._last_query: str | None = None
        self._last_params: tuple | None = None

    def execute(self, query: str, params: tuple | None = None) -> None:
        self._last_query = query
        self._last_params = params
=======
        self._last_result: list | None = None

    def execute(self, query: str, params: tuple | None = None) -> None:
>>>>>>> 4f811832
        if query.startswith("DELETE FROM conversation_history"):
            cid = params[0]
            self.store["history"].pop(cid, None)
        elif query.startswith("INSERT INTO conversation_history"):
            cid, role, content, metadata, ts = params
            self.store.setdefault("history", {}).setdefault(cid, []).append(
                (role, content, json.loads(metadata), ts)
            )
<<<<<<< HEAD
        return self

    def fetchall(self):
        query = self._last_query or ""
        params = self._last_params
=======
        elif query.startswith(
            "SELECT role, content, metadata, timestamp FROM conversation_history"
        ):
            cid = params[0]
            self._last_result = [
                (role, content, json.dumps(metadata), ts)
                for role, content, metadata, ts in self.store.get("history", {}).get(
                    cid, []
                )
            ]
        return self

    def fetch(self, query: str, params: tuple) -> list:
>>>>>>> 4f811832
        if query.startswith(
            "SELECT role, content, metadata, timestamp FROM conversation_history"
        ):
            cid = params[0]
<<<<<<< HEAD
            return [
                (role, content, metadata, ts)
                for role, content, metadata, ts in self.store.get("history", {}).get(
                    cid, []
                )
            ]
        return []

    def fetch(self, query: str, params: tuple) -> list:
        if query.startswith(
            "SELECT role, content, metadata, timestamp FROM conversation_history"
        ):
            cid = params[0]
=======
>>>>>>> 4f811832
            return [
                (role, content, metadata, ts)
                for role, content, metadata, ts in self.store.get("history", {}).get(
                    cid, []
                )
            ]
        return []

    def fetchall(self) -> list:
        return self._last_result or []


class DummyDatabase(DatabaseResource):
    def __init__(self) -> None:
        super().__init__({})
        self.data: dict = {"history": {}}

    @asynccontextmanager
    async def connection(self):
        yield DummyConnection(self.data)

    def get_connection_pool(self):
        return DummyConnection(self.data)


class DummyRegistries:
    def __init__(
        self, db: DummyDatabase, *, plugins: PluginRegistry | None = None
    ) -> None:
        mem = Memory(config={})
        mem.database = db
        mem.vector_store = None
        self.resources = {"memory": mem}
        self.tools = types.SimpleNamespace()
        self.plugins = plugins or PluginRegistry()


@pytest.mark.asyncio
async def test_workers_share_state_across_instances() -> None:
    db = DummyDatabase()

    regs1 = DummyRegistries(db)
    await regs1.resources["memory"].initialize()
    worker1 = PipelineWorker(regs1)
    await worker1.execute_pipeline("pipe", "hello", user_id="u1")

    regs2 = DummyRegistries(db)
    await regs2.resources["memory"].initialize()
    worker2 = PipelineWorker(regs2)
    await worker2.execute_pipeline("pipe", "there", user_id="u1")

    history = await regs2.resources["memory"].load_conversation("pipe", user_id="u1")
    assert [e.content for e in history] == ["hello", "there"]


@pytest.mark.asyncio
async def test_worker_does_not_cache_state() -> None:
    db = DummyDatabase()
    regs = DummyRegistries(db)
    await regs.resources["memory"].initialize()
    worker = PipelineWorker(regs)

    await worker.execute_pipeline("pipe", "first", user_id="u1")
    await worker.execute_pipeline("pipe", "second", user_id="u1")

    history = await regs.resources["memory"].load_conversation("pipe", user_id="u1")
    assert [e.content for e in history] == ["first", "second"]<|MERGE_RESOLUTION|>--- conflicted
+++ resolved
@@ -14,18 +14,9 @@
 class DummyConnection:
     def __init__(self, store: dict) -> None:
         self.store = store
-<<<<<<< HEAD
-        self._last_query: str | None = None
-        self._last_params: tuple | None = None
-
-    def execute(self, query: str, params: tuple | None = None) -> None:
-        self._last_query = query
-        self._last_params = params
-=======
         self._last_result: list | None = None
 
     def execute(self, query: str, params: tuple | None = None) -> None:
->>>>>>> 4f811832
         if query.startswith("DELETE FROM conversation_history"):
             cid = params[0]
             self.store["history"].pop(cid, None)
@@ -34,13 +25,6 @@
             self.store.setdefault("history", {}).setdefault(cid, []).append(
                 (role, content, json.loads(metadata), ts)
             )
-<<<<<<< HEAD
-        return self
-
-    def fetchall(self):
-        query = self._last_query or ""
-        params = self._last_params
-=======
         elif query.startswith(
             "SELECT role, content, metadata, timestamp FROM conversation_history"
         ):
@@ -54,27 +38,10 @@
         return self
 
     def fetch(self, query: str, params: tuple) -> list:
->>>>>>> 4f811832
         if query.startswith(
             "SELECT role, content, metadata, timestamp FROM conversation_history"
         ):
             cid = params[0]
-<<<<<<< HEAD
-            return [
-                (role, content, metadata, ts)
-                for role, content, metadata, ts in self.store.get("history", {}).get(
-                    cid, []
-                )
-            ]
-        return []
-
-    def fetch(self, query: str, params: tuple) -> list:
-        if query.startswith(
-            "SELECT role, content, metadata, timestamp FROM conversation_history"
-        ):
-            cid = params[0]
-=======
->>>>>>> 4f811832
             return [
                 (role, content, metadata, ts)
                 for role, content, metadata, ts in self.store.get("history", {}).get(
