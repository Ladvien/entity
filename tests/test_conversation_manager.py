import asyncio

<<<<<<< HEAD
from pipeline import (
    PipelineManager,
    PipelineStage,
    PluginRegistry,
    PromptPlugin,
    SystemRegistries,
    ToolRegistry,
)
from entity.core.resources.container import ResourceContainer
from entity.resources.memory import Memory
=======
from pipeline import (PipelineManager, PipelineStage, PluginRegistry,
                      PromptPlugin, SystemRegistries, ToolRegistry)
from pipeline.resources.memory import Memory
>>>>>>> 77a13a29

from entity.core.resources.container import ResourceContainer


class ContinuePlugin(PromptPlugin):
    stages = [PipelineStage.DELIVER]

    async def _execute_impl(self, context):
        if context.message == "start":
            context.set_response({"type": "continue_processing", "message": "next"})


class RespondPlugin(PromptPlugin):
    stages = [PipelineStage.DELIVER]

    async def _execute_impl(self, context):
        if context.message == "next":
            context.set_response("done")


def make_manager():
    plugins = PluginRegistry()
    asyncio.run(
        plugins.register_plugin_for_stage(ContinuePlugin({}), PipelineStage.DELIVER)
    )
    asyncio.run(
        plugins.register_plugin_for_stage(RespondPlugin({}), PipelineStage.DELIVER)
    )
    resources = ResourceContainer()
    asyncio.run(resources.add("memory", Memory()))
    registries = SystemRegistries(resources, ToolRegistry(), plugins)
    manager = PipelineManager(registries)
    memory = resources.get("memory")
    conv = memory.start_conversation(registries, manager)  # type: ignore[arg-type]
    return conv, manager


def test_conversation_manager_delegation():
    conv, manager = make_manager()

    async def run():
        result = await conv.process_request("start")
        return result

    result = asyncio.run(run())
    assert result == "done"
    assert not manager.has_active_pipelines()<|MERGE_RESOLUTION|>--- conflicted
+++ resolved
@@ -1,21 +1,8 @@
 import asyncio
 
-<<<<<<< HEAD
-from pipeline import (
-    PipelineManager,
-    PipelineStage,
-    PluginRegistry,
-    PromptPlugin,
-    SystemRegistries,
-    ToolRegistry,
-)
-from entity.core.resources.container import ResourceContainer
-from entity.resources.memory import Memory
-=======
 from pipeline import (PipelineManager, PipelineStage, PluginRegistry,
                       PromptPlugin, SystemRegistries, ToolRegistry)
 from pipeline.resources.memory import Memory
->>>>>>> 77a13a29
 
 from entity.core.resources.container import ResourceContainer
 
