--- conflicted
+++ resolved
@@ -93,13 +93,9 @@
 
     # Skip resource initialization complexity
     monkeypatch.setattr(ResourceContainer, "build_all", _noop)
-<<<<<<< HEAD
-    asyncio.run(init.initialize())
-=======
 
     original_deps = LoggingResource.dependencies.copy()
     try:
         asyncio.run(init.initialize())
     finally:
-        LoggingResource.dependencies = original_deps
->>>>>>> 6e3e30bb
+        LoggingResource.dependencies = original_deps