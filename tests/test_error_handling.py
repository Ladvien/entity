import asyncio

<<<<<<< HEAD
from pipeline import (
    FailurePlugin,
    PipelineStage,
    PluginRegistry,
    PromptPlugin,
    SystemRegistries,
    ToolRegistry,
    execute_pipeline,
)
from pipeline.errors import (
    PipelineError,
    PluginContextError,
    PluginExecutionError,
    ResourceError,
    StageExecutionError,
    ToolExecutionError,
    create_error_response,
    create_static_error_response,
)
from pipeline.errors.response import ErrorResponse
=======
from pipeline import (FailurePlugin, PipelineStage, PluginRegistry,
                      PromptPlugin, SystemRegistries, ToolRegistry,
                      execute_pipeline)
from pipeline.errors import (PipelineError, PluginContextError,
                             PluginExecutionError, ResourceError,
                             StageExecutionError, ToolExecutionError,
                             create_error_response,
                             create_static_error_response)
>>>>>>> eecfc451
from pipeline.resources import ResourceContainer
from pipeline.state import FailureInfo
from user_plugins.failure.basic_logger import BasicLogger


class BoomPlugin(PromptPlugin):
    stages = [PipelineStage.DO]

    async def _execute_impl(self, context):
        raise PluginExecutionError("BoomPlugin", RuntimeError("boom"))


class ResourceFailPlugin(PromptPlugin):
    stages = [PipelineStage.DO]

    async def _execute_impl(self, context):
        raise ResourceError("missing resource")


class FallbackPlugin(FailurePlugin):
    stages = [PipelineStage.ERROR]

    async def _execute_impl(self, context):
        info = context.get_failure_info()
        context.set_response({"error": info.error_message})


def make_registries(error_plugin, main_plugin=BoomPlugin):
    plugins = PluginRegistry()
    asyncio.run(plugins.register_plugin_for_stage(main_plugin({}), PipelineStage.DO))
    asyncio.run(plugins.register_plugin_for_stage(BasicLogger({}), PipelineStage.ERROR))
    asyncio.run(
        plugins.register_plugin_for_stage(error_plugin({}), PipelineStage.ERROR)
    )
    return SystemRegistries(ResourceContainer(), ToolRegistry(), plugins)


def test_error_plugin_runs():
    registries = make_registries(FallbackPlugin)
    result = asyncio.run(execute_pipeline("hi", registries))
    assert result == {"error": "boom"}


def test_static_error_response():
    pipeline_id = "123"
    resp = create_static_error_response(pipeline_id)
<<<<<<< HEAD
    assert isinstance(resp, ErrorResponse)
=======
>>>>>>> eecfc451
    assert resp.error_id == pipeline_id
    assert resp.type == "static_fallback"


def test_create_error_response():
    info = FailureInfo(
        stage="do",
        plugin_name="Boom",
        error_type="RuntimeError",
        error_message="bad",
        original_exception=RuntimeError("bad"),
    )
    resp = create_error_response("id", info)
    assert resp["plugin"] == "Boom"
    assert resp["stage"] == "do"
    assert resp["type"] == "plugin_error"


def test_error_hierarchy():
    assert issubclass(PluginExecutionError, PipelineError)
    assert issubclass(ToolExecutionError, PipelineError)
    assert issubclass(ResourceError, PipelineError)


def test_resource_error_propagation():
    registries = make_registries(FallbackPlugin, main_plugin=ResourceFailPlugin)
    result = asyncio.run(execute_pipeline("hi", registries))
    assert result == {"error": "missing resource"}


def test_contextual_errors():
    err = StageExecutionError(PipelineStage.DO, "boom", {"step": "run"})
    assert err.stage == PipelineStage.DO
    assert err.context["step"] == "run"

    perr = PluginContextError(PipelineStage.DO, "BoomPlugin", "crashed", {"id": 1})
    assert perr.stage == PipelineStage.DO
    assert perr.plugin_name == "BoomPlugin"
    assert perr.context["id"] == 1<|MERGE_RESOLUTION|>--- conflicted
+++ resolved
@@ -1,27 +1,5 @@
 import asyncio
 
-<<<<<<< HEAD
-from pipeline import (
-    FailurePlugin,
-    PipelineStage,
-    PluginRegistry,
-    PromptPlugin,
-    SystemRegistries,
-    ToolRegistry,
-    execute_pipeline,
-)
-from pipeline.errors import (
-    PipelineError,
-    PluginContextError,
-    PluginExecutionError,
-    ResourceError,
-    StageExecutionError,
-    ToolExecutionError,
-    create_error_response,
-    create_static_error_response,
-)
-from pipeline.errors.response import ErrorResponse
-=======
 from pipeline import (FailurePlugin, PipelineStage, PluginRegistry,
                       PromptPlugin, SystemRegistries, ToolRegistry,
                       execute_pipeline)
@@ -30,7 +8,6 @@
                              StageExecutionError, ToolExecutionError,
                              create_error_response,
                              create_static_error_response)
->>>>>>> eecfc451
 from pipeline.resources import ResourceContainer
 from pipeline.state import FailureInfo
 from user_plugins.failure.basic_logger import BasicLogger
@@ -77,10 +54,6 @@
 def test_static_error_response():
     pipeline_id = "123"
     resp = create_static_error_response(pipeline_id)
-<<<<<<< HEAD
-    assert isinstance(resp, ErrorResponse)
-=======
->>>>>>> eecfc451
     assert resp.error_id == pipeline_id
     assert resp.type == "static_fallback"
 
