--- conflicted
+++ resolved
@@ -1,15 +1,5 @@
 import asyncio
 
-<<<<<<< HEAD
-from pipeline import (FailurePlugin, PipelineStage, PluginRegistry,
-                      PromptPlugin, SystemRegistries, ToolRegistry,
-                      execute_pipeline)
-from pipeline.errors import (PipelineError, PluginContextError,
-                             PluginExecutionError, ResourceError,
-                             StageExecutionError, ToolExecutionError,
-                             create_error_response,
-                             create_static_error_response)
-=======
 from pipeline import (
     FailurePlugin,
     PipelineStage,
@@ -30,7 +20,6 @@
     create_error_response,
     create_static_error_response,
 )
->>>>>>> 753789a7
 from pipeline.resources import ResourceContainer
 from pipeline.state import FailureInfo
 from user_plugins.failure.basic_logger import BasicLogger
@@ -76,17 +65,11 @@
 
 def test_static_error_response():
     pipeline_id = "123"
-<<<<<<< HEAD
-    resp = create_static_error_response(pipeline_id).to_dict()
-    assert resp["error_id"] == pipeline_id
-    assert resp["type"] == "static_fallback"
-=======
     resp = create_static_error_response(pipeline_id)
     assert isinstance(resp, ErrorResponse)
     data = resp.to_dict()
     assert data["error_id"] == pipeline_id
     assert data["type"] == "static_fallback"
->>>>>>> 753789a7
 
 
 def test_create_error_response():
