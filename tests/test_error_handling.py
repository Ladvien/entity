--- conflicted
+++ resolved
@@ -53,15 +53,9 @@
 
 def test_static_error_response():
     pipeline_id = "123"
-<<<<<<< HEAD
-    resp = create_static_error_response(pipeline_id)
-    assert resp.error_id == pipeline_id
-    assert resp.type == "static_fallback"
-=======
     resp = create_static_error_response(pipeline_id).to_dict()
     assert resp["error_id"] == pipeline_id
     assert resp["type"] == "static_fallback"
->>>>>>> 7f9d9787
 
 
 def test_create_error_response():
