# Entity Pipeline Framework

[![Build Status](https://github.com/Ladvien/entity/actions/workflows/test.yml/badge.svg)](https://github.com/Ladvien/entity/actions/workflows/test.yml)
[![Docs](https://img.shields.io/badge/docs-latest-brightgreen.svg)](https://entity.readthedocs.io/en/latest/)
[![License](https://img.shields.io/badge/license-MIT-blue.svg)](LICENSE)

Entity lets you craft agent pipelines using a single configuration file. The same YAML works locally and in production, so iteration stays simple. Conversations are persisted externally through the Memory resource, keeping workers stateless. The default DuckDB backend writes this data to disk for immediate durability while still requiring zero setup.

## Key Features
- Three-layer plugin system for progressive complexity
- Hot-reloadable YAML config with validation
- Stateless workers that scale horizontally
- Unified memory resource for chat, search, and storage
- DuckDB backend persists to disk for quick local testing
- Overrides of default plugin stages produce log warnings

### Plugin Context Helpers
Plugins can access canonical resources with helper methods:
`context.get_llm()`, `context.get_memory()`, and `context.get_storage()`.

Check the [hero landing page](https://entity.readthedocs.io/en/latest/) for a visual overview.

## Minimal Example
```bash
poetry run entity-cli --config config/dev.yaml
```

A typical configuration defines each resource separately:

```yaml
plugins:
  resources:
    database:
      type: entity.infrastructure.duckdb:DuckDBInfrastructure
      path: ./agent.duckdb
    vector_store:
      type: plugins.builtin.resources.duckdb_vector_store:DuckDBVectorStore
  agent_resources:
    memory:
      type: entity.resources.memory:Memory
      dependencies: [database, vector_store]
```

See the [Quick Start](docs/source/quick_start.md) for step-by-step setup or browse the [full documentation](https://entity.readthedocs.io/en/latest/).

### Zero-Config Plugins

Register a tool and prompt without specifying stages:

```python
from entity import Agent

agent = Agent()

@agent.tool
async def add(a: int, b: int) -> int:
    return a + b


@agent.prompt
async def final(ctx):
    result = await ctx.tool_use("add", a=2, b=2)
<<<<<<< HEAD
    ctx.set_response(str(result))
```
## Development Environment Setup

This project uses `mise` for Python version management. The `.python-version` file specifies the required interpreter. The `.mise.toml` config explicitly enables this file so future `mise` releases won't warn about idiomatic version files. After installing `mise`, run:

```bash
mise install
```
=======
    ctx.say(str(result))
```
>>>>>>> 848ef84f
<|MERGE_RESOLUTION|>--- conflicted
+++ resolved
@@ -60,8 +60,7 @@
 @agent.prompt
 async def final(ctx):
     result = await ctx.tool_use("add", a=2, b=2)
-<<<<<<< HEAD
-    ctx.set_response(str(result))
+    ctx.say(str(result))
 ```
 ## Development Environment Setup
 
@@ -70,7 +69,3 @@
 ```bash
 mise install
 ```
-=======
-    ctx.say(str(result))
-```
->>>>>>> 848ef84f
