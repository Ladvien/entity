# Entity Pipeline Framework Architecture Summary

When instantiated without a configuration file, ``Agent`` loads a basic set of
plugins so the pipeline can run out of the box:

- ``EchoLLMResource`` – minimal LLM resource that simply echoes prompts.
<<<<<<< HEAD
- ``StorageResource`` – unified interface that composes database, vector store, and file system backends.
=======
- ``MemoryResource`` – unified interface that delegates to an in-memory backend by default.
- ``StorageResource`` – composite layer combining database, vectors and files.
>>>>>>> 456dc0f7
- ``SearchTool`` – wrapper around DuckDuckGo's search API.
- ``CalculatorTool`` – safe evaluator for arithmetic expressions.

These defaults allow ``Agent()`` to process messages without any external
configuration.

<!-- start quick_start -->
Get started quickly by installing dependencies with Poetry and running an agent
with a YAML file:

```bash
poetry install
poetry run python src/cli.py --config config.yaml
```
This project relies on `httpx==0.27.*`, which Poetry will install automatically.
<!-- end quick_start -->
## Environment Setup

1. Install Python 3.11+ and [Poetry](https://python-poetry.org/).
2. Run `poetry install` to create the virtual environment. This installs all
   dependencies, including `httpx==0.27.*`.
3. Start the agent with your desired configuration file.

For an infrastructure walkthrough on Amazon Web Services, see the [AWS deployment guide](docs/source/deploy_aws.md).

<!-- start config -->
The ``llm`` resource now accepts a ``provider`` key. Choose from ``openai``,
``ollama``, ``gemini``, or ``claude``:

```yaml
plugins:
  resources:
    llm:
      provider: ollama  # openai, ollama, gemini, claude
      model: tinyllama
      base_url: "http://localhost:11434"
```
Lightweight deployments can use SQLite:

```yaml
plugins:
  resources:
    database:
      type: plugins.builtin.resources.sqlite_storage:SQLiteStorageResource
      path: ./entity.db
      pool_min_size: 1
      pool_max_size: 5
```

For ephemeral sessions, an in-memory backend is available:

```yaml
plugins:
  resources:
    database:
      type: plugins.builtin.resources.memory_storage:MemoryStorage
```

HTTP adapter configuration with authentication and rate limiting:

```yaml
plugins:
  adapters:
    http:
      type: plugins.builtin.adapters.http:HTTPAdapter
      auth_tokens:
        - ${HTTP_TOKEN}
      rate_limit:
        requests: 60
        interval: 60
      audit_log_path: logs/audit.log
```
<!-- end config -->

Every plugin executes with a ``PluginContext`` which grants controlled
access to resources, conversation history, and helper methods for calling
tools or LLMs. This context keeps plugin logic focused while the framework
handles state management. See the
[context guide](docs/source/context.md) for a detailed overview of its
methods and responsibilities.


To expose the agent over HTTP, build a FastAPI app that uses the agent:

```python
from fastapi import FastAPI
from app import create_app

agent = Agent(...)
app = create_app(agent)
```

## Design Principles in Action

- **Progressive Disclosure (1)**: `Agent()` works out of the box with helpful defaults.
- **Zero Configuration Default (3)**: Basic resources and tools require no YAML.
- **Fail-Fast Validation (15)**: `SystemInitializer` raises clear errors when dependencies are missing.
- **Intuitive Mental Models (21)**: Stages map directly to `Parse`, `Think`, `Do`, `Review`, `Deliver`, and `Error`.


```python
# Progressive Disclosure example
agent = Agent()
@agent.plugin
def hello(context):
    return "hello"
```

## Runtime Configuration Reload
Update plugin settings without restarting the agent.

```bash
python src/cli.py reload-config updated.yaml
```

See [ARCHITECTURE.md](ARCHITECTURE.md#%F0%9F%94%84-reconfigurable-agent-infrastructure) for details on dynamic reconfiguration.

### Using the "llm" Resource Key
Define your LLM once and share it across plugins:

```yaml
plugins:
  resources:
    llm:
      provider: openai
      model: gpt-4
      api_key: ${OPENAI_API_KEY}
```


This is an excellent mental model! The composition pattern you're proposing aligns perfectly with the framework's design principles and would make memory management much more intuitive. Here are my thoughts:

## Strengths of This Approach

1. **Clear Separation of Concerns**
   - Each resource has a single, well-defined responsibility
   - Easy to understand what each component does
   - Follows the Single Responsibility Principle

2. **Flexible Composition**
   - Users can mix and match backends
   - Easy to swap implementations (Postgres → SQLite, S3 → local filesystem)
   - Supports gradual complexity (start with just DB, add vector store later)

3. **Intuitive Mental Model**
   - Storage = Database + Vector Store + File System
   - Matches how developers think about storage layers
   - Clear upgrade path from simple to complex

## Suggested Implementation

```python
from abc import ABC, abstractmethod
from typing import Optional, List, Dict, Any

class StorageResource(ResourcePlugin):
    """Unified storage interface composing multiple backends."""
    
    stages = [PipelineStage.PARSE]
    name = "storage"
    
    def __init__(
        self,
        database: Optional[DatabaseResource] = None,
        vector_store: Optional[VectorStoreResource] = None,
        filesystem: Optional[FileSystemResource] = None,
        config: Optional[Dict] = None
    ):
        super().__init__(config or {})
        self.database = database
        self.vector_store = vector_store
        self.filesystem = filesystem
        
    @classmethod
    def from_config(cls, config: Dict) -> "StorageResource":
        """Create StorageResource from YAML configuration."""
        # Allow both programmatic and config-based initialization
        db_config = config.get("database")
        if db_config:
            db_type = db_config.get("type", "postgres")
            if db_type == "postgres":
                db = PostgresResource(db_config)
            elif db_type == "sqlite":
                db = SQLiteDatabaseResource(db_config)
            else:
                db = None
        else:
            db = None
            
        # Similar for vector_store and filesystem
        return cls(database=db, vector_store=vector_store, filesystem=filesystem)
    
    async def save_conversation(self, conversation_id: str, entries: List[ConversationEntry]):
        """Save conversation history using the database backend."""
        if self.database:
            await self.database.save_history(conversation_id, entries)
    
    async def search_similar(self, query: str, k: int = 5) -> List[str]:
        """Semantic search using the vector store."""
        if self.vector_store:
            return await self.vector_store.query_similar(query, k)
        return []
    
    async def store_file(self, key: str, content: bytes) -> str:
        """Store a file using the filesystem backend."""
        if self.filesystem:
            return await self.filesystem.store(key, content)
        raise ValueError("No filesystem backend configured")
```

## Configuration Examples

### Simple Configuration
```yaml
plugins:
  resources:
    storage:
      type: storage
      database:
        type: plugins.builtin.resources.sqlite_storage:SQLiteStorageResource
        path: ./agent.db
```

### DuckDB Configuration
```yaml
plugins:
  resources:
    storage:
      type: storage
      database:
        type: plugins.builtin.resources.duckdb_database:DuckDBDatabaseResource
        path: ./agent.duckdb
        history_table: chat_history
```

### Advanced Configuration
```yaml
plugins:
  resources:
    storage:
      type: storage
      database:
        type: plugins.builtin.resources.postgres:PostgresResource
        host: localhost
        name: agent_db
      vector_store:
        type: plugins.builtin.resources.pg_vector_store:PgVectorStore
        dimensions: 768
        table: embeddings
      filesystem:
        type: plugins.builtin.resources.s3_filesystem:S3FileSystem
        bucket: agent-files
        region: us-east-1
```

### Programmatic Configuration
```python
# Start simple
storage = StorageResource(
    database=SQLiteDatabaseResource("./agent.db")
)

# Use DuckDB
duckdb_resource = DuckDBDatabaseResource({"path": "./agent.duckdb"})
storage_duckdb = StorageResource(database=duckdb_resource)

# Evolve to complex
postgres = PostgresResource(connection_str)
storage = StorageResource(
    database=postgres,
    vector_store=PgVectorStore(postgres, dimensions=768),
    filesystem=S3FileSystem(bucket="agent-files")
)
```

### S3 File Storage
The `S3FileSystem` backend persists files in Amazon S3. Configure the
`bucket` and optional `region` keys under `filesystem`.

### StorageResource Example
Combine chat history storage with local file persistence:
```yaml
plugins:
  resources:
    storage:
      type: storage
      database:
        type: plugins.builtin.resources.sqlite_storage:SQLiteStorageResource
        path: ./agent.db
      filesystem:
        type: plugins.builtin.resources.local_filesystem:LocalFileSystemResource
        base_path: ./files
```

## Implementation Recommendations

1. **Create Abstract Base Classes**
   ```python
   class DatabaseResource(ABC):
       @abstractmethod
       async def save_history(self, conversation_id: str, entries: List[ConversationEntry]): ...
       
       @abstractmethod
       async def load_history(self, conversation_id: str) -> List[ConversationEntry]: ...
   
   class VectorStoreResource(ABC):
       @abstractmethod
       async def add_embedding(self, text: str, metadata: Dict = None): ...
       
       @abstractmethod
       async def query_similar(self, query: str, k: int) -> List[Dict]: ...
   ```

2. **Support Dependency Sharing**
   ```python
   # Vector store can reuse database connection
   postgres = PostgresResource(config)
   vector_store = PgVectorStore(postgres)  # Reuses connection pool
   ```

3. **Provide Sensible Defaults**
   ```python
   # If no config provided, use SQLite + local filesystem
   storage = StorageResource()  # Works out of the box
   ```

4. **Clear Migration Path**
   ```python
   # Easy to migrate data between backends
   await storage.migrate_to(new_storage)
   ```

## Benefits for Users

1. **Progressive Complexity**
   - Start with just `StorageResource()` 
   - Add database when needed
   - Add vector search when ready
   - Add file storage for multimodal

2. **Clear Mental Model**
   - Storage = persistent storage for agent
   - Composed of familiar components
   - Each component optional

3. **Testability**
   - Easy to mock individual components
   - Can test with in-memory implementations
   - Clear interfaces for each backend

This composition pattern would significantly improve the framework's usability while maintaining its flexibility. It's a perfect example of "simple things simple, complex things possible."
<|MERGE_RESOLUTION|>--- conflicted
+++ resolved
@@ -4,12 +4,12 @@
 plugins so the pipeline can run out of the box:
 
 - ``EchoLLMResource`` – minimal LLM resource that simply echoes prompts.
-<<<<<<< HEAD
+<<<<<< codex/update-docs-for-storageresource-plugin
 - ``StorageResource`` – unified interface that composes database, vector store, and file system backends.
-=======
+======
 - ``MemoryResource`` – unified interface that delegates to an in-memory backend by default.
 - ``StorageResource`` – composite layer combining database, vectors and files.
->>>>>>> 456dc0f7
+>>>>>> main
 - ``SearchTool`` – wrapper around DuckDuckGo's search API.
 - ``CalculatorTool`` – safe evaluator for arithmetic expressions.
 
