# Entity Pipeline Framework Architecture Summary

When instantiated without a configuration file, ``Agent`` loads a basic set of
plugins so the pipeline can run out of the box:

- ``EchoLLMResource`` – minimal LLM resource that simply echoes prompts.
- ``MemoryResource`` – composite memory combining optional database, vector store, and filesystem backends.
- ``SearchTool`` – wrapper around DuckDuckGo's search API.
- ``CalculatorTool`` – safe evaluator for arithmetic expressions.

StorageResource is an advanced plugin for persistent storage. See [docs/source/plugin_guide.md](docs/source/plugin_guide.md) for details.
These defaults allow ``Agent()`` to process messages without any external
configuration.

<!-- start quick_start -->
Get started quickly by installing dependencies with Poetry and running an agent
with a YAML file:

```bash
poetry install
poetry run python src/cli.py --config config.yaml
```
This project relies on `httpx==0.27.*`, which Poetry will install automatically.
<!-- end quick_start -->
<<<<<<< HEAD

For a deeper look at how the core pieces fit together, see the
[components overview](docs/source/components_overview.md).
=======
For a high-level look at how the pieces connect, see [components_overview.md](components_overview.md).

>>>>>>> e9379982
## Environment Setup


1. Install Python 3.11+ and [Poetry](https://python-poetry.org/).
2. Run `poetry install` to create the virtual environment. This installs all
   dependencies, including `httpx==0.27.*`.
3. Start the agent with your desired configuration file.

For an infrastructure walkthrough on Amazon Web Services, see the [AWS deployment guide](docs/source/deploy_aws.md).

<!-- start config -->
The ``llm`` resource now accepts a ``provider`` key. Choose from ``openai``,
``ollama``, ``gemini``, or ``claude``:

```yaml
plugins:
  resources:
    llm:
      provider: ollama  # openai, ollama, gemini, claude
      model: tinyllama
      base_url: "http://localhost:11434"
```
Lightweight deployments can use SQLite:

```yaml
plugins:
  resources:
    database:
      type: plugins.builtin.resources.sqlite_storage:SQLiteStorageResource
      path: ./entity.db
      pool_min_size: 1
      pool_max_size: 5
```

For ephemeral sessions, an in-memory backend is available:

```yaml
plugins:
  resources:
    database:
      type: plugins.builtin.resources.memory_storage:MemoryStorage
```

HTTP adapter configuration with authentication and rate limiting:

```yaml
plugins:
  adapters:
    http:
      type: plugins.builtin.adapters.http:HTTPAdapter
      auth_tokens:
        - ${HTTP_TOKEN}
      rate_limit:
        requests: 60
        interval: 60
      audit_log_path: logs/audit.log
```
<!-- end config -->

Every plugin executes with a ``PluginContext`` which grants controlled
access to resources, conversation history, and helper methods for calling
tools or LLMs. This context keeps plugin logic focused while the framework
handles state management. See the
[context guide](docs/source/context.md) for a detailed overview of its
methods and responsibilities.


To expose the agent over HTTP, build a FastAPI app that uses the agent:

```python
from fastapi import FastAPI
from app import create_app

agent = Agent(...)
app = create_app(agent)
```

## Design Principles in Action

- **Progressive Disclosure (1)**: `Agent()` works out of the box with helpful defaults.
- **Zero Configuration Default (3)**: Basic resources and tools require no YAML.
- **Fail-Fast Validation (15)**: `SystemInitializer` raises clear errors when dependencies are missing.
- **Intuitive Mental Models (21)**: Stages map directly to `Parse`, `Think`, `Do`, `Review`, `Deliver`, and `Error`.


```python
# Progressive Disclosure example
agent = Agent()
@agent.plugin
def hello(context):
    return "hello"
```

## Runtime Configuration Reload
Update plugin settings without restarting the agent.

```bash
python src/cli.py reload-config updated.yaml
```

See [ARCHITECTURE.md](ARCHITECTURE.md#%F0%9F%94%84-reconfigurable-agent-infrastructure) for details on dynamic reconfiguration.

### Using the "llm" Resource Key
Define your LLM once and share it across plugins:

```yaml
plugins:
  resources:
    llm:
      provider: openai
      model: gpt-4
      api_key: ${OPENAI_API_KEY}
```


This is an excellent mental model! The composition pattern you're proposing aligns perfectly with the framework's design principles and would make memory management much more intuitive. Here are my thoughts:

## Strengths of This Approach

1. **Clear Separation of Concerns**
   - Each resource has a single, well-defined responsibility
   - Easy to understand what each component does
   - Follows the Single Responsibility Principle

2. **Flexible Composition**
   - Users can mix and match backends
   - Easy to swap implementations (Postgres → SQLite, S3 → local filesystem)
   - Supports gradual complexity (start with just DB, add vector store later)

3. **Intuitive Mental Model**
   - Storage = Database + Vector Store + File System
   - Matches how developers think about storage layers
   - Clear upgrade path from simple to complex

## Suggested Implementation

```python
from abc import ABC, abstractmethod
from typing import Optional, List, Dict, Any

class StorageResource(ResourcePlugin):
    """Unified storage interface composing multiple backends."""
    
    stages = [PipelineStage.PARSE]
    name = "storage"
    
    def __init__(
        self,
        database: Optional[DatabaseResource] = None,
        vector_store: Optional[VectorStoreResource] = None,
        filesystem: Optional[FileSystemResource] = None,
        config: Optional[Dict] = None
    ):
        super().__init__(config or {})
        self.database = database
        self.vector_store = vector_store
        self.filesystem = filesystem
        
    @classmethod
    def from_config(cls, config: Dict) -> "StorageResource":
        """Create StorageResource from YAML configuration."""
        # Allow both programmatic and config-based initialization
        db_config = config.get("database")
        if db_config:
            db_type = db_config.get("type", "postgres")
            if db_type == "postgres":
                db = PostgresResource(db_config)
            elif db_type == "sqlite":
                db = SQLiteDatabaseResource(db_config)
            else:
                db = None
        else:
            db = None
            
        # Similar for vector_store and filesystem
        return cls(database=db, vector_store=vector_store, filesystem=filesystem)
    
    async def save_conversation(self, conversation_id: str, entries: List[ConversationEntry]):
        """Save conversation history using the database backend."""
        if self.database:
            await self.database.save_history(conversation_id, entries)
    
    async def search_similar(self, query: str, k: int = 5) -> List[str]:
        """Semantic search using the vector store."""
        if self.vector_store:
            return await self.vector_store.query_similar(query, k)
        return []
    
    async def store_file(self, key: str, content: bytes) -> str:
        """Store a file using the filesystem backend."""
        if self.filesystem:
            return await self.filesystem.store(key, content)
        raise ValueError("No filesystem backend configured")
```

## Configuration Examples

### Simple Configuration
```yaml
plugins:
  resources:
    storage:
      type: storage
      database:
        type: plugins.builtin.resources.sqlite_storage:SQLiteStorageResource
        path: ./agent.db
```

### DuckDB Configuration
```yaml
plugins:
  resources:
    storage:
      type: storage
      database:
        type: plugins.builtin.resources.duckdb_database:DuckDBDatabaseResource
        path: ./agent.duckdb
        history_table: chat_history
```

### Advanced Configuration
```yaml
plugins:
  resources:
    storage:
      type: storage
      database:
        type: plugins.builtin.resources.postgres:PostgresResource
        host: localhost
        name: agent_db
      vector_store:
        type: plugins.builtin.resources.pg_vector_store:PgVectorStore
        dimensions: 768
        table: embeddings
      filesystem:
        type: plugins.builtin.resources.s3_filesystem:S3FileSystem
        bucket: agent-files
        region: us-east-1
```
Full examples live in [`config/dev.yaml`](config/dev.yaml) and
[`config/prod.yaml`](config/prod.yaml). Each file includes a commented
`storage:` block showing how to wire up `StorageResource` with sample database,
vector store, and filesystem settings.

### Programmatic Configuration
```python
# Start simple
storage = StorageResource(
    database=SQLiteDatabaseResource("./agent.db")
)

# Use DuckDB
duckdb_resource = DuckDBDatabaseResource({"path": "./agent.duckdb"})
storage_duckdb = StorageResource(database=duckdb_resource)

# Evolve to complex
postgres = PostgresResource(connection_str)
storage = StorageResource(
    database=postgres,
    vector_store=PgVectorStore(postgres, dimensions=768),
    filesystem=S3FileSystem(bucket="agent-files")
)
```

### S3 File Storage
The `S3FileSystem` backend persists files in Amazon S3. Configure the
`bucket` and optional `region` keys under `filesystem`.

### StorageResource Example
Combine chat history storage with local file persistence:
```yaml
plugins:
  resources:
    storage:
      type: storage
      database:
        type: plugins.builtin.resources.sqlite_storage:SQLiteStorageResource
        path: ./agent.db
      filesystem:
        type: plugins.builtin.resources.local_filesystem:LocalFileSystemResource
        base_path: ./files
```
For a runnable demonstration see `examples/storage_resource_example.py`.

## Implementation Recommendations

1. **Create Abstract Base Classes**
   ```python
   class DatabaseResource(ABC):
       @abstractmethod
       async def save_history(self, conversation_id: str, entries: List[ConversationEntry]): ...
       
       @abstractmethod
       async def load_history(self, conversation_id: str) -> List[ConversationEntry]: ...
   
   class VectorStoreResource(ABC):
       @abstractmethod
       async def add_embedding(self, text: str, metadata: Dict = None): ...
       
       @abstractmethod
       async def query_similar(self, query: str, k: int) -> List[Dict]: ...
   ```

2. **Support Dependency Sharing**
   ```python
   # Vector store can reuse database connection
   postgres = PostgresResource(config)
   vector_store = PgVectorStore(postgres)  # Reuses connection pool
   ```

3. **Provide Sensible Defaults**
   ```python
   # If no config provided, use SQLite + local filesystem
   storage = StorageResource()  # Works out of the box
   ```

4. **Clear Migration Path**
   ```python
   # Easy to migrate data between backends
   await storage.migrate_to(new_storage)
   ```

## Benefits for Users

1. **Progressive Complexity**
   - Start with just `StorageResource()` 
   - Add database when needed
   - Add vector search when ready
   - Add file storage for multimodal

2. **Clear Mental Model**
   - Storage = persistent storage for agent
   - Composed of familiar components
   - Each component optional

3. **Testability**
   - Easy to mock individual components
   - Can test with in-memory implementations
   - Clear interfaces for each backend

This composition pattern would significantly improve the framework's usability while maintaining its flexibility. It's a perfect example of "simple things simple, complex things possible."
<|MERGE_RESOLUTION|>--- conflicted
+++ resolved
@@ -22,14 +22,14 @@
 ```
 This project relies on `httpx==0.27.*`, which Poetry will install automatically.
 <!-- end quick_start -->
-<<<<<<< HEAD
+<<<<<< codex/add-links-to-components-overview
 
 For a deeper look at how the core pieces fit together, see the
 [components overview](docs/source/components_overview.md).
-=======
+======
 For a high-level look at how the pieces connect, see [components_overview.md](components_overview.md).
 
->>>>>>> e9379982
+>>>>>> main
 ## Environment Setup
 
 
