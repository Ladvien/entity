<<<<<<< HEAD
AGENT NOTE - 2025-07-12: Updated Memory resource for DI and adjusted examples/tests
=======
AGENT NOTE - 2025-07-12: Added Memory initialization test for missing database
>>>>>>> c6b74bbf
AGENT NOTE - 2025-07-13: Memory now persists to DuckDB and vector store
AGENT NOTE - 2025-07-12: Removed ConversationHistory helper class

AGENT NOTE - 2025-07-12: Simplified plugin analysis output

AGENT NOTE - 2025-07-12: Added get_memory/get_storage helpers and updated docs
AGENT NOTE - 2025-07-12: Added decorator shortcuts and tests
AGENT NOTE - 2025-07-12: Added plugin lifecycle hooks and updated CLI
AGENT NOTE - 2025-07-12: Enforced explicit plugin stages and simplified precedence
AGENT NOTE - 2025-07-12: Added config and dependency hooks for plugins
AGENT NOTE - 2025-07-12: Updated ResourceContainer build sequence and tests
AGENT NOTE - 2025-07-12: Added canonical resource classes and StandardResources dataclass
AGENT NOTE - 2025-07-12: Rewrote stage precedence tests for new rules<|MERGE_RESOLUTION|>--- conflicted
+++ resolved
@@ -1,8 +1,4 @@
-<<<<<<< HEAD
-AGENT NOTE - 2025-07-12: Updated Memory resource for DI and adjusted examples/tests
-=======
 AGENT NOTE - 2025-07-12: Added Memory initialization test for missing database
->>>>>>> c6b74bbf
 AGENT NOTE - 2025-07-13: Memory now persists to DuckDB and vector store
 AGENT NOTE - 2025-07-12: Removed ConversationHistory helper class
 
