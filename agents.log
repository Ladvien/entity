--- conflicted
+++ resolved
@@ -1,8 +1,4 @@
-<<<<<<< HEAD
-AGENT NOTE - 2025-07-12: Ensure validate_runtime accepts optional breaker
-=======
 AGENT NOTE - 2025-07-12: Registered EchoPlugin for OUTPUT in test_conversation_id_generation
->>>>>>> 2aaa6cee
 AGENT NOTE - 2025-07-12: Added infrastructure deps injection in ResourceContainer
 AGENT NOTE - 2025-07-14: Unified builder and runtime inside Agent
 AGENT NOTE - 2025-07-13: Consolidated pipeline under entity.pipeline
