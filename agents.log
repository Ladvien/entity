--- conflicted
+++ resolved
@@ -1,8 +1,4 @@
-<<<<<<< HEAD
-AGENT NOTE - 2025-07-12: Removed Conversation helper in favor of PipelineWorker
-=======
 AGENT NOTE - 2025-07-12: Added breaker settings for runtime validation
->>>>>>> 20416af7
 AGENT NOTE - 2025-07-12: Simplified plugin analysis output
 
 AGENT NOTE - 2025-07-12: Added get_memory/get_storage helpers and updated docs
