--- conflicted
+++ resolved
@@ -1,10 +1,5 @@
-<<<<<<< HEAD
-AGENT NOTE - 2025-07-13: Added conversation analytics CLI and extended memory stats
-AGENT NOTE - 2025-07-13: Added tests for Memory.batch_store, vector_search and add_embedding
-=======
 AGENT NOTE - 2025-07-13: Updated stage precedence test expectation for explicit flag
 AGENT NOTE - 2025-07-21: Added strict stage checks and CLI flag
->>>>>>> e06b2cb2
 AGENT NOTE - 2025-07-21: Updated runtime tests to use Pipeline wrapper
 AGENT NOTE - 2025-07-20: Updated load_env precedence and tests
 AGENT NOTE - 2025-07-18: Added integration pipeline tests covering workflows, multi-user isolation, error handling, and metrics
