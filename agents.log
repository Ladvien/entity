--- conflicted
+++ resolved
@@ -1,8 +1,4 @@
-<<<<<<< HEAD
-AGENT NOTE - 2025-07-12: Warn when plugin functions exceed 20 lines
-=======
 AGENT NOTE - 2025-07-13: Introduced AdvancedContext API
->>>>>>> fb30272f
 AGENT NOTE - 2025-07-12: Added decorator shortcuts and tests
 AGENT NOTE - 2025-07-12: Added plugin lifecycle hooks and updated CLI
 AGENT NOTE - 2025-07-12: Enforced explicit plugin stages and simplified precedence
