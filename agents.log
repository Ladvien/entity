<<<<<<< HEAD
AGENT NOTE - 2025-07-12: Updated plugins and examples to use entity.core.stages and removed pipeline.errors calls
=======
AGENT NOTE - 2025-07-12: Verified metrics_collector removal; file already absent
>>>>>>> b98bb0b1
AGENT NOTE - 2025-07-12: Removed sandbox infrastructure and unused plugins
AGENT NOTE - 2025-07-16: Revised built-in resource config validation and tests
AGENT NOTE - 2025-07-12: Added infrastructure deps injection in ResourceContainer
AGENT NOTE - 2025-07-14: Unified builder and runtime inside Agent
AGENT NOTE - 2025-07-13: Consolidated pipeline under entity.pipeline
AGENT NOTE - 2025-07-12: Added restart check for unknown plugins in CLI reload
AGENT NOTE - 2025-07-13: Updated tests for Memory initialization
AGENT NOTE - 2025-07-13: Memory now persists to DuckDB and vector store
AGENT NOTE - 2025-07-12: Removed ConversationHistory helper class
AGENT NOTE - 2025-07-12: Simplified plugin analysis output
AGENT NOTE - 2025-07-12: Added get_memory/get_storage helpers and updated docs
AGENT NOTE - 2025-07-12: Added decorator shortcuts and tests
AGENT NOTE - 2025-07-12: Added plugin lifecycle hooks and updated CLI
AGENT NOTE - 2025-07-12: Enforced explicit plugin stages and simplified precedence
AGENT NOTE - 2025-07-12: Added config and dependency hooks for plugins
AGENT NOTE - 2025-07-12: Updated ResourceContainer build sequence and tests
AGENT NOTE - 2025-07-12: Added canonical resource classes and StandardResources dataclass
AGENT NOTE - 2025-07-12: Rewrote stage precedence tests for new rules<|MERGE_RESOLUTION|>--- conflicted
+++ resolved
@@ -1,8 +1,4 @@
-<<<<<<< HEAD
-AGENT NOTE - 2025-07-12: Updated plugins and examples to use entity.core.stages and removed pipeline.errors calls
-=======
 AGENT NOTE - 2025-07-12: Verified metrics_collector removal; file already absent
->>>>>>> b98bb0b1
 AGENT NOTE - 2025-07-12: Removed sandbox infrastructure and unused plugins
 AGENT NOTE - 2025-07-16: Revised built-in resource config validation and tests
 AGENT NOTE - 2025-07-12: Added infrastructure deps injection in ResourceContainer
