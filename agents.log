--- conflicted
+++ resolved
@@ -1,8 +1,4 @@
-<<<<<<< HEAD
-AGENT NOTE - 2025-08-12: Fixed default workflow fallback and decorator plugin initialization
-=======
 AGENT NOTE - 2025-07-14: Fixed workflow fallback in _create_default_agent
->>>>>>> 4c5b7e52
 AGENT NOTE - 2025-07-14: Removed merge markers from errors.py
 AGENT NOTE - 2025-07-14: Cleaned merge markers in source and updated lazy init helpers
 AGENT NOTE - 2025-10-07: Resolved multi_user test conflicts and preserved all test cases
