--- conflicted
+++ resolved
@@ -1,8 +1,4 @@
-<<<<<<< HEAD
-AGENT NOTE - 2025-07-12: Removed sandbox infrastructure plugin.
-=======
 AGENT NOTE - 2025-07-12: Added test for forbidden imports in user plugins
->>>>>>> d71e5e45
 AGENT NOTE - 2025-07-16: Revised built-in resource config validation and tests
 AGENT NOTE - 2025-07-12: Added infrastructure deps injection in ResourceContainer
 AGENT NOTE - 2025-07-14: Unified builder and runtime inside Agent
