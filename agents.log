<<<<<<< HEAD
AGENT NOTE - 2025-07-15: Added compatibility pipeline.pipeline module
=======
AGENT NOTE - 2025-07-12: Moved canonical resources check earlier in initializer
>>>>>>> 4e0cfd4c
AGENT NOTE - 2025-07-14: Unified builder and runtime inside Agent
AGENT NOTE - 2025-07-13: Consolidated pipeline under entity.pipeline
AGENT NOTE - 2025-07-12: Added restart check for unknown plugins in CLI reload
AGENT NOTE - 2025-07-13: Updated tests for Memory initialization
AGENT NOTE - 2025-07-13: Memory now persists to DuckDB and vector store
AGENT NOTE - 2025-07-12: Removed ConversationHistory helper class
AGENT NOTE - 2025-07-12: Simplified plugin analysis output
AGENT NOTE - 2025-07-12: Added get_memory/get_storage helpers and updated docs
AGENT NOTE - 2025-07-12: Added decorator shortcuts and tests
AGENT NOTE - 2025-07-12: Added plugin lifecycle hooks and updated CLI
AGENT NOTE - 2025-07-12: Enforced explicit plugin stages and simplified precedence
AGENT NOTE - 2025-07-12: Added config and dependency hooks for plugins
AGENT NOTE - 2025-07-12: Updated ResourceContainer build sequence and tests
AGENT NOTE - 2025-07-12: Added canonical resource classes and StandardResources dataclass
AGENT NOTE - 2025-07-12: Rewrote stage precedence tests for new rules<|MERGE_RESOLUTION|>--- conflicted
+++ resolved
@@ -1,8 +1,4 @@
-<<<<<<< HEAD
-AGENT NOTE - 2025-07-15: Added compatibility pipeline.pipeline module
-=======
 AGENT NOTE - 2025-07-12: Moved canonical resources check earlier in initializer
->>>>>>> 4e0cfd4c
 AGENT NOTE - 2025-07-14: Unified builder and runtime inside Agent
 AGENT NOTE - 2025-07-13: Consolidated pipeline under entity.pipeline
 AGENT NOTE - 2025-07-12: Added restart check for unknown plugins in CLI reload
