--- conflicted
+++ resolved
@@ -1,8 +1,4 @@
-<<<<<<< HEAD
-AGENT NOTE - 2025-07-24: Verified conversation persistence and added regression test
-=======
 AGENT NOTE - 2025-07-24: Auto-register canonical resources in AgentBuilder and tests verify runtime initialization without setup
->>>>>>> e6ba5eb9
 AGENT NOTE - 2025-07-23: Fixed DatabaseResource import and updated async usage in plugin context memory test
 AGENT NOTE - 2025-07-22: RegistryValidator config stripping and canonical resource tests added
 AGENT NOTE - 2025-07-13: Added logging resource to integration registries for PipelineWorker tests
