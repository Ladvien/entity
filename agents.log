<<<<<<< HEAD
AGENT NOTE - 2025-07-12: Added tests for context.think/reflect/clear
=======
AGENT NOTE - 2025-07-13: Replaced store/load with async think/reflect and updated templates
>>>>>>> 76e32ea1
AGENT NOTE - 2025-07-12: Added PipelineWorker memory persistence test
AGENT NOTE - 2025-07-12: Updated Memory tests with database backend
AGENT NOTE - 2025-07-12: Simplified plugin analysis output

AGENT NOTE - 2025-07-12: Added get_memory/get_storage helpers and updated docs
AGENT NOTE - 2025-07-12: Added decorator shortcuts and tests
AGENT NOTE - 2025-07-12: Added plugin lifecycle hooks and updated CLI
AGENT NOTE - 2025-07-12: Enforced explicit plugin stages and simplified precedence
AGENT NOTE - 2025-07-12: Added config and dependency hooks for plugins
AGENT NOTE - 2025-07-12: Updated ResourceContainer build sequence and tests
AGENT NOTE - 2025-07-12: Added canonical resource classes and StandardResources dataclass
AGENT NOTE - 2025-07-12: Rewrote stage precedence tests for new rules<|MERGE_RESOLUTION|>--- conflicted
+++ resolved
@@ -1,8 +1,4 @@
-<<<<<<< HEAD
-AGENT NOTE - 2025-07-12: Added tests for context.think/reflect/clear
-=======
 AGENT NOTE - 2025-07-13: Replaced store/load with async think/reflect and updated templates
->>>>>>> 76e32ea1
 AGENT NOTE - 2025-07-12: Added PipelineWorker memory persistence test
 AGENT NOTE - 2025-07-12: Updated Memory tests with database backend
 AGENT NOTE - 2025-07-12: Simplified plugin analysis output
