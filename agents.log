<<<<<<< HEAD
AGENT NOTE - 2025-07-13: Fixed merge conflicts and ensured zero-config default resources
=======
AGENT NOTE - 2025-08-30: Implemented DuckDBVectorStore and fixed merge markers
AGENT NOTE - 2025-07-13: Cleaned merge markers and updated default agent setup
>>>>>>> 536e0c02
AGENT NOTE - 2025-07-13: Integrated pipeline duration metric and cleared stage results after execution
AGENT NOTE - 2025-07-13: Verified merge conflict cleanup and preserved all notes
AGENT NOTE - 2025-07-31: Resolved merge conflicts in pipeline and CLI after PRs 1416-1427
AGENT NOTE - 2025-07-25: ToolRegistry discovery now filters by intents
AGENT NOTE - 2025-07-13: Added runtime plugin validation for stage assignments and dependencies
AGENT NOTE - 2025-07-13: Added branching and checkpoint support in Pipeline
AGENT NOTE - 2025-07-25: Added debugging tracer module and CLI step command
AGENT NOTE - 2025-07-13: Added config inheritance, linting, and diff tools
AGENT NOTE - 2025-07-13: Adjust stage result clearing to persist across iterations but reset between messages
AGENT NOTE - 2025-07-25: Extended ResourcePool with scaling and health checks
AGENT NOTE - 2025-07-24: Added plugin capabilities and compatibility matrix with pipeline benchmarks
AGENT NOTE - 2025-07-25: Changed DuckDBResource to subclass ResourcePlugin and adjusted default layer
AGENT NOTE - 2025-07-13: Added infrastructure_type to AWSStandardInfrastructure
AGENT NOTE - 2025-07-13: Added vector store and logging to default setup
AGENT NOTE - 2025-07-13: No resource interface modules found to move, canonical resources already depend on interfaces.
AGENT NOTE - 2025-07-13: Added DefaultWorkflow and zero-config setup
AGENT NOTE - 2025-07-25: Added DuckDBVectorStore and zero-config registration
AGENT NOTE - 2025-07-24: PluginRegistry now preserves registration order with OrderedDict
AGENT NOTE - 2025-07-13: Enforced adapter stage registration and added tests
AGENT NOTE - 2025-07-13: Implemented plugin lifecycle state tracking and metrics logging
AGENT NOTE - 2025-07-13: Added automatic logging resource injection and tests
AGENT NOTE - 2025-07-13: Added BasicErrorHandler plugin for error handling in zero config
AGENT NOTE - 2025-07-24: Updated DuckDBResource to subclass AgentResource and use database_backend
AGENT NOTE - 2025-07-24: PluginRegistry now preserves registration order with OrderedDict
AGENT NOTE - 2025-07-24: Pipeline now validates workflow plugins during initialization
AGENT NOTE - 2025-07-24: Added plugin capabilities and compatibility matrix with pipeline benchmarks
AGENT NOTE - 2025-07-23: Fixed DatabaseResource import and updated async usage in plugin context memory test
AGENT NOTE - 2025-07-23: Allow layer 3 for custom resources without dependencies
AGENT NOTE - 2025-07-22: RegistryValidator config stripping and canonical resource tests added
AGENT NOTE - 2025-07-21: Updated runtime tests to use Pipeline wrapper
AGENT NOTE - 2025-07-21: Added strict stage checks and CLI flag
AGENT NOTE - 2025-07-20: Updated load_env precedence and tests
AGENT NOTE - 2025-07-18: Added integration pipeline tests covering workflows, multi-user isolation, error handling, and metrics
AGENT NOTE - 2025-07-16: Revised built-in resource config validation and tests
AGENT NOTE - 2025-07-14: Unified builder and runtime inside Agent
AGENT NOTE - 2025-07-13: Verified merge conflict cleanup and preserved all notes
AGENT NOTE - 2025-07-13: Updated tests for Memory initialization
AGENT NOTE - 2025-07-13: Stage results cleared after pipeline completion and tests added for thought accumulation
AGENT NOTE - 2025-07-13: No resource interface modules found to move, canonical resources already depend on interfaces.
AGENT NOTE - 2025-07-13: Memory now persists to DuckDB and vector store
AGENT NOTE - 2025-07-13: Improved layer validation cycle checks
AGENT NOTE - 2025-07-13: Implemented plugin lifecycle state tracking and metrics logging
AGENT NOTE - 2025-07-13: Enforced adapter stage registration and added tests
AGENT NOTE - 2025-07-13: Consolidated pipeline under entity.pipeline
AGENT NOTE - 2025-07-13: Agent constructor now accepts optional workflow parameter and workflow validation added
AGENT NOTE - 2025-07-13: Adjust stage result clearing to persist across iterations but reset between messages
AGENT NOTE - 2025-07-13: Added vector store and logging to default setup
AGENT NOTE - 2025-07-13: Added runtime plugin validation for stage assignments and dependencies
AGENT NOTE - 2025-07-13: Added logging resource to integration registries for PipelineWorker tests
AGENT NOTE - 2025-07-13: Added infrastructure_type to AWSStandardInfrastructure
AGENT NOTE - 2025-07-13: Added config inheritance, linting, and diff tools
AGENT NOTE - 2025-07-13: Added branching and checkpoint support in Pipeline
AGENT NOTE - 2025-07-13: Added automatic metrics injection and startup warning when metrics resource missing
AGENT NOTE - 2025-07-13: Added automatic logging resource injection and tests
AGENT NOTE - 2025-07-13: Added DefaultWorkflow and zero-config setup
AGENT NOTE - 2025-07-13: Added BasicErrorHandler plugin for error handling in zero config
AGENT NOTE - 2025-07-12: Verified sandbox references removed and executed quality checks
AGENT NOTE - 2025-07-12: Verified metrics_collector removal; file already absent
AGENT NOTE - 2025-07-12: Updated ResourceContainer build sequence and tests
AGENT NOTE - 2025-07-12: Simplified plugin analysis output
AGENT NOTE - 2025-07-12: Rewrote stage precedence tests for new rules
AGENT NOTE - 2025-07-12: Removed sandbox infrastructure and unused plugins
AGENT NOTE - 2025-07-12: Removed ConversationHistory helper class
AGENT NOTE - 2025-07-12: Enforced explicit plugin stages and simplified precedence
AGENT NOTE - 2025-07-12: Added restart check for unknown plugins in CLI reload
AGENT NOTE - 2025-07-12: Added plugin lifecycle hooks and updated CLI
AGENT NOTE - 2025-07-12: Added infrastructure deps injection in ResourceContainer
AGENT NOTE - 2025-07-12: Added get_memory/get_storage helpers and updated docs
AGENT NOTE - 2025-07-12: Added decorator shortcuts and tests
AGENT NOTE - 2025-07-12: Added config and dependency hooks for plugins
AGENT NOTE - 2025-07-12: Added canonical resource classes and StandardResources dataclass<|MERGE_RESOLUTION|>--- conflicted
+++ resolved
@@ -1,9 +1,5 @@
-<<<<<<< HEAD
-AGENT NOTE - 2025-07-13: Fixed merge conflicts and ensured zero-config default resources
-=======
 AGENT NOTE - 2025-08-30: Implemented DuckDBVectorStore and fixed merge markers
 AGENT NOTE - 2025-07-13: Cleaned merge markers and updated default agent setup
->>>>>>> 536e0c02
 AGENT NOTE - 2025-07-13: Integrated pipeline duration metric and cleared stage results after execution
 AGENT NOTE - 2025-07-13: Verified merge conflict cleanup and preserved all notes
 AGENT NOTE - 2025-07-31: Resolved merge conflicts in pipeline and CLI after PRs 1416-1427
