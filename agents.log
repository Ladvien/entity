--- conflicted
+++ resolved
@@ -1,8 +1,4 @@
-<<<<<<< HEAD
-AGENT NOTE - 2025-07-12: Updated Memory resource to use pooled connections and adjusted tests
-=======
 AGENT NOTE - 2025-07-16: Revised built-in resource config validation and tests
->>>>>>> 6c01c9df
 AGENT NOTE - 2025-07-12: Added infrastructure deps injection in ResourceContainer
 AGENT NOTE - 2025-07-14: Unified builder and runtime inside Agent
 AGENT NOTE - 2025-07-13: Consolidated pipeline under entity.pipeline
