--- conflicted
+++ resolved
@@ -1,8 +1,4 @@
-<<<<<<< HEAD
-AGENT NOTE - 2025-08-30: Added per-resource circuit breaker configuration.
-=======
 AGENT NOTE - 2025-08-14: Added runtime validation checks across resources and tools
->>>>>>> 671b8f69
 AGENT NOTE - 2025-07-12: Added PipelineWorker memory persistence test
 AGENT NOTE - 2025-07-12: Updated Memory tests with database backend
 AGENT NOTE - 2025-07-12: Simplified plugin analysis output
