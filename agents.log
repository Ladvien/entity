<<<<<<< HEAD
AGENT NOTE - 2025-07-12: Renamed advanced_agent to kitchen_sink and removed outdated examples
=======
AGENT NOTE - 2025-07-12: Removed sandbox infrastructure code
AGENT NOTE - 2025-07-17: Pipeline workflow imports _AgentBuilder from agent to avoid deprecated builder
>>>>>>> d7608311
AGENT NOTE - 2025-07-16: Revised built-in resource config validation and tests
AGENT NOTE - 2025-07-12: Added infrastructure deps injection in ResourceContainer
AGENT NOTE - 2025-07-14: Unified builder and runtime inside Agent
AGENT NOTE - 2025-07-13: Consolidated pipeline under entity.pipeline
AGENT NOTE - 2025-07-12: Added restart check for unknown plugins in CLI reload
AGENT NOTE - 2025-07-13: Updated tests for Memory initialization
AGENT NOTE - 2025-07-13: Memory now persists to DuckDB and vector store
AGENT NOTE - 2025-07-12: Removed ConversationHistory helper class
AGENT NOTE - 2025-07-12: Simplified plugin analysis output
AGENT NOTE - 2025-07-12: Added get_memory/get_storage helpers and updated docs
AGENT NOTE - 2025-07-12: Added decorator shortcuts and tests
AGENT NOTE - 2025-07-12: Added plugin lifecycle hooks and updated CLI
AGENT NOTE - 2025-07-12: Enforced explicit plugin stages and simplified precedence
AGENT NOTE - 2025-07-12: Added config and dependency hooks for plugins
AGENT NOTE - 2025-07-12: Updated ResourceContainer build sequence and tests
AGENT NOTE - 2025-07-12: Added canonical resource classes and StandardResources dataclass
AGENT NOTE - 2025-07-12: Rewrote stage precedence tests for new rules<|MERGE_RESOLUTION|>--- conflicted
+++ resolved
@@ -1,9 +1,5 @@
-<<<<<<< HEAD
-AGENT NOTE - 2025-07-12: Renamed advanced_agent to kitchen_sink and removed outdated examples
-=======
 AGENT NOTE - 2025-07-12: Removed sandbox infrastructure code
 AGENT NOTE - 2025-07-17: Pipeline workflow imports _AgentBuilder from agent to avoid deprecated builder
->>>>>>> d7608311
 AGENT NOTE - 2025-07-16: Revised built-in resource config validation and tests
 AGENT NOTE - 2025-07-12: Added infrastructure deps injection in ResourceContainer
 AGENT NOTE - 2025-07-14: Unified builder and runtime inside Agent
