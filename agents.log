<<<<<<< HEAD
AGENT NOTE - 2025-07-14: Removed merge conflict markers from agents.log
=======
AGENT NOTE - 2025-07-14: Removed merge markers from errors.py
>>>>>>> 216bff10
AGENT NOTE - 2025-07-14: Cleaned merge markers in source and updated lazy init helpers
AGENT NOTE - 2025-10-07: Resolved multi_user test conflicts and preserved all test cases
AGENT NOTE - 2025-07-14: Refactored AgentServer to accept capability container
AGENT NOTE - 2025-07-14: Removed conflict markers in tests and __init__
AGENT NOTE - 2025-10-07: Cleaned merge markers and restored lazy initialization
AGENT NOTE - 2025-07-14: Added tests for infrastructure deps, layer jumps, and say() stage enforcement
AGENT NOTE - 2025-07-14: Implemented plugin decorators and multi-stage support
AGENT NOTE - 2025-07-14: Extended layer validation and tests for layer boundaries
AGENT NOTE - 2025-07-14: Switched tests to core plugin imports
AGENT NOTE - 2025-07-14: Verified persistence functions prepend user_id for isolation
AGENT NOTE - 2025-07-14: Verified stage context assignment and added tests for say guard
AGENT NOTE - 2025-07-14: Updated plugin dependency handling
AGENT NOTE - 2025-07-14: Added multi-worker regression test and cleaned core modules
AGENT NOTE - 2025-07-14: Revised examples for zero-config, updated configs, and documented multi-user patterns
AGENT NOTE - 2025-07-14: Implemented WebSocket log streaming and metrics tracking hooks
AGENT NOTE - 2025-07-14: Unified builder and runtime inside Agent
AGENT NOTE - 2025-07-13: Added BasicErrorHandler plugin for error handling in zero config
AGENT NOTE - 2025-07-13: Added DefaultWorkflow and zero-config setup
AGENT NOTE - 2025-07-13: Removed deprecated AgentBuilder from public interface
AGENT NOTE - 2025-07-13: Modified dependency injection for infrastructure plugins
AGENT NOTE - 2025-10-07: Implemented lazy agent initialization respecting ENV
AGENT NOTE - 2025-10-07: Cleaned conflict markers in __init__ and agents.log
AGENT NOTE - 2025-07-12: Added canonical resource classes and StandardResources dataclass
AGENT NOTE - 2025-07-12: Added config and dependency hooks for plugins
AGENT NOTE - 2025-07-12: Added decorator shortcuts and tests
AGENT NOTE - 2025-07-12: Added get_memory/get_storage helpers and updated docs
AGENT NOTE - 2025-07-12: Added infrastructure deps injection in ResourceContainer
AGENT NOTE - 2025-07-12: Added plugin lifecycle hooks and updated CLI
AGENT NOTE - 2025-07-12: Added restart check for unknown plugins in CLI reload
AGENT NOTE - 2025-07-12: Enforced explicit plugin stages and simplified precedence
AGENT NOTE - 2025-07-12: Removed ConversationHistory helper class
AGENT NOTE - 2025-07-12: Removed sandbox infrastructure and unused plugins
AGENT NOTE - 2025-07-12: Rewrote stage precedence tests for new rules
AGENT NOTE - 2025-07-12: Simplified plugin analysis output
AGENT NOTE - 2025-07-12: Updated ResourceContainer build sequence and tests
AGENT NOTE - 2025-07-12: Verified metrics_collector removal; file already absent
AGENT NOTE - 2025-07-12: Verified sandbox references removed and executed quality checks
AGENT NOTE - 2025-10-06: Clear stage results and temporary thoughts after each pipeline run
AGENT NOTE - 2025-10-06: Removed merge markers from agents.log
AGENT NOTE - 2025-07-13: Added ResourceError class cleanup and docs
AGENT NOTE - 2025-07-13: Added automatic logging resource injection and tests
AGENT NOTE - 2025-07-13: Added automatic metrics injection and startup warning when metrics resource missing
AGENT NOTE - 2025-07-13: Added branching and checkpoint support in Pipeline
AGENT NOTE - 2025-07-13: Added config inheritance, linting, and diff tools
AGENT NOTE - 2025-07-13: Added has_plugin method to PluginRegistry to fix workflow validation
AGENT NOTE - 2025-07-13: Added infrastructure_type to AWSStandardInfrastructure
AGENT NOTE - 2025-07-13: Added lifecycle hooks with state tracking and tests
AGENT NOTE - 2025-07-13: Added logging resource to integration registries for PipelineWorker tests
AGENT NOTE - 2025-07-13: Added pythonpath configuration for pytest
AGENT NOTE - 2025-07-13: Added runtime plugin validation for stage assignments and dependencies
AGENT NOTE - 2025-07-13: Added stage override warnings and output restrictions tests
AGENT NOTE - 2025-07-13: Added tool intent discovery tests
AGENT NOTE - 2025-07-13: Added vector store and logging to default setup
AGENT NOTE - 2025-07-13: Added websocket broadcast logging, file rotation, and structured pipeline logs.
AGENT NOTE - 2025-07-13: Added workflow support and composition helpers
AGENT NOTE - 2025-07-13: Adjust stage result clearing to persist across iterations but reset between messages
AGENT NOTE - 2025-07-13: Agent constructor now accepts optional workflow parameter and workflow validation added
AGENT NOTE - 2025-07-13: Cleaned merge conflicts and implemented lazy default agent
AGENT NOTE - 2025-07-13: Cleaned merge markers and deduplicated entries
AGENT NOTE - 2025-07-13: Cleaned merge markers and executed quality checks
AGENT NOTE - 2025-07-13: Cleaned merge markers and fixed default agent imports
AGENT NOTE - 2025-07-13: Cleaned merge markers and updated default agent setup
AGENT NOTE - 2025-07-13: Consolidated pipeline under entity.pipeline
AGENT NOTE - 2025-07-13: Detect cycles in resource initialization order and add regression tests
AGENT NOTE - 2025-07-13: Enforced adapter stage registration and added tests
AGENT NOTE - 2025-07-13: Enforced adapter stage resolution in StageResolver
AGENT NOTE - 2025-07-13: Ensured pipeline package sets __path__ for plugin discovery
AGENT NOTE - 2025-07-13: Fixed merge markers in __init__
AGENT NOTE - 2025-07-13: Implemented DuckDBVectorStore setup and minimal workflow tests
AGENT NOTE - 2025-07-13: Implemented plugin lifecycle state tracking and metrics logging
AGENT NOTE - 2025-07-13: Implemented validation phases and circuit breaker integration
AGENT NOTE - 2025-07-13: Improved layer validation cycle checks
AGENT NOTE - 2025-07-13: Improved layer validation with cycle detection and dependency graph tooling
AGENT NOTE - 2025-07-13: Install and pytest run; tests failing due to missing package paths
AGENT NOTE - 2025-07-13: Integrated pipeline duration metric and cleared stage results after execution
AGENT NOTE - 2025-07-13: Memory now persists to DuckDB and vector store
AGENT NOTE - 2025-07-13: Moved BasicErrorHandler to builtin and added example plugin tests
AGENT NOTE - 2025-07-13: No resource interface modules found to move, canonical resources already depend on interfaces.
AGENT NOTE - 2025-07-13: Preserved YAML stage sequence in PluginRegistry
AGENT NOTE - 2025-07-13: Removed duplicate plugin definitions and centralized base classes
AGENT NOTE - 2025-07-13: Removed merge conflict markers in core modules
AGENT NOTE - 2025-07-13: Resolved merge conflicts for LlamaCppInfrastructure documentation and tests
AGENT NOTE - 2025-07-13: Resolved merge conflicts in agents.log
AGENT NOTE - 2025-07-13: Stage results cleared after pipeline completion and tests added for thought accumulation
AGENT NOTE - 2025-07-13: Updated black exclude paths to include CLI and plugin templates
AGENT NOTE - 2025-07-13: Updated tests for Memory initialization
AGENT NOTE - 2025-07-13: Verified memory vector search and analytics
AGENT NOTE - 2025-07-13: Verified merge conflict cleanup and preserved all notes
AGENT NOTE - 2025-07-13: pytest now works with the unified entity.cli.plugin_tool structure
AGENT NOTE - 2025-07-16: Revised built-in resource config validation and tests
AGENT NOTE - 2025-07-18: Added integration pipeline tests covering workflows, multi-user isolation, error handling, and metrics
AGENT NOTE - 2025-07-20: Updated load_env precedence and tests
AGENT NOTE - 2025-07-21: Added strict stage checks and CLI flag
AGENT NOTE - 2025-07-21: Updated runtime tests to use Pipeline wrapper
AGENT NOTE - 2025-07-22: RegistryValidator config stripping and canonical resource tests added
AGENT NOTE - 2025-07-23: Allow layer 3 for custom resources without dependencies
AGENT NOTE - 2025-07-23: Fixed DatabaseResource import and updated async usage in plugin context memory test
AGENT NOTE - 2025-07-24: Added plugin capabilities and compatibility matrix with pipeline benchmarks
AGENT NOTE - 2025-07-24: Pipeline now validates workflow plugins during initialization
AGENT NOTE - 2025-07-24: PluginRegistry now preserves registration order with OrderedDict
AGENT NOTE - 2025-07-24: Updated DuckDBResource to subclass AgentResource and use database_backend
AGENT NOTE - 2025-07-25: Added DuckDBVectorStore and zero-config registration
AGENT NOTE - 2025-07-25: Added debugging tracer module and CLI step command
AGENT NOTE - 2025-07-25: Changed DuckDBResource to subclass ResourcePlugin and adjusted default layer
AGENT NOTE - 2025-07-25: Extended ResourcePool with scaling and health checks
AGENT NOTE - 2025-07-25: ToolRegistry discovery now filters by intents
AGENT NOTE - 2025-07-31: Resolved merge conflicts in pipeline and CLI after PRs 1416-1427
AGENT NOTE - 2025-08-01: Document example plugins with literalinclude
AGENT NOTE - 2025-08-02: Resolved remaining merge conflict markers
AGENT NOTE - 2025-08-04: Resolved lingering merge markers and restored notes
AGENT NOTE - 2025-08-05: Added LlamaCppInfrastructure plugin for launching local llama.cpp servers
AGENT NOTE - 2025-08-06: Revised LlamaCppInfrastructure runtime validation with timeout and status checks
AGENT NOTE - 2025-08-07: Added example plugins and registered them in default workflow
AGENT NOTE - 2025-08-08: Cleaned merge conflict markers in agents.log
AGENT NOTE - 2025-08-09: Documented examples package and exported key modules
AGENT NOTE - 2025-08-10: Added infrastructure_type attribute test
AGENT NOTE - 2025-08-10: Added plugin reconfiguration updates and tests
AGENT NOTE - 2025-08-10: Inject default DuckDBVectorStore and keep interfaces under entity.resources.interfaces
AGENT NOTE - 2025-08-10: Moved plugin_tool under entity.cli and updated imports
AGENT NOTE - 2025-08-10: Stage results persist across runs and temporary thoughts moved to PipelineState
AGENT NOTE - 2025-08-21: Added user_id propagation in pipeline and multi-user tests
AGENT NOTE - 2025-10-05: Added default dependency injection and tests<|MERGE_RESOLUTION|>--- conflicted
+++ resolved
@@ -1,8 +1,4 @@
-<<<<<<< HEAD
-AGENT NOTE - 2025-07-14: Removed merge conflict markers from agents.log
-=======
 AGENT NOTE - 2025-07-14: Removed merge markers from errors.py
->>>>>>> 216bff10
 AGENT NOTE - 2025-07-14: Cleaned merge markers in source and updated lazy init helpers
 AGENT NOTE - 2025-10-07: Resolved multi_user test conflicts and preserved all test cases
 AGENT NOTE - 2025-07-14: Refactored AgentServer to accept capability container
