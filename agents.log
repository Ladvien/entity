--- conflicted
+++ resolved
@@ -1,8 +1,4 @@
-<<<<<<< HEAD
-AGENT NOTE - 2025-07-23: Added built-in DuckDB database resource and automatic registration
-=======
 AGENT NOTE - 2025-07-13: Allowed pipelines to run when validators are absent
->>>>>>> c73bd9fd
 AGENT NOTE - 2025-07-13: Added logging resource to integration registries for PipelineWorker tests
 AGENT NOTE - 2025-07-21: Added strict stage checks and CLI flag
 AGENT NOTE - 2025-07-21: Updated runtime tests to use Pipeline wrapper
