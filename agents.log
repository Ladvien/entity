<<<<<<< HEAD
AGENT NOTE - 2025-07-12: Added config overlay support and CLI --env option
=======
AGENT NOTE - 2025-07-16: Context hides registries and adds get_tool helper
>>>>>>> 88473a35
AGENT NOTE - 2025-07-12: Verified metrics_collector removal; file already absent
AGENT NOTE - 2025-07-12: Removed sandbox infrastructure and unused plugins
AGENT NOTE - 2025-07-16: Revised built-in resource config validation and tests
AGENT NOTE - 2025-07-12: Added infrastructure deps injection in ResourceContainer
AGENT NOTE - 2025-07-14: Unified builder and runtime inside Agent
AGENT NOTE - 2025-07-13: Consolidated pipeline under entity.pipeline
AGENT NOTE - 2025-07-12: Added restart check for unknown plugins in CLI reload
AGENT NOTE - 2025-07-13: Updated tests for Memory initialization
AGENT NOTE - 2025-07-13: Memory now persists to DuckDB and vector store
AGENT NOTE - 2025-07-12: Removed ConversationHistory helper class
AGENT NOTE - 2025-07-12: Simplified plugin analysis output
AGENT NOTE - 2025-07-12: Added get_memory/get_storage helpers and updated docs
AGENT NOTE - 2025-07-12: Added decorator shortcuts and tests
AGENT NOTE - 2025-07-12: Added plugin lifecycle hooks and updated CLI
AGENT NOTE - 2025-07-12: Enforced explicit plugin stages and simplified precedence
AGENT NOTE - 2025-07-12: Added config and dependency hooks for plugins
AGENT NOTE - 2025-07-12: Updated ResourceContainer build sequence and tests
AGENT NOTE - 2025-07-12: Added canonical resource classes and StandardResources dataclass
AGENT NOTE - 2025-07-12: Rewrote stage precedence tests for new rules<|MERGE_RESOLUTION|>--- conflicted
+++ resolved
@@ -1,8 +1,4 @@
-<<<<<<< HEAD
-AGENT NOTE - 2025-07-12: Added config overlay support and CLI --env option
-=======
 AGENT NOTE - 2025-07-16: Context hides registries and adds get_tool helper
->>>>>>> 88473a35
 AGENT NOTE - 2025-07-12: Verified metrics_collector removal; file already absent
 AGENT NOTE - 2025-07-12: Removed sandbox infrastructure and unused plugins
 AGENT NOTE - 2025-07-16: Revised built-in resource config validation and tests
