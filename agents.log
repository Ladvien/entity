<<<<<<< HEAD
AGENT NOTE - 2025-07-12: Implemented stage aliasing and updated PluginTool analyze selections
=======
AGENT NOTE - 2025-07-15: Hot-reload validation supports sync and async methods
>>>>>>> 393392e5
AGENT NOTE - 2025-07-12: Added infrastructure deps injection in ResourceContainer
AGENT NOTE - 2025-07-14: Unified builder and runtime inside Agent
AGENT NOTE - 2025-07-13: Consolidated pipeline under entity.pipeline
AGENT NOTE - 2025-07-12: Added restart check for unknown plugins in CLI reload
AGENT NOTE - 2025-07-13: Updated tests for Memory initialization
AGENT NOTE - 2025-07-13: Memory now persists to DuckDB and vector store
AGENT NOTE - 2025-07-12: Removed ConversationHistory helper class
AGENT NOTE - 2025-07-12: Simplified plugin analysis output
AGENT NOTE - 2025-07-12: Added get_memory/get_storage helpers and updated docs
AGENT NOTE - 2025-07-12: Added decorator shortcuts and tests
AGENT NOTE - 2025-07-12: Added plugin lifecycle hooks and updated CLI
AGENT NOTE - 2025-07-12: Enforced explicit plugin stages and simplified precedence
AGENT NOTE - 2025-07-12: Added config and dependency hooks for plugins
AGENT NOTE - 2025-07-12: Updated ResourceContainer build sequence and tests
AGENT NOTE - 2025-07-12: Added canonical resource classes and StandardResources dataclass
AGENT NOTE - 2025-07-12: Rewrote stage precedence tests for new rules<|MERGE_RESOLUTION|>--- conflicted
+++ resolved
@@ -1,8 +1,4 @@
-<<<<<<< HEAD
-AGENT NOTE - 2025-07-12: Implemented stage aliasing and updated PluginTool analyze selections
-=======
 AGENT NOTE - 2025-07-15: Hot-reload validation supports sync and async methods
->>>>>>> 393392e5
 AGENT NOTE - 2025-07-12: Added infrastructure deps injection in ResourceContainer
 AGENT NOTE - 2025-07-14: Unified builder and runtime inside Agent
 AGENT NOTE - 2025-07-13: Consolidated pipeline under entity.pipeline
