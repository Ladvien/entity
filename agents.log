<<<<<<< HEAD
AGENT NOTE - 2025-07-14: Refactored plugin base class to split BasePlugin and Plugin with default hooks and updated __all__ exports.
=======
AGENT NOTE - 2025-07-12: Added Memory initialization error tests

>>>>>>> a4fcdedc
AGENT NOTE - 2025-07-13: Memory now persists to DuckDB and vector store
AGENT NOTE - 2025-07-12: Removed ConversationHistory helper class

AGENT NOTE - 2025-07-12: Simplified plugin analysis output

AGENT NOTE - 2025-07-12: Added get_memory/get_storage helpers and updated docs
AGENT NOTE - 2025-07-12: Added decorator shortcuts and tests
AGENT NOTE - 2025-07-12: Added plugin lifecycle hooks and updated CLI
AGENT NOTE - 2025-07-12: Enforced explicit plugin stages and simplified precedence
AGENT NOTE - 2025-07-12: Added config and dependency hooks for plugins
AGENT NOTE - 2025-07-12: Updated ResourceContainer build sequence and tests
AGENT NOTE - 2025-07-12: Added canonical resource classes and StandardResources dataclass
AGENT NOTE - 2025-07-12: Rewrote stage precedence tests for new rules<|MERGE_RESOLUTION|>--- conflicted
+++ resolved
@@ -1,9 +1,5 @@
-<<<<<<< HEAD
-AGENT NOTE - 2025-07-14: Refactored plugin base class to split BasePlugin and Plugin with default hooks and updated __all__ exports.
-=======
 AGENT NOTE - 2025-07-12: Added Memory initialization error tests
 
->>>>>>> a4fcdedc
 AGENT NOTE - 2025-07-13: Memory now persists to DuckDB and vector store
 AGENT NOTE - 2025-07-12: Removed ConversationHistory helper class
 
