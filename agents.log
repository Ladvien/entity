--- conflicted
+++ resolved
@@ -1,8 +1,4 @@
-<<<<<<< HEAD
-AGENT NOTE - 2025-07-12: clarify analyze-plugin output sources
-=======
 AGENT NOTE - 2025-07-12: Added runtime validation methods with circuit breakers
->>>>>>> af3b4141
 AGENT NOTE - 2025-07-12: Simplified plugin analysis output
 
 AGENT NOTE - 2025-07-12: Added get_memory/get_storage helpers and updated docs
