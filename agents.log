--- conflicted
+++ resolved
@@ -1,11 +1,5 @@
-<<<<<<< HEAD
-AGENT NOTE - 2025-07-12: Simplified plugin analysis output
-
-AGENT NOTE - 2025-07-12: Added get_memory/get_storage helpers and updated docs
-=======
 AGENT NOTE - 2025-07-12: Added interactive analyze-plugin
 AGENT NOTE - 2025-07-12: Flattened resource configs
->>>>>>> 765083bd
 AGENT NOTE - 2025-07-12: Added decorator shortcuts and tests
 AGENT NOTE - 2025-07-12: Added plugin lifecycle hooks and updated CLI
 AGENT NOTE - 2025-07-12: Enforced explicit plugin stages and simplified precedence
