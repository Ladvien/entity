<<<<<<< HEAD
AGENT NOTE - 2025-07-12: Simplified stage resolution to config → class → THINK fallback
=======
AGENT NOTE - 2025-07-12: clarify analyze-plugin output sources
>>>>>>> 984dc235
AGENT NOTE - 2025-07-12: Simplified plugin analysis output

AGENT NOTE - 2025-07-12: Added get_memory/get_storage helpers and updated docs
AGENT NOTE - 2025-07-12: Added decorator shortcuts and tests
AGENT NOTE - 2025-07-12: Added plugin lifecycle hooks and updated CLI
AGENT NOTE - 2025-07-12: Enforced explicit plugin stages and simplified precedence
AGENT NOTE - 2025-07-12: Added config and dependency hooks for plugins
AGENT NOTE - 2025-07-12: Updated ResourceContainer build sequence and tests
AGENT NOTE - 2025-07-12: Added canonical resource classes and StandardResources dataclass
AGENT NOTE - 2025-07-12: Rewrote stage precedence tests for new rules<|MERGE_RESOLUTION|>--- conflicted
+++ resolved
@@ -1,8 +1,4 @@
-<<<<<<< HEAD
-AGENT NOTE - 2025-07-12: Simplified stage resolution to config → class → THINK fallback
-=======
 AGENT NOTE - 2025-07-12: clarify analyze-plugin output sources
->>>>>>> 984dc235
 AGENT NOTE - 2025-07-12: Simplified plugin analysis output
 
 AGENT NOTE - 2025-07-12: Added get_memory/get_storage helpers and updated docs
