--- conflicted
+++ resolved
@@ -1,8 +1,4 @@
-<<<<<<< HEAD
-AGENT NOTE - 2025-07-12: Cleaned up example directories and renamed as requested
-=======
 AGENT NOTE - 2025-07-12: Removed sandbox infrastructure plugin
->>>>>>> 70d2368f
 AGENT NOTE - 2025-07-16: Revised built-in resource config validation and tests
 AGENT NOTE - 2025-07-12: Added infrastructure deps injection in ResourceContainer
 AGENT NOTE - 2025-07-14: Unified builder and runtime inside Agent
