--- conflicted
+++ resolved
@@ -1,29 +1,4 @@
-<<<<<<< HEAD
-<<<<<<< HEAD
-AGENT NOTE - 2025-07-13: Added logging resource injection for AgentBuilder
-
-=======
-AGENT NOTE - 2025-08-14: Added workflow validation in AgentRuntime constructor
->>>>>>> pr-1461
-<<<<<<< HEAD
-<<<<<<< HEAD
-AGENT NOTE - 2025-07-13: Plugin registry now preserves registration order using OrderedDict
-<<<<<<< HEAD
-AGENT NOTE - 2025-07-13: Verified infrastructure_type attributes across infrastructure modules
-=======
-AGENT NOTE - 2025-08-01: Updated ToolRegistry discover filtering and added tests
->>>>>>> pr-1460
-<<<<<<< HEAD
-=======
-AGENT NOTE - 2025-07-13: Adjusted stage result clearing to persist across iterations but reset between messages
->>>>>>> pr-1464
-=======
-AGENT NOTE - 2025-07-13: Ensured thoughts clear after message, not each iteration
->>>>>>> pr-1463
-AGENT NOTE - 2025-07-13: Cleaned merge markers and updated default agent setup
-=======
 AGENT NOTE - 2025-07-13: Fixed merge conflicts and ensured zero-config default resources
->>>>>>> 5b876e70
 AGENT NOTE - 2025-07-13: Integrated pipeline duration metric and cleared stage results after execution
 AGENT NOTE - 2025-07-13: Verified merge conflict cleanup and preserved all notes
 AGENT NOTE - 2025-07-31: Resolved merge conflicts in pipeline and CLI after PRs 1416-1427
@@ -35,16 +10,6 @@
 AGENT NOTE - 2025-07-13: Adjust stage result clearing to persist across iterations but reset between messages
 AGENT NOTE - 2025-07-25: Extended ResourcePool with scaling and health checks
 AGENT NOTE - 2025-07-24: Added plugin capabilities and compatibility matrix with pipeline benchmarks
-<<<<<<< HEAD
-<<<<<<< HEAD
-<<<<<<< HEAD
-
-=======
->>>>>>> pr-1464
-=======
->>>>>>> pr-1463
-=======
->>>>>>> 5b876e70
 AGENT NOTE - 2025-07-25: Changed DuckDBResource to subclass ResourcePlugin and adjusted default layer
 AGENT NOTE - 2025-07-13: Added infrastructure_type to AWSStandardInfrastructure
 AGENT NOTE - 2025-07-13: Added vector store and logging to default setup
