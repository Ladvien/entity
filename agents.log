<<<<<<< HEAD
AGENT NOTE - 2025-11-24: Validated canonical resources before initialization
=======
AGENT NOTE - 2025-07-12: Added zero-config decorators for tools and prompts
>>>>>>> d49d7bbf
AGENT NOTE - 2025-07-12: Added decorator shortcuts and tests
AGENT NOTE - 2025-07-12: Added plugin lifecycle hooks and updated CLI
AGENT NOTE - 2025-07-12: Enforced explicit plugin stages and simplified precedence
AGENT NOTE - 2025-07-12: Added config and dependency hooks for plugins
AGENT NOTE - 2025-07-12: Updated ResourceContainer build sequence and tests
AGENT NOTE - 2025-07-12: Added canonical resource classes and StandardResources dataclass<|MERGE_RESOLUTION|>--- conflicted
+++ resolved
@@ -1,8 +1,4 @@
-<<<<<<< HEAD
-AGENT NOTE - 2025-11-24: Validated canonical resources before initialization
-=======
 AGENT NOTE - 2025-07-12: Added zero-config decorators for tools and prompts
->>>>>>> d49d7bbf
 AGENT NOTE - 2025-07-12: Added decorator shortcuts and tests
 AGENT NOTE - 2025-07-12: Added plugin lifecycle hooks and updated CLI
 AGENT NOTE - 2025-07-12: Enforced explicit plugin stages and simplified precedence
