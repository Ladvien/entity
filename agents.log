<<<<<<< HEAD
AGENT NOTE - 2025-07-14: Updated plugin auto-classifier to read stage attributes
=======
AGENT NOTE - 2025-07-12: Removed Conversation helper in favor of PipelineWorker
>>>>>>> 05af84be
AGENT NOTE - 2025-07-12: Simplified plugin analysis output

AGENT NOTE - 2025-07-12: Added get_memory/get_storage helpers and updated docs
AGENT NOTE - 2025-07-12: Added decorator shortcuts and tests
AGENT NOTE - 2025-07-12: Added plugin lifecycle hooks and updated CLI
AGENT NOTE - 2025-07-12: Enforced explicit plugin stages and simplified precedence
AGENT NOTE - 2025-07-12: Added config and dependency hooks for plugins
AGENT NOTE - 2025-07-12: Updated ResourceContainer build sequence and tests
AGENT NOTE - 2025-07-12: Added canonical resource classes and StandardResources dataclass
AGENT NOTE - 2025-07-12: Rewrote stage precedence tests for new rules<|MERGE_RESOLUTION|>--- conflicted
+++ resolved
@@ -1,8 +1,4 @@
-<<<<<<< HEAD
-AGENT NOTE - 2025-07-14: Updated plugin auto-classifier to read stage attributes
-=======
 AGENT NOTE - 2025-07-12: Removed Conversation helper in favor of PipelineWorker
->>>>>>> 05af84be
 AGENT NOTE - 2025-07-12: Simplified plugin analysis output
 
 AGENT NOTE - 2025-07-12: Added get_memory/get_storage helpers and updated docs
