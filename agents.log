--- conflicted
+++ resolved
@@ -1,8 +1,4 @@
-<<<<<<< HEAD
-AGENT NOTE - 2025-07-12: Added .mise.toml to enable idiomatic version files.
-=======
 AGENT NOTE - 2025-07-12: Documented mise setup in README
->>>>>>> 6e6c76d0
 AGENT NOTE - 2025-07-12: Added temporary DuckDB-based Memory fixture in tests
 AGENT NOTE - 2025-07-12: Removed ConversationHistory helper class
 
