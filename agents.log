--- conflicted
+++ resolved
@@ -1,8 +1,4 @@
-<<<<<<< HEAD
-AGENT NOTE - 2025-07-12: Fixed memory persistence stubs and added basic tests.
-=======
 AGENT NOTE - 2025-07-13: Consolidated pipeline under entity.pipeline
->>>>>>> a01a865b
 AGENT NOTE - 2025-07-12: Added restart check for unknown plugins in CLI reload
 AGENT NOTE - 2025-07-13: Updated tests for Memory initialization
 AGENT NOTE - 2025-07-13: Memory now persists to DuckDB and vector store
