<<<<<<< HEAD
AGENT NOTE - 2025-07-12: Introduced infrastructure layer and resource interfaces
=======
AGENT NOTE - 2025-07-12: Memory now accepts database and vector store via constructor.
AGENT NOTE - 2025-07-12: Updated ResourceContainer build sequence and tests
>>>>>>> c6185eb1
AGENT NOTE - 2025-07-12: Added canonical resource classes and StandardResources dataclass<|MERGE_RESOLUTION|>--- conflicted
+++ resolved
@@ -1,7 +1,3 @@
-<<<<<<< HEAD
-AGENT NOTE - 2025-07-12: Introduced infrastructure layer and resource interfaces
-=======
 AGENT NOTE - 2025-07-12: Memory now accepts database and vector store via constructor.
 AGENT NOTE - 2025-07-12: Updated ResourceContainer build sequence and tests
->>>>>>> c6185eb1
 AGENT NOTE - 2025-07-12: Added canonical resource classes and StandardResources dataclass