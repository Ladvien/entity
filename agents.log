--- conflicted
+++ resolved
@@ -1,8 +1,4 @@
-<<<<<<< HEAD
-AGENT NOTE - 2025-07-14: Consolidated Memory resource into a single persistence layer with full test coverage
-=======
 AGENT NOTE - 2025-07-14: Updated memory dependencies for resource configuration
->>>>>>> 89f73ba1
 AGENT NOTE - 2025-07-13: Memory now persists to DuckDB and vector store
 AGENT NOTE - 2025-07-12: Removed ConversationHistory helper class
 
