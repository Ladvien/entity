<<<<<<< HEAD
AGENT NOTE - 2025-07-12: Memory now accepts database and vector store via constructor.
=======
AGENT NOTE - 2025-07-12: Added config and dependency hooks for plugins
>>>>>>> 6a3c06eb
AGENT NOTE - 2025-07-12: Updated ResourceContainer build sequence and tests
AGENT NOTE - 2025-07-12: Added canonical resource classes and StandardResources dataclass<|MERGE_RESOLUTION|>--- conflicted
+++ resolved
@@ -1,7 +1,3 @@
-<<<<<<< HEAD
-AGENT NOTE - 2025-07-12: Memory now accepts database and vector store via constructor.
-=======
 AGENT NOTE - 2025-07-12: Added config and dependency hooks for plugins
->>>>>>> 6a3c06eb
 AGENT NOTE - 2025-07-12: Updated ResourceContainer build sequence and tests
 AGENT NOTE - 2025-07-12: Added canonical resource classes and StandardResources dataclass