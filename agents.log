<<<<<<< HEAD
AGENT NOTE - 2025-07-21: Enhanced infrastructure deploy templates and tests
=======
AGENT NOTE - 2025-07-23: Implemented plugin validation checks in initializer and added tests
>>>>>>> af8a9c0c
AGENT NOTE - 2025-07-21: Updated runtime tests to use Pipeline wrapper
AGENT NOTE - 2025-07-20: Updated load_env precedence and tests
AGENT NOTE - 2025-07-18: Added integration pipeline tests covering workflows, multi-user isolation, error handling, and metrics
AGENT NOTE - 2025-07-12: Verified sandbox references removed and executed quality checks
AGENT NOTE - 2025-07-12: Verified metrics_collector removal; file already absent
AGENT NOTE - 2025-07-12: Removed sandbox infrastructure and unused plugins
AGENT NOTE - 2025-07-16: Revised built-in resource config validation and tests
AGENT NOTE - 2025-07-12: Added infrastructure deps injection in ResourceContainer
AGENT NOTE - 2025-07-14: Unified builder and runtime inside Agent
AGENT NOTE - 2025-07-13: Consolidated pipeline under entity.pipeline
AGENT NOTE - 2025-07-12: Added restart check for unknown plugins in CLI reload
AGENT NOTE - 2025-07-13: Updated tests for Memory initialization
AGENT NOTE - 2025-07-13: Memory now persists to DuckDB and vector store
AGENT NOTE - 2025-07-12: Removed ConversationHistory helper class
AGENT NOTE - 2025-07-12: Simplified plugin analysis output
AGENT NOTE - 2025-07-12: Added get_memory/get_storage helpers and updated docs
AGENT NOTE - 2025-07-12: Added decorator shortcuts and tests
AGENT NOTE - 2025-07-12: Added plugin lifecycle hooks and updated CLI
AGENT NOTE - 2025-07-12: Enforced explicit plugin stages and simplified precedence
AGENT NOTE - 2025-07-12: Added config and dependency hooks for plugins
AGENT NOTE - 2025-07-12: Updated ResourceContainer build sequence and tests
AGENT NOTE - 2025-07-12: Added canonical resource classes and StandardResources dataclass
AGENT NOTE - 2025-07-12: Rewrote stage precedence tests for new rules<|MERGE_RESOLUTION|>--- conflicted
+++ resolved
@@ -1,8 +1,4 @@
-<<<<<<< HEAD
-AGENT NOTE - 2025-07-21: Enhanced infrastructure deploy templates and tests
-=======
 AGENT NOTE - 2025-07-23: Implemented plugin validation checks in initializer and added tests
->>>>>>> af8a9c0c
 AGENT NOTE - 2025-07-21: Updated runtime tests to use Pipeline wrapper
 AGENT NOTE - 2025-07-20: Updated load_env precedence and tests
 AGENT NOTE - 2025-07-18: Added integration pipeline tests covering workflows, multi-user isolation, error handling, and metrics
