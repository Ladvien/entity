--- conflicted
+++ resolved
@@ -1,9 +1,5 @@
-<<<<<<< HEAD
-AGENT NOTE - 2025-07-14: Default agent auto-config and tests
-=======
 AGENT NOTE - 2025-07-12: Implemented LoggingResource with config models and initializer defaults
 AGENT NOTE - 2025-07-12: Removed deprecation warnings from PluginContext memory helpers
->>>>>>> 0a01af64
 AGENT NOTE - 2025-07-13: Consolidated pipeline under entity.pipeline
 AGENT NOTE - 2025-07-12: Added restart check for unknown plugins in CLI reload
 AGENT NOTE - 2025-07-13: Updated tests for Memory initialization
