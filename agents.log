--- conflicted
+++ resolved
@@ -1,8 +1,4 @@
-<<<<<<< HEAD
-AGENT NOTE - 2025-07-12: Refactored tests for constructor injection and removed auto-classifier checks
-=======
 AGENT NOTE - 2025-07-12: Added validator for plugin dependency layers
->>>>>>> 9b2abf8f
 AGENT NOTE - 2025-07-12: Enforced explicit plugin stages and simplified precedence
 AGENT NOTE - 2025-07-12: Added config and dependency hooks for plugins
 AGENT NOTE - 2025-07-12: Updated ResourceContainer build sequence and tests
