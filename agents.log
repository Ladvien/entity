<<<<<<< HEAD
AGENT NOTE - 2025-07-12: Updated Memory, LLM and Storage injection patterns
=======
AGENT NOTE - 2025-07-12: Exported resource interfaces at package root
>>>>>>> c7886915
AGENT NOTE - 2025-07-13: Memory now persists to DuckDB and vector store
AGENT NOTE - 2025-07-12: Removed ConversationHistory helper class

AGENT NOTE - 2025-07-12: Simplified plugin analysis output

AGENT NOTE - 2025-07-12: Added get_memory/get_storage helpers and updated docs
AGENT NOTE - 2025-07-12: Added decorator shortcuts and tests
AGENT NOTE - 2025-07-12: Added plugin lifecycle hooks and updated CLI
AGENT NOTE - 2025-07-12: Enforced explicit plugin stages and simplified precedence
AGENT NOTE - 2025-07-12: Added config and dependency hooks for plugins
AGENT NOTE - 2025-07-12: Updated ResourceContainer build sequence and tests
AGENT NOTE - 2025-07-12: Added canonical resource classes and StandardResources dataclass
AGENT NOTE - 2025-07-12: Rewrote stage precedence tests for new rules<|MERGE_RESOLUTION|>--- conflicted
+++ resolved
@@ -1,8 +1,4 @@
-<<<<<<< HEAD
-AGENT NOTE - 2025-07-12: Updated Memory, LLM and Storage injection patterns
-=======
 AGENT NOTE - 2025-07-12: Exported resource interfaces at package root
->>>>>>> c7886915
 AGENT NOTE - 2025-07-13: Memory now persists to DuckDB and vector store
 AGENT NOTE - 2025-07-12: Removed ConversationHistory helper class
 
