--- conflicted
+++ resolved
@@ -1,8 +1,4 @@
-<<<<<<< HEAD
-AGENT NOTE - 2025-07-12: Log plugin upgrade suggestions after classification
-=======
 AGENT NOTE - 2025-07-12: Registry validator runs async validations
->>>>>>> a598cc2a
 AGENT NOTE - 2025-07-14: Unified builder and runtime inside Agent
 AGENT NOTE - 2025-07-13: Consolidated pipeline under entity.pipeline
 AGENT NOTE - 2025-07-12: Added restart check for unknown plugins in CLI reload
