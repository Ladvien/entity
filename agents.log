--- conflicted
+++ resolved
@@ -1,8 +1,4 @@
-<<<<<<< HEAD
-AGENT NOTE - 2025-07-13: Removed obsolete config validation tests
-=======
 AGENT NOTE - 2025-07-13: Inserted sys.path modification in tests harness
->>>>>>> c19b905d
 AGENT NOTE - 2025-07-21: Added strict stage checks and CLI flag
 AGENT NOTE - 2025-07-21: Updated runtime tests to use Pipeline wrapper
 AGENT NOTE - 2025-07-20: Updated load_env precedence and tests
