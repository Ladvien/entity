<<<<<<< HEAD
AGENT NOTE - 2025-07-12: Updated Memory resource to use database persistence only
AGENT NOTE - 2025-07-12: Replaced SystemError with InitializationError messages
=======
AGENT NOTE - 2025-07-13: Memory now persists to DuckDB and vector store
AGENT NOTE - 2025-07-12: Removed ConversationHistory helper class

>>>>>>> 52c1430a
AGENT NOTE - 2025-07-12: Simplified plugin analysis output

AGENT NOTE - 2025-07-12: Added get_memory/get_storage helpers and updated docs
AGENT NOTE - 2025-07-12: Added decorator shortcuts and tests
AGENT NOTE - 2025-07-12: Added plugin lifecycle hooks and updated CLI
AGENT NOTE - 2025-07-12: Enforced explicit plugin stages and simplified precedence
AGENT NOTE - 2025-07-12: Added config and dependency hooks for plugins
AGENT NOTE - 2025-07-12: Updated ResourceContainer build sequence and tests
AGENT NOTE - 2025-07-12: Added canonical resource classes and StandardResources dataclass
AGENT NOTE - 2025-07-12: Rewrote stage precedence tests for new rules<|MERGE_RESOLUTION|>--- conflicted
+++ resolved
@@ -1,11 +1,6 @@
-<<<<<<< HEAD
-AGENT NOTE - 2025-07-12: Updated Memory resource to use database persistence only
-AGENT NOTE - 2025-07-12: Replaced SystemError with InitializationError messages
-=======
 AGENT NOTE - 2025-07-13: Memory now persists to DuckDB and vector store
 AGENT NOTE - 2025-07-12: Removed ConversationHistory helper class
 
->>>>>>> 52c1430a
 AGENT NOTE - 2025-07-12: Simplified plugin analysis output
 
 AGENT NOTE - 2025-07-12: Added get_memory/get_storage helpers and updated docs
