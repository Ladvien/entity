--- conflicted
+++ resolved
@@ -1,8 +1,4 @@
-<<<<<<< HEAD
-AGENT NOTE - 2025-07-12: Memory dependencies updated for resource container injection
-=======
 AGENT NOTE - 2025-07-13: Updated README to clarify external conversation persistence and disk-backed DuckDB default
->>>>>>> c0ece3e2
 
 AGENT NOTE - 2025-07-12: Simplified plugin analysis output
 
