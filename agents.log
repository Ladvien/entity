--- conflicted
+++ resolved
@@ -1,9 +1,5 @@
-<<<<<<< HEAD
-AGENT NOTE - 2025-07-14: Updated memory dependencies for resource configuration
-=======
 AGENT NOTE - 2025-07-12: Updated persistent memory helpers to new API
 
->>>>>>> e294af62
 AGENT NOTE - 2025-07-13: Memory now persists to DuckDB and vector store
 AGENT NOTE - 2025-07-12: Removed ConversationHistory helper class
 
