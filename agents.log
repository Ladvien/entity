--- conflicted
+++ resolved
@@ -1,8 +1,4 @@
-<<<<<<< HEAD
-AGENT NOTE - 2025-07-13: Fixed run_test scope to avoid NameError in memory tests
-=======
 AGENT NOTE - 2025-07-13: Wrapped rollback failures and added unit test
->>>>>>> 5691b972
 AGENT NOTE - 2025-07-13: Added logging resource to integration registries for PipelineWorker tests
 AGENT NOTE - 2025-07-21: Added strict stage checks and CLI flag
 AGENT NOTE - 2025-07-21: Updated runtime tests to use Pipeline wrapper
