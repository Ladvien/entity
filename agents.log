--- conflicted
+++ resolved
@@ -1,9 +1,5 @@
-<<<<<<< HEAD
-AGENT NOTE - 2025-07-12: Storage now requires a backend; removed in-memory fallback
-=======
 AGENT NOTE - 2025-07-12: Removed ConversationHistory helper class
 
->>>>>>> d8ba9b44
 AGENT NOTE - 2025-07-12: Simplified plugin analysis output
 
 AGENT NOTE - 2025-07-12: Added get_memory/get_storage helpers and updated docs
