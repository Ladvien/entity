<<<<<<< HEAD
AGENT NOTE - 2025-07-12: Updated ResourceContainer build sequence and tests
=======
AGENT NOTE - 2025-07-12: Introduced infrastructure layer and resource interfaces
>>>>>>> bd5ac675
AGENT NOTE - 2025-07-12: Added canonical resource classes and StandardResources dataclass<|MERGE_RESOLUTION|>--- conflicted
+++ resolved
@@ -1,6 +1,2 @@
-<<<<<<< HEAD
-AGENT NOTE - 2025-07-12: Updated ResourceContainer build sequence and tests
-=======
 AGENT NOTE - 2025-07-12: Introduced infrastructure layer and resource interfaces
->>>>>>> bd5ac675
 AGENT NOTE - 2025-07-12: Added canonical resource classes and StandardResources dataclass