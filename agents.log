--- conflicted
+++ resolved
@@ -1,8 +1,4 @@
-<<<<<<< HEAD
-AGENT NOTE - 2025-07-12: Added validation checks during config reload
-=======
 AGENT NOTE - 2025-07-12: Added CLI validate failure tests
->>>>>>> c01ae22e
 AGENT NOTE - 2025-07-12: Added PipelineWorker memory persistence test
 AGENT NOTE - 2025-07-12: Updated Memory tests with database backend
 AGENT NOTE - 2025-07-12: Simplified plugin analysis output
