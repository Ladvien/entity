<<<<<<< HEAD
AGENT NOTE - 2025-07-12: Updated layer validation for AgentResource types
=======
AGENT NOTE - 2025-07-12: Fixed validate_runtime parameter for CircuitBreaker
>>>>>>> 737091bf
AGENT NOTE - 2025-07-14: Unified builder and runtime inside Agent
AGENT NOTE - 2025-07-13: Consolidated pipeline under entity.pipeline
AGENT NOTE - 2025-07-12: Added restart check for unknown plugins in CLI reload
AGENT NOTE - 2025-07-13: Updated tests for Memory initialization
AGENT NOTE - 2025-07-13: Memory now persists to DuckDB and vector store
AGENT NOTE - 2025-07-12: Removed ConversationHistory helper class
AGENT NOTE - 2025-07-12: Simplified plugin analysis output
AGENT NOTE - 2025-07-12: Added get_memory/get_storage helpers and updated docs
AGENT NOTE - 2025-07-12: Added decorator shortcuts and tests
AGENT NOTE - 2025-07-12: Added plugin lifecycle hooks and updated CLI
AGENT NOTE - 2025-07-12: Enforced explicit plugin stages and simplified precedence
AGENT NOTE - 2025-07-12: Added config and dependency hooks for plugins
AGENT NOTE - 2025-07-12: Updated ResourceContainer build sequence and tests
AGENT NOTE - 2025-07-12: Added canonical resource classes and StandardResources dataclass
AGENT NOTE - 2025-07-12: Rewrote stage precedence tests for new rules<|MERGE_RESOLUTION|>--- conflicted
+++ resolved
@@ -1,8 +1,4 @@
-<<<<<<< HEAD
-AGENT NOTE - 2025-07-12: Updated layer validation for AgentResource types
-=======
 AGENT NOTE - 2025-07-12: Fixed validate_runtime parameter for CircuitBreaker
->>>>>>> 737091bf
 AGENT NOTE - 2025-07-14: Unified builder and runtime inside Agent
 AGENT NOTE - 2025-07-13: Consolidated pipeline under entity.pipeline
 AGENT NOTE - 2025-07-12: Added restart check for unknown plugins in CLI reload
