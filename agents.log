--- conflicted
+++ resolved
@@ -1,8 +1,4 @@
-<<<<<<< HEAD
-AGENT NOTE - 2025-07-12: Simplified stage resolution helpers
-=======
 AGENT NOTE - 2025-07-14: Updated plugin auto-classifier to read stage attributes
->>>>>>> bef006b8
 AGENT NOTE - 2025-07-12: Simplified plugin analysis output
 
 AGENT NOTE - 2025-07-12: Added get_memory/get_storage helpers and updated docs
