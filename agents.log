--- conflicted
+++ resolved
@@ -1,8 +1,4 @@
-<<<<<<< HEAD
-AGENT NOTE - 2025-07-16: Context hides registries and adds get_tool helper
-=======
 AGENT NOTE - 2025-07-12: Added cycle detection to DependencyGraph
->>>>>>> 613e3e4f
 AGENT NOTE - 2025-07-12: Verified metrics_collector removal; file already absent
 AGENT NOTE - 2025-07-12: Removed sandbox infrastructure and unused plugins
 AGENT NOTE - 2025-07-16: Revised built-in resource config validation and tests
