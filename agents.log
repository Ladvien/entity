--- conflicted
+++ resolved
@@ -1,8 +1,4 @@
-<<<<<<< HEAD
-AGENT NOTE - 2025-07-16: Removed sandbox infrastructure and cleanup
-=======
 AGENT NOTE - 2025-07-12: Removed LLM base resource and cleaned exports
->>>>>>> 861f4e8e
 AGENT NOTE - 2025-07-16: Revised built-in resource config validation and tests
 AGENT NOTE - 2025-07-12: Added infrastructure deps injection in ResourceContainer
 AGENT NOTE - 2025-07-14: Unified builder and runtime inside Agent
