<<<<<<< HEAD
AGENT NOTE - 2025-07-12: Updated import_plugin_class to retry after adding src path
=======
AGENT NOTE - 2025-07-15: Fixed stage resolution default logic for plugin instances
>>>>>>> 63b8ab5a
AGENT NOTE - 2025-07-14: Unified builder and runtime inside Agent
AGENT NOTE - 2025-07-13: Consolidated pipeline under entity.pipeline
AGENT NOTE - 2025-07-12: Added restart check for unknown plugins in CLI reload
AGENT NOTE - 2025-07-13: Updated tests for Memory initialization
AGENT NOTE - 2025-07-13: Memory now persists to DuckDB and vector store
AGENT NOTE - 2025-07-12: Removed ConversationHistory helper class
AGENT NOTE - 2025-07-12: Simplified plugin analysis output
AGENT NOTE - 2025-07-12: Added get_memory/get_storage helpers and updated docs
AGENT NOTE - 2025-07-12: Added decorator shortcuts and tests
AGENT NOTE - 2025-07-12: Added plugin lifecycle hooks and updated CLI
AGENT NOTE - 2025-07-12: Enforced explicit plugin stages and simplified precedence
AGENT NOTE - 2025-07-12: Added config and dependency hooks for plugins
AGENT NOTE - 2025-07-12: Updated ResourceContainer build sequence and tests
AGENT NOTE - 2025-07-12: Added canonical resource classes and StandardResources dataclass
AGENT NOTE - 2025-07-12: Rewrote stage precedence tests for new rules<|MERGE_RESOLUTION|>--- conflicted
+++ resolved
@@ -1,8 +1,4 @@
-<<<<<<< HEAD
-AGENT NOTE - 2025-07-12: Updated import_plugin_class to retry after adding src path
-=======
 AGENT NOTE - 2025-07-15: Fixed stage resolution default logic for plugin instances
->>>>>>> 63b8ab5a
 AGENT NOTE - 2025-07-14: Unified builder and runtime inside Agent
 AGENT NOTE - 2025-07-13: Consolidated pipeline under entity.pipeline
 AGENT NOTE - 2025-07-12: Added restart check for unknown plugins in CLI reload
