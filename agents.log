--- conflicted
+++ resolved
@@ -1,8 +1,4 @@
-<<<<<<< HEAD
-AGENT NOTE - 2025-07-13: Updated stage precedence test expectation for explicit flag
-=======
 AGENT NOTE - 2025-07-13: Updated canonical detection and tests
->>>>>>> da4d8485
 AGENT NOTE - 2025-07-21: Added strict stage checks and CLI flag
 AGENT NOTE - 2025-07-21: Updated runtime tests to use Pipeline wrapper
 AGENT NOTE - 2025-07-20: Updated load_env precedence and tests
