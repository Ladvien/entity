<<<<<<< HEAD
AGENT NOTE - 2025-07-12: Converted builder methods to async and updated usages
=======
AGENT NOTE - 2025-07-12: Added infrastructure deps injection in ResourceContainer
>>>>>>> c11ed0f1
AGENT NOTE - 2025-07-14: Unified builder and runtime inside Agent
AGENT NOTE - 2025-07-13: Consolidated pipeline under entity.pipeline
AGENT NOTE - 2025-07-12: Added restart check for unknown plugins in CLI reload
AGENT NOTE - 2025-07-13: Updated tests for Memory initialization
AGENT NOTE - 2025-07-13: Memory now persists to DuckDB and vector store
AGENT NOTE - 2025-07-12: Removed ConversationHistory helper class
AGENT NOTE - 2025-07-12: Simplified plugin analysis output
AGENT NOTE - 2025-07-12: Added get_memory/get_storage helpers and updated docs
AGENT NOTE - 2025-07-12: Added decorator shortcuts and tests
AGENT NOTE - 2025-07-12: Added plugin lifecycle hooks and updated CLI
AGENT NOTE - 2025-07-12: Enforced explicit plugin stages and simplified precedence
AGENT NOTE - 2025-07-12: Added config and dependency hooks for plugins
AGENT NOTE - 2025-07-12: Updated ResourceContainer build sequence and tests
AGENT NOTE - 2025-07-12: Added canonical resource classes and StandardResources dataclass
AGENT NOTE - 2025-07-12: Rewrote stage precedence tests for new rules<|MERGE_RESOLUTION|>--- conflicted
+++ resolved
@@ -1,8 +1,4 @@
-<<<<<<< HEAD
-AGENT NOTE - 2025-07-12: Converted builder methods to async and updated usages
-=======
 AGENT NOTE - 2025-07-12: Added infrastructure deps injection in ResourceContainer
->>>>>>> c11ed0f1
 AGENT NOTE - 2025-07-14: Unified builder and runtime inside Agent
 AGENT NOTE - 2025-07-13: Consolidated pipeline under entity.pipeline
 AGENT NOTE - 2025-07-12: Added restart check for unknown plugins in CLI reload
