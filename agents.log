--- conflicted
+++ resolved
@@ -1,9 +1,5 @@
-<<<<<<< HEAD
-AGENT NOTE - 2025-07-13: Added YAML workflow support to CLI and tests
-=======
 AGENT NOTE - 2025-07-12: Memory dependencies updated for resource container injection
 
->>>>>>> 2b1f8a8c
 AGENT NOTE - 2025-07-12: Simplified plugin analysis output
 
 AGENT NOTE - 2025-07-12: Added get_memory/get_storage helpers and updated docs
