<<<<<<< HEAD
AGENT NOTE - 2025-07-23: Allow layer 3 for custom resources without dependencies
=======
AGENT NOTE - 2025-07-24: Updated strict stage tests with metrics_collector and documented default dependency
>>>>>>> 500ca084
AGENT NOTE - 2025-07-23: Fixed DatabaseResource import and updated async usage in plugin context memory test
AGENT NOTE - 2025-07-22: RegistryValidator config stripping and canonical resource tests added
AGENT NOTE - 2025-07-13: Added logging resource to integration registries for PipelineWorker tests
AGENT NOTE - 2025-07-21: Added strict stage checks and CLI flag
AGENT NOTE - 2025-07-21: Updated runtime tests to use Pipeline wrapper
AGENT NOTE - 2025-07-20: Updated load_env precedence and tests
AGENT NOTE - 2025-07-18: Added integration pipeline tests covering workflows, multi-user isolation, error handling, and metrics
AGENT NOTE - 2025-07-12: Verified sandbox references removed and executed quality checks
AGENT NOTE - 2025-07-12: Verified metrics_collector removal; file already absent
AGENT NOTE - 2025-07-12: Removed sandbox infrastructure and unused plugins
AGENT NOTE - 2025-07-16: Revised built-in resource config validation and tests
AGENT NOTE - 2025-07-12: Added infrastructure deps injection in ResourceContainer
AGENT NOTE - 2025-07-14: Unified builder and runtime inside Agent
AGENT NOTE - 2025-07-13: Consolidated pipeline under entity.pipeline
AGENT NOTE - 2025-07-12: Added restart check for unknown plugins in CLI reload
AGENT NOTE - 2025-07-13: Updated tests for Memory initialization
AGENT NOTE - 2025-07-13: Memory now persists to DuckDB and vector store
AGENT NOTE - 2025-07-12: Removed ConversationHistory helper class
AGENT NOTE - 2025-07-12: Simplified plugin analysis output
AGENT NOTE - 2025-07-12: Added get_memory/get_storage helpers and updated docs
AGENT NOTE - 2025-07-12: Added decorator shortcuts and tests
AGENT NOTE - 2025-07-12: Added plugin lifecycle hooks and updated CLI
AGENT NOTE - 2025-07-12: Enforced explicit plugin stages and simplified precedence
AGENT NOTE - 2025-07-12: Added config and dependency hooks for plugins
AGENT NOTE - 2025-07-12: Updated ResourceContainer build sequence and tests
AGENT NOTE - 2025-07-12: Added canonical resource classes and StandardResources dataclass
AGENT NOTE - 2025-07-12: Rewrote stage precedence tests for new rules<|MERGE_RESOLUTION|>--- conflicted
+++ resolved
@@ -1,8 +1,4 @@
-<<<<<<< HEAD
-AGENT NOTE - 2025-07-23: Allow layer 3 for custom resources without dependencies
-=======
 AGENT NOTE - 2025-07-24: Updated strict stage tests with metrics_collector and documented default dependency
->>>>>>> 500ca084
 AGENT NOTE - 2025-07-23: Fixed DatabaseResource import and updated async usage in plugin context memory test
 AGENT NOTE - 2025-07-22: RegistryValidator config stripping and canonical resource tests added
 AGENT NOTE - 2025-07-13: Added logging resource to integration registries for PipelineWorker tests
