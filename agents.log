<<<<<<< HEAD
AGENT NOTE - 2025-07-12: Removed DELIVER alias and assigned sequential stage values
=======
AGENT NOTE - 2025-07-12: Updated Memory dependency injection and tests
>>>>>>> db503fca
AGENT NOTE - 2025-07-12: Removed deprecated store/load helpers
AGENT NOTE - 2025-07-12: Introduced think()/reflect() helpers
AGENT NOTE - 2025-07-12: Added PipelineWorker memory persistence test
AGENT NOTE - 2025-07-12: Updated Memory tests with database backend
AGENT NOTE - 2025-07-12: Simplified plugin analysis output

AGENT NOTE - 2025-07-12: Added get_memory/get_storage helpers and updated docs
AGENT NOTE - 2025-07-12: Added decorator shortcuts and tests
AGENT NOTE - 2025-07-12: Added plugin lifecycle hooks and updated CLI
AGENT NOTE - 2025-07-12: Enforced explicit plugin stages and simplified precedence
AGENT NOTE - 2025-07-12: Added config and dependency hooks for plugins
AGENT NOTE - 2025-07-12: Updated ResourceContainer build sequence and tests
AGENT NOTE - 2025-07-12: Added canonical resource classes and StandardResources dataclass
AGENT NOTE - 2025-07-12: Rewrote stage precedence tests for new rules<|MERGE_RESOLUTION|>--- conflicted
+++ resolved
@@ -1,8 +1,4 @@
-<<<<<<< HEAD
-AGENT NOTE - 2025-07-12: Removed DELIVER alias and assigned sequential stage values
-=======
 AGENT NOTE - 2025-07-12: Updated Memory dependency injection and tests
->>>>>>> db503fca
 AGENT NOTE - 2025-07-12: Removed deprecated store/load helpers
 AGENT NOTE - 2025-07-12: Introduced think()/reflect() helpers
 AGENT NOTE - 2025-07-12: Added PipelineWorker memory persistence test
