--- conflicted
+++ resolved
@@ -1,10 +1,5 @@
-<<<<<<< HEAD
-AGENT NOTE - 2025-07-12: Implement MetricsCollectorResource with plugin integration
-AGENT NOTE - 2025-07-12: Removed deprecation warnings from PluginContext memory helpers
-=======
 AGENT NOTE - 2025-07-12: Added log entry documenting recent actions
 AGENT NOTE - 2025-07-14: Unified builder and runtime inside Agent
->>>>>>> c1222bce
 AGENT NOTE - 2025-07-13: Consolidated pipeline under entity.pipeline
 AGENT NOTE - 2025-07-12: Added restart check for unknown plugins in CLI reload
 AGENT NOTE - 2025-07-13: Updated tests for Memory initialization
