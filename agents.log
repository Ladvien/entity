<<<<<<< HEAD
AGENT NOTE - 2025-07-23: Added log rotation and host/pid fields to LoggingResource with updated configs and tests
=======
AGENT NOTE - 2025-07-16: Added plugin scaffolding and validation features
>>>>>>> ff6c08e7
AGENT NOTE - 2025-07-12: Verified sandbox references removed and executed quality checks
AGENT NOTE - 2025-07-12: Verified metrics_collector removal; file already absent
AGENT NOTE - 2025-07-12: Removed sandbox infrastructure and unused plugins
AGENT NOTE - 2025-07-16: Revised built-in resource config validation and tests
AGENT NOTE - 2025-07-12: Added infrastructure deps injection in ResourceContainer
AGENT NOTE - 2025-07-14: Unified builder and runtime inside Agent
AGENT NOTE - 2025-07-13: Consolidated pipeline under entity.pipeline
AGENT NOTE - 2025-07-12: Added restart check for unknown plugins in CLI reload
AGENT NOTE - 2025-07-13: Updated tests for Memory initialization
AGENT NOTE - 2025-07-13: Memory now persists to DuckDB and vector store
AGENT NOTE - 2025-07-12: Removed ConversationHistory helper class
AGENT NOTE - 2025-07-12: Simplified plugin analysis output
AGENT NOTE - 2025-07-12: Added get_memory/get_storage helpers and updated docs
AGENT NOTE - 2025-07-12: Added decorator shortcuts and tests
AGENT NOTE - 2025-07-12: Added plugin lifecycle hooks and updated CLI
AGENT NOTE - 2025-07-12: Enforced explicit plugin stages and simplified precedence
AGENT NOTE - 2025-07-12: Added config and dependency hooks for plugins
AGENT NOTE - 2025-07-12: Updated ResourceContainer build sequence and tests
AGENT NOTE - 2025-07-12: Added canonical resource classes and StandardResources dataclass
AGENT NOTE - 2025-07-12: Rewrote stage precedence tests for new rules<|MERGE_RESOLUTION|>--- conflicted
+++ resolved
@@ -1,8 +1,4 @@
-<<<<<<< HEAD
-AGENT NOTE - 2025-07-23: Added log rotation and host/pid fields to LoggingResource with updated configs and tests
-=======
 AGENT NOTE - 2025-07-16: Added plugin scaffolding and validation features
->>>>>>> ff6c08e7
 AGENT NOTE - 2025-07-12: Verified sandbox references removed and executed quality checks
 AGENT NOTE - 2025-07-12: Verified metrics_collector removal; file already absent
 AGENT NOTE - 2025-07-12: Removed sandbox infrastructure and unused plugins
