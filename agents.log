--- conflicted
+++ resolved
@@ -1,8 +1,4 @@
-<<<<<<< HEAD
-AGENT NOTE - 2025-07-12: Documented mise setup in README
-=======
 AGENT NOTE - 2025-07-12: Added .mise.toml to enable python idiomatic version file
->>>>>>> e60cccc1
 AGENT NOTE - 2025-07-12: Added temporary DuckDB-based Memory fixture in tests
 AGENT NOTE - 2025-07-12: Removed ConversationHistory helper class
 
