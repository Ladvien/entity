--- conflicted
+++ resolved
@@ -1,8 +1,4 @@
-<<<<<<< HEAD
-AGENT NOTE - 2025-07-22: Mocked subprocess in ensure_ollama tests to avoid real CLI calls
-=======
 AGENT NOTE - 2025-07-22: Updated registry validator tests to match error messages
->>>>>>> cb66a7d5
 AGENT NOTE - 2025-07-21: Added strict stage checks and CLI flag
 AGENT NOTE - 2025-07-21: Updated runtime tests to use Pipeline wrapper
 AGENT NOTE - 2025-07-20: Updated load_env precedence and tests
