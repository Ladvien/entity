--- conflicted
+++ resolved
@@ -1,8 +1,4 @@
-<<<<<<< HEAD
-AGENT NOTE - 2025-07-14: Added LoggingResource and updated docs/tests
-=======
 AGENT NOTE - 2025-07-12: Removed deprecation warnings from PluginContext memory helpers
->>>>>>> bc243bb3
 AGENT NOTE - 2025-07-13: Consolidated pipeline under entity.pipeline
 AGENT NOTE - 2025-07-12: Added restart check for unknown plugins in CLI reload
 AGENT NOTE - 2025-07-13: Updated tests for Memory initialization
