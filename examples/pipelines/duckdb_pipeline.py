--- conflicted
+++ resolved
@@ -40,16 +40,11 @@
     database = DuckDBDatabaseResource(
         {"path": "./agent.duckdb", "history_table": "history"}
     )
-<<<<<<< HEAD
-    vector_store = DuckDBVectorStore({"table": "vectors", "dimensions": 3}, database)
-    memory = Memory(database=database, vector_store=vector_store)
-=======
     vector_store = DuckDBVectorStore({"table": "vectors", "dimensions": 3})
     vector_store.database = database
     memory = MemoryResource({})
     memory.database = database
     memory.vector_store = vector_store
->>>>>>> e708ce2f
 
     agent.builder.resource_registry.add("memory", memory)
     agent.builder.plugin_registry.register_plugin_for_stage(
