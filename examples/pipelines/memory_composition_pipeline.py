"""Demonstrate composed memory resource using SQLite, PGVector and local files.

Run with ``python -m examples.pipelines.memory_composition_pipeline`` or install
the package in editable mode.
"""

from __future__ import annotations

import asyncio
import os

from ..utilities import enable_plugins_namespace

enable_plugins_namespace()

from pipeline import Agent  # noqa: E402
from pipeline import PipelineStage, PromptPlugin  # noqa: E402
from pipeline.config import ConfigLoader
from pipeline.context import PluginContext  # noqa: E402
from plugins.builtin.resources.pg_vector_store import PgVectorStore
from plugins.builtin.resources.postgres import PostgresResource
from plugins.builtin.resources.sqlite_storage import (
    SQLiteStorageResource as SQLiteDatabaseResource,
)
from pipeline.resources.memory import Memory
from user_plugins.resources import DuckDBVectorStore


class StorePrompt(PromptPlugin):
    """Example prompt that persists conversation history."""

    dependencies = ["memory"]
    stages = [PipelineStage.THINK]

    async def _execute_impl(self, context: PluginContext) -> None:
        memory: Memory = context.get_resource("memory")
        await memory.save_conversation(
            context.pipeline_id, context.get_conversation_history()
        )
        context.add_conversation_entry("Conversation stored", role="assistant")


def create_vector_store() -> PgVectorStore | DuckDBVectorStore:
    """Return a vector store based on environment variables."""

    host = os.getenv("DB_HOST")
    user = os.getenv("DB_USERNAME")
    password = os.getenv("DB_PASSWORD")
    if host and user:
        cfg = {
            "host": host,
            "port": 5432,
            "name": user,
            "username": user,
            "password": password or "",
            "table": "embeddings",
        }
        db = PostgresResource(ConfigLoader.from_dict(cfg))
        return PgVectorStore(ConfigLoader.from_dict({"table": "embeddings"}), db)
    return DuckDBVectorStore({"table": "embeddings"})


def main() -> None:
    agent = Agent()

    database = SQLiteDatabaseResource({"path": "./agent.db"})
    vector_store = create_vector_store()
<<<<<<< HEAD
    memory = Memory()
    memory.database = database
    memory.vector_store = vector_store
=======
    memory = Memory(database=database, vector_store=vector_store)
>>>>>>> 42361ace

    agent.builder.resource_registry.add("memory", memory)
    agent.builder.plugin_registry.register_plugin_for_stage(
        StorePrompt(), PipelineStage.THINK
    )

    async def run() -> None:
        print(await agent.handle("remember this"))

    asyncio.run(run())


if __name__ == "__main__":
    main()<|MERGE_RESOLUTION|>--- conflicted
+++ resolved
@@ -65,13 +65,7 @@
 
     database = SQLiteDatabaseResource({"path": "./agent.db"})
     vector_store = create_vector_store()
-<<<<<<< HEAD
-    memory = Memory()
-    memory.database = database
-    memory.vector_store = vector_store
-=======
     memory = Memory(database=database, vector_store=vector_store)
->>>>>>> 42361ace
 
     agent.builder.resource_registry.add("memory", memory)
     agent.builder.plugin_registry.register_plugin_for_stage(
