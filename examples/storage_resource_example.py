"""Demonstrate StorageResource with SQLite and local files.

Run with ``python -m examples.storage_resource_example`` or install the package
in editable mode.
"""

from __future__ import annotations

import asyncio
from datetime import datetime

from .utilities import enable_plugins_namespace

enable_plugins_namespace()

from pipeline import Agent, PipelineStage, PromptPlugin
from pipeline.context import ConversationEntry, PluginContext
from pipeline.resources.memory import Memory
from plugins.builtin.resources.local_filesystem import LocalFileSystemResource
from plugins.builtin.resources.sqlite_storage import \
    SQLiteStorageResource as SQLiteDatabaseResource
from plugins.builtin.resources.storage_resource import StorageResource


class StorePrompt(PromptPlugin):
    """Store message history and save the input to a file."""

    dependencies = ["memory", "storage"]
    stages = [PipelineStage.THINK]

    async def _execute_impl(self, ctx: PluginContext) -> None:
        memory: Memory = ctx.get_resource("memory")
        storage: StorageResource = ctx.get_resource("storage")
        await memory.save_conversation(ctx.pipeline_id, ctx.get_conversation_history())
        path = await storage.store_file("input.txt", ctx.message.encode())
        ctx.add_conversation_entry(f"File stored at {path}", role="assistant")


def main() -> None:
    agent = Agent()

    database = SQLiteDatabaseResource({"path": "./agent.db"})
    filesystem = LocalFileSystemResource({"base_path": "./files"})

<<<<<<< HEAD
    memory = Memory(database=database)
    storage = StorageResource(filesystem=filesystem)
=======
    memory = MemoryResource({})
    memory.database = database
    storage = StorageResource({})
    storage.filesystem = filesystem
>>>>>>> e708ce2f

    agent.builder.resource_registry.add("memory", memory)
    agent.builder.resource_registry.add("storage", storage)
    agent.builder.plugin_registry.register_plugin_for_stage(
        StorePrompt(), PipelineStage.THINK
    )

    async def run() -> None:
        print(await agent.handle("remember this"))

    asyncio.run(run())


if __name__ == "__main__":
    main()<|MERGE_RESOLUTION|>--- conflicted
+++ resolved
@@ -42,15 +42,10 @@
     database = SQLiteDatabaseResource({"path": "./agent.db"})
     filesystem = LocalFileSystemResource({"base_path": "./files"})
 
-<<<<<<< HEAD
-    memory = Memory(database=database)
-    storage = StorageResource(filesystem=filesystem)
-=======
     memory = MemoryResource({})
     memory.database = database
     storage = StorageResource({})
     storage.filesystem = filesystem
->>>>>>> e708ce2f
 
     agent.builder.resource_registry.add("memory", memory)
     agent.builder.resource_registry.add("storage", storage)
