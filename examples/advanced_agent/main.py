from __future__ import annotations

import asyncio
from typing import Any
from pathlib import Path
import sys

sys.path.append(str(Path(__file__).resolve().parents[2]))

from user_plugins.tools.calculator_tool import CalculatorTool
from user_plugins.responders import ReactResponder
from entity.core.plugins import PromptPlugin, ResourcePlugin
from entity.core.context import PluginContext
from pipeline.stages import PipelineStage
from datetime import datetime

from entity.core.registries import PluginRegistry, SystemRegistries, ToolRegistry
from entity.core.resources.container import ResourceContainer
from entity.infrastructure.duckdb import DuckDBInfrastructure
from entity.resources.memory import Memory
from pipeline.pipeline import execute_pipeline, generate_pipeline_id
from pipeline.state import ConversationEntry, PipelineState


class EchoLLMResource(ResourcePlugin):
    """LLM resource that echoes the prompt."""

    async def generate(self, prompt: str) -> Any:
        return {"content": prompt}


class ReActPrompt(PromptPlugin):
    """Very small ReAct style prompt."""

    stages = [PipelineStage.THINK]

    async def _execute_impl(self, context: PluginContext) -> None:
        question = next(
            (e.content for e in context.conversation() if e.role == "user"), ""
        )
        tool_result = await context.tool_use("calc", expression="2+2")
<<<<<<< HEAD
        await context.think(
            "analysis", f"Thinking about {question} using tool result {tool_result}"
        )


class FinalResponder(PromptPlugin):
    """Return the last assistant message."""

    stages = [PipelineStage.OUTPUT]

    async def _execute_impl(self, context: PluginContext) -> None:
        analysis = await context.reflect("analysis")
        context.say(analysis or "")
=======
        thoughts = await context.reflect("react_thoughts", [])
        thoughts.append(f"Thinking about {question} using tool result {tool_result}")
        await context.think("react_thoughts", thoughts)
>>>>>>> 228b2c5a


async def main() -> None:
    resources = ResourceContainer()
    db = DuckDBInfrastructure({"path": "./agent.duckdb"})
    memory = Memory(config={})
    memory.database = db
    await db.initialize()
    await resources.add("database", db)
    await resources.add("memory", memory)
    await resources.add("llm", EchoLLMResource({}))

    tools = ToolRegistry()
    await tools.add("calc", CalculatorTool())

    plugins = PluginRegistry()
    await plugins.register_plugin_for_stage(
        ReActPrompt({"max_steps": 2}), PipelineStage.THINK, "react"
    )
    await plugins.register_plugin_for_stage(
        ReactResponder({}), PipelineStage.OUTPUT, "final"
    )

    caps = SystemRegistries(resources=resources, tools=tools, plugins=plugins)

    state = PipelineState(
        conversation=[
            ConversationEntry(
                content="What is 2 + 2?", role="user", timestamp=datetime.now()
            )
        ],
        pipeline_id=generate_pipeline_id(),
    )
    result: dict[str, Any] = await execute_pipeline("What is 2 + 2?", caps, state=state)
    print(result)


if __name__ == "__main__":
    asyncio.run(main())<|MERGE_RESOLUTION|>--- conflicted
+++ resolved
@@ -39,25 +39,9 @@
             (e.content for e in context.conversation() if e.role == "user"), ""
         )
         tool_result = await context.tool_use("calc", expression="2+2")
-<<<<<<< HEAD
-        await context.think(
-            "analysis", f"Thinking about {question} using tool result {tool_result}"
-        )
-
-
-class FinalResponder(PromptPlugin):
-    """Return the last assistant message."""
-
-    stages = [PipelineStage.OUTPUT]
-
-    async def _execute_impl(self, context: PluginContext) -> None:
-        analysis = await context.reflect("analysis")
-        context.say(analysis or "")
-=======
         thoughts = await context.reflect("react_thoughts", [])
         thoughts.append(f"Thinking about {question} using tool result {tool_result}")
         await context.think("react_thoughts", thoughts)
->>>>>>> 228b2c5a
 
 
 async def main() -> None:
