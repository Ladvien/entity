from __future__ import annotations

import logging
from typing import TYPE_CHECKING, Any

from entity.core.plugins import FailurePlugin

if TYPE_CHECKING:  # pragma: no cover - type hints only
    from entity.core.context import PluginContext

from pipeline.stages import PipelineStage


class BasicLogger(FailurePlugin):
    """Log failure information using Python's logging module."""

    stages = [PipelineStage.ERROR]

    async def _execute_impl(self, context: PluginContext) -> Any:
        logger = logging.getLogger(self.__class__.__name__)
        try:
            info = context.failure_info
            if info is not None:
                logger.error(
                    "Pipeline failure encountered",
                    extra={
                        "stage": info.stage,
                        "plugin": info.plugin_name,
                        "error": info.error_message,
                        "type": info.error_type,
                        "pipeline_id": context.request_id,
                        "retry_count": getattr(
                            getattr(context, "_state", None), "iteration", 0
                        ),
<<<<<<< HEAD
                        "context_snapshot": info.context_snapshot,
=======
>>>>>>> d00471bb
                    },
                )
            else:
                logger.error(
                    "Pipeline failure encountered with no context",
                    extra={
                        "pipeline_id": context.request_id,
                        "stage": str(context.current_stage),
                    },
                )
        except Exception as exc:  # pragma: no cover - logging must not fail
            logging.getLogger(__name__).exception(
                "BasicLogger failed while handling an error: %s", exc
            )<|MERGE_RESOLUTION|>--- conflicted
+++ resolved
@@ -32,10 +32,6 @@
                         "retry_count": getattr(
                             getattr(context, "_state", None), "iteration", 0
                         ),
-<<<<<<< HEAD
-                        "context_snapshot": info.context_snapshot,
-=======
->>>>>>> d00471bb
                     },
                 )
             else:
