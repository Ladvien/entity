from __future__ import annotations

from pipeline.base_plugins import FailurePlugin
from pipeline.context import PluginContext
from pipeline.errors import ErrorResponse
from pipeline.stages import PipelineStage


class ErrorFormatter(FailurePlugin):
    """Generate a simple user message from captured failure information."""

    stages = [PipelineStage.ERROR]

    async def _execute_impl(self, context: PluginContext) -> None:
        info = context.get_failure_info()
        if info is None:
<<<<<<< HEAD
            response = ErrorResponse(error="Unknown error")
            context.set_response(response.to_dict())
=======
            context.set_response(ErrorResponse({"error": "Unknown error"}).to_dict())
>>>>>>> 2a2ef56a
            return

        message = f"{info.plugin_name} failed ({info.error_type}): {info.error_message}"
<<<<<<< HEAD
        response = ErrorResponse(error=message)
        context.set_response(response.to_dict())
=======
        context.set_response(ErrorResponse({"error": message}).to_dict())
>>>>>>> 2a2ef56a
<|MERGE_RESOLUTION|>--- conflicted
+++ resolved
@@ -14,18 +14,8 @@
     async def _execute_impl(self, context: PluginContext) -> None:
         info = context.get_failure_info()
         if info is None:
-<<<<<<< HEAD
-            response = ErrorResponse(error="Unknown error")
-            context.set_response(response.to_dict())
-=======
             context.set_response(ErrorResponse({"error": "Unknown error"}).to_dict())
->>>>>>> 2a2ef56a
             return
 
         message = f"{info.plugin_name} failed ({info.error_type}): {info.error_message}"
-<<<<<<< HEAD
-        response = ErrorResponse(error=message)
-        context.set_response(response.to_dict())
-=======
-        context.set_response(ErrorResponse({"error": message}).to_dict())
->>>>>>> 2a2ef56a
+        context.set_response(ErrorResponse({"error": message}).to_dict())