--- conflicted
+++ resolved
@@ -1,102 +1,13 @@
-<<<<<<< HEAD
-"""Simple pipeline execution example using :class:`Workflow`.
-
-Swap ``config/dev.yaml`` with ``config/prod.yaml`` to run the same
-workflow locally and in production. This demonstrates the dev-to-prod
-workflow pattern.
-"""
-=======
 """Demonstrate basic plugin workflow."""
->>>>>>> afbaeed5
 
 from __future__ import annotations
 
 import asyncio
-<<<<<<< HEAD
-import os
-from typing import Any
-=======
 from typing import Any, Dict, List
->>>>>>> afbaeed5
 
 from ..utilities import enable_plugins_namespace
 
 enable_plugins_namespace()
-<<<<<<< HEAD
-from user_plugins.llm.unified import UnifiedLLMResource
-
-from entity.config.environment import load_env
-from pipeline import PipelineStage, PromptPlugin, ToolPlugin
-from pipeline.pipeline import Pipeline, Workflow
-from entity.core.builder import AgentBuilder
-
-
-class CalculatorTool(ToolPlugin):
-    """Evaluate a math expression safely."""
-
-    stages = [PipelineStage.DO]
-    name = "calculator"
-
-    async def execute_function(self, params: Dict[str, Any]) -> Any:  # pragma: no cover
-        expression = params.get("expression")
-        if expression is None:
-            raise ValueError("'expression' parameter is required")
-        allowed_names: dict[str, dict[str, object]] = {"__builtins__": {}}
-        try:
-            return eval(str(expression), allowed_names, {})
-        except Exception as exc:  # noqa: BLE001
-            raise ValueError(f"Invalid expression: {exc}") from exc
-
-    async def execute(self, params: Dict[str, Any]) -> Any:
-        return await self.execute_function_with_retry(params)
-
-
-async def hello_plugin(ctx):  # pragma: no cover - example code
-    if "hello" in ctx.message.lower():
-        return "Hello there!"
-    return None
-
-
-class WeatherTool(ToolPlugin):
-    """Return a canned weather string."""
-
-    stages = [PipelineStage.DO]
-    name = "weather"
-
-    async def execute_function(self, params: Dict[str, Any]) -> str:
-        city = params.get("city", "San Francisco")
-        return f"Weather in {city} is sunny"
-
-    async def execute(self, params: Dict[str, Any]) -> str:
-        return await self.execute_function_with_retry(params)
-
-
-def create_llm() -> UnifiedLLMResource:
-    """Return a configured LLM resource."""
-
-    base_url = os.getenv("OLLAMA_BASE_URL")
-    model = os.getenv("OLLAMA_MODEL")
-    if base_url and model:
-        cfg = {"provider": "ollama", "base_url": base_url, "model": model}
-    else:
-        cfg = {"provider": "echo"}
-    return UnifiedLLMResource(cfg)
-
-
-async def main() -> None:  # pragma: no cover - example code
-    load_env()
-    builder = AgentBuilder()
-    await builder.tool_registry.add("weather", WeatherTool())
-    await builder.tool_registry.add("calculator", CalculatorTool())
-    await builder.resource_registry.add("llm", create_llm())
-    builder.plugin(hello_plugin, stages=[PipelineStage.DO], name="hello_plugin")
-
-    runtime = builder.build_runtime()
-    workflow = Workflow({PipelineStage.DO: ["hello_plugin"]})
-    pipeline = Pipeline(approach=workflow)
-    response = await pipeline.run_message("hello", runtime.capabilities)
-    print(response)
-=======
 
 
 class EchoLLM:
@@ -111,7 +22,6 @@
 async def main() -> None:
     llm = create_llm()
     print(await llm.generate("hello"))
->>>>>>> afbaeed5
 
 
 if __name__ == "__main__":
