--- conflicted
+++ resolved
@@ -1,80 +1,12 @@
-<<<<<<< HEAD
-"""DuckDB memory pipeline using :class:`Workflow`.
-
-Use ``config/dev.yaml`` for local runs and switch to ``config/prod.yaml``
-in production. The workflow remains identical, illustrating the
-dev-to-prod approach.
-"""
-=======
 """Simplified pipeline example."""
->>>>>>> afbaeed5
 
 from __future__ import annotations
 
 import asyncio
-<<<<<<< HEAD
-from typing import List
-
-from ..utilities import enable_plugins_namespace
-
-enable_plugins_namespace()
-from entity.config.environment import load_env
-from pipeline import (
-    PipelineStage,
-    PluginRegistry,
-    PromptPlugin,
-    ResourceContainer,
-    SystemRegistries,
-    ToolRegistry,
-    execute_pipeline,
-)
-from entity.core.context import PluginContext
-from entity.resources.memory import Memory
-from user_plugins.resources import DuckDBDatabaseResource, DuckDBVectorStore
-
-
-class SimilarityPrompt(PromptPlugin):
-    """Store conversation and show similar messages."""
-
-    dependencies = ["memory"]
-    stages = [PipelineStage.THINK]
-
-    async def _execute_impl(self, ctx: PluginContext) -> None:
-        memory: Memory = ctx.get_resource("memory")
-        await memory.save_conversation(ctx.pipeline_id, ctx.conversation())
-        if memory.vector_store:
-            await memory.vector_store.add_embedding(ctx.message)
-            similar = await memory.search_similar(ctx.message, 1)
-            ctx.say(f"Similar entries: {similar}")
-
-
-async def main() -> None:
-    load_env()
-    builder = AgentBuilder()
-    builder.resource_registry.register(
-        "database",
-        DuckDBDatabaseResource,
-        {"path": "./agent.duckdb", "history_table": "history"},
-    )
-    builder.resource_registry.register(
-        "vector_store",
-        DuckDBVectorStore,
-        {"table": "vectors", "dimensions": 3},
-    )
-    builder.resource_registry.register("memory", Memory, {})
-    builder.add_plugin(SimilarityPrompt())
-
-    runtime = builder.build_runtime()
-    workflow = Workflow({PipelineStage.THINK: ["SimilarityPrompt"]})
-    pipeline = Pipeline(approach=workflow)
-    result = await pipeline.run_message("hello world", runtime.capabilities)
-    print(result)
-=======
 
 
 async def main() -> None:
     print("DuckDB pipeline example requires optional resources")
->>>>>>> afbaeed5
 
 
 if __name__ == "__main__":
