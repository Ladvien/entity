<<<<<<< HEAD
"""Demonstrate composed memory resources using :class:`Workflow`.

Run ``config/dev.yaml`` locally then switch to ``config/prod.yaml`` for
deployment. The same workflow works in both places, highlighting the
dev-to-prod pattern.
"""
=======
"""Simplified memory composition example."""
>>>>>>> afbaeed5

from __future__ import annotations

import asyncio
<<<<<<< HEAD
import os
from typing import List

from ..utilities import enable_plugins_namespace

enable_plugins_namespace()
from entity.config.environment import load_env
from pipeline import (
    PipelineStage,
    PluginRegistry,
    PromptPlugin,
    ResourceContainer,
    SystemRegistries,
    ToolRegistry,
    execute_pipeline,
)
from pipeline.config import ConfigLoader
from entity.core.context import PluginContext
from plugins.builtin.resources.pg_vector_store import PgVectorStore
from plugins.builtin.resources.postgres import PostgresResource
from plugins.builtin.resources.sqlite_storage import (
    SQLiteStorageResource as SQLiteDatabaseResource,
)
from entity.resources.memory import Memory
from user_plugins.resources import DuckDBVectorStore


class StorePrompt(PromptPlugin):
    """Persist conversation history."""

    dependencies = ["memory"]
    stages = [PipelineStage.THINK]

    async def _execute_impl(self, context: PluginContext) -> None:
        memory: Memory = context.get_resource("memory")
        await memory.save_conversation(context.pipeline_id, context.conversation())
        context.say("Conversation stored")


def create_vector_store() -> PgVectorStore | DuckDBVectorStore:
    """Return a vector store based on environment variables."""

    host = os.getenv("DB_HOST")
    user = os.getenv("DB_USERNAME")
    password = os.getenv("DB_PASSWORD")
    if host and user:
        cfg = {
            "host": host,
            "port": 5432,
            "name": user,
            "username": user,
            "password": password or "",
            "table": "embeddings",
        }
        db = PostgresResource(ConfigLoader.from_dict(cfg))
        return PgVectorStore(ConfigLoader.from_dict({"table": "embeddings"}), db)
    return DuckDBVectorStore({"table": "embeddings"})


async def main() -> None:
    load_env()
    builder = AgentBuilder()
    database = SQLiteDatabaseResource({"path": "./agent.db"})
    vector_store = create_vector_store()
    memory = Memory(database=database, vector_store=vector_store)
    await builder.resource_registry.add("memory", memory)
    builder.add_plugin(StorePrompt())

    runtime = builder.build_runtime()
    workflow = Workflow({PipelineStage.THINK: ["StorePrompt"]})
    pipeline = Pipeline(approach=workflow)
    result = await pipeline.run_message("remember this", runtime.capabilities)
    print(result)
=======


async def main() -> None:
    print("Memory composition example requires optional resources")
>>>>>>> afbaeed5


if __name__ == "__main__":
    asyncio.run(main())<|MERGE_RESOLUTION|>--- conflicted
+++ resolved
@@ -1,97 +1,12 @@
-<<<<<<< HEAD
-"""Demonstrate composed memory resources using :class:`Workflow`.
-
-Run ``config/dev.yaml`` locally then switch to ``config/prod.yaml`` for
-deployment. The same workflow works in both places, highlighting the
-dev-to-prod pattern.
-"""
-=======
 """Simplified memory composition example."""
->>>>>>> afbaeed5
 
 from __future__ import annotations
 
 import asyncio
-<<<<<<< HEAD
-import os
-from typing import List
-
-from ..utilities import enable_plugins_namespace
-
-enable_plugins_namespace()
-from entity.config.environment import load_env
-from pipeline import (
-    PipelineStage,
-    PluginRegistry,
-    PromptPlugin,
-    ResourceContainer,
-    SystemRegistries,
-    ToolRegistry,
-    execute_pipeline,
-)
-from pipeline.config import ConfigLoader
-from entity.core.context import PluginContext
-from plugins.builtin.resources.pg_vector_store import PgVectorStore
-from plugins.builtin.resources.postgres import PostgresResource
-from plugins.builtin.resources.sqlite_storage import (
-    SQLiteStorageResource as SQLiteDatabaseResource,
-)
-from entity.resources.memory import Memory
-from user_plugins.resources import DuckDBVectorStore
-
-
-class StorePrompt(PromptPlugin):
-    """Persist conversation history."""
-
-    dependencies = ["memory"]
-    stages = [PipelineStage.THINK]
-
-    async def _execute_impl(self, context: PluginContext) -> None:
-        memory: Memory = context.get_resource("memory")
-        await memory.save_conversation(context.pipeline_id, context.conversation())
-        context.say("Conversation stored")
-
-
-def create_vector_store() -> PgVectorStore | DuckDBVectorStore:
-    """Return a vector store based on environment variables."""
-
-    host = os.getenv("DB_HOST")
-    user = os.getenv("DB_USERNAME")
-    password = os.getenv("DB_PASSWORD")
-    if host and user:
-        cfg = {
-            "host": host,
-            "port": 5432,
-            "name": user,
-            "username": user,
-            "password": password or "",
-            "table": "embeddings",
-        }
-        db = PostgresResource(ConfigLoader.from_dict(cfg))
-        return PgVectorStore(ConfigLoader.from_dict({"table": "embeddings"}), db)
-    return DuckDBVectorStore({"table": "embeddings"})
-
-
-async def main() -> None:
-    load_env()
-    builder = AgentBuilder()
-    database = SQLiteDatabaseResource({"path": "./agent.db"})
-    vector_store = create_vector_store()
-    memory = Memory(database=database, vector_store=vector_store)
-    await builder.resource_registry.add("memory", memory)
-    builder.add_plugin(StorePrompt())
-
-    runtime = builder.build_runtime()
-    workflow = Workflow({PipelineStage.THINK: ["StorePrompt"]})
-    pipeline = Pipeline(approach=workflow)
-    result = await pipeline.run_message("remember this", runtime.capabilities)
-    print(result)
-=======
 
 
 async def main() -> None:
     print("Memory composition example requires optional resources")
->>>>>>> afbaeed5
 
 
 if __name__ == "__main__":
