--- conflicted
+++ resolved
@@ -14,12 +14,6 @@
 from ..utilities import enable_plugins_namespace
 
 enable_plugins_namespace()
-<<<<<<< HEAD
-from entity_config.environment import load_env
-from pipeline import PipelineStage, PromptPlugin
-from pipeline.pipeline import Pipeline, Workflow
-from entity.core.builder import AgentBuilder
-=======
 from entity.config.environment import load_env
 from pipeline import (
     PipelineStage,
@@ -30,7 +24,6 @@
     ToolRegistry,
     execute_pipeline,
 )
->>>>>>> 09982e61
 from pipeline.config import ConfigLoader
 from entity.core.context import PluginContext
 from plugins.builtin.resources.pg_vector_store import PgVectorStore
