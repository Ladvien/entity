--- conflicted
+++ resolved
@@ -1,130 +1,12 @@
-<<<<<<< HEAD
-"""Run a pipeline with vector memory support using :class:`Workflow`.
-
-Start with ``config/dev.yaml`` for local testing and deploy with
-``config/prod.yaml``. The workflow definition stays the same across
-environments.
-"""
-=======
 """Simplified vector memory pipeline example."""
->>>>>>> afbaeed5
 
 from __future__ import annotations
 
 import asyncio
-<<<<<<< HEAD
-import os
-from typing import Dict, List, Tuple
-
-from ..utilities import enable_plugins_namespace
-
-enable_plugins_namespace()
-from entity.config.environment import load_env
-from pipeline import PipelineStage, PromptPlugin  # noqa: E402
-from pipeline.pipeline import Pipeline, Workflow
-from entity.core.builder import AgentBuilder
-from pipeline.config import ConfigLoader
-from entity.core.context import PluginContext
-from plugins.builtin.resources.pg_vector_store import PgVectorStore
-from plugins.builtin.resources.postgres import PostgresResource
-from plugins.builtin.resources.duckdb_database import DuckDBDatabaseResource
-from plugins.builtin.resources.duckdb_vector_store import DuckDBVectorStore
-from entity.resources.memory import Memory
-from user_plugins.llm.unified import UnifiedLLMResource
-
-
-class ComplexPrompt(PromptPlugin):
-    """Example prompt using the vector store."""
-
-    dependencies = ["database", "llm", "memory"]
-    stages = [PipelineStage.THINK]
-
-    async def _execute_impl(self, context: PluginContext) -> None:
-        memory: Memory = context.get_resource("memory")
-        if memory.vector_store:
-            await memory.vector_store.add_embedding("greeting")
-            similar = await memory.search_similar("greeting", 1)
-            context.say(f"Similar entries: {similar}")
-        llm = context.get_llm()
-        response = await llm.generate("Respond to the user using stored context.")
-        context.say(response)
-
-
-def create_database_config() -> Tuple[type, Dict]:
-    """Return database class and config based on environment variables."""
-
-    host = os.getenv("DB_HOST")
-    user = os.getenv("DB_USERNAME")
-    password = os.getenv("DB_PASSWORD")
-    if host and user:
-        cfg = {
-            "host": host,
-            "port": 5432,
-            "name": user,
-            "username": user,
-            "password": password or "",
-        }
-        return PostgresResource, cfg
-    return DuckDBDatabaseResource, {
-        "path": "./agent.duckdb",
-        "history_table": "history",
-    }
-
-
-def create_llm_config() -> Tuple[type, Dict]:
-    """Return LLM class and configuration."""
-
-    base_url = os.getenv("OLLAMA_BASE_URL")
-    model = os.getenv("OLLAMA_MODEL")
-    if base_url and model:
-        cfg = {"provider": "ollama", "base_url": base_url, "model": model}
-    else:
-        cfg = {"provider": "echo"}
-    return UnifiedLLMResource, cfg
-
-
-def create_vector_store() -> PgVectorStore | DuckDBVectorStore:
-    """Return a vector store based on environment variables."""
-
-    host = os.getenv("DB_HOST")
-    user = os.getenv("DB_USERNAME")
-    password = os.getenv("DB_PASSWORD")
-    if host and user:
-        cfg = {
-            "host": host,
-            "port": 5432,
-            "name": user,
-            "username": user,
-            "password": password or "",
-            "table": "vectors",
-        }
-        db = PostgresResource(ConfigLoader.from_dict(cfg))
-        return PgVectorStore(ConfigLoader.from_dict({"table": "vectors"}), db)
-    return DuckDBVectorStore({"table": "vectors", "dimensions": 3})
-
-
-async def main() -> None:
-    load_env()
-    builder = AgentBuilder()
-    db_cls, db_cfg = create_database_config()
-    llm_cls, llm_cfg = create_llm_config()
-    builder.resource_registry.register("database", db_cls, db_cfg)
-    builder.resource_registry.register("llm", llm_cls, llm_cfg)
-    await builder.resource_registry.add("vector_store", create_vector_store())
-    builder.resource_registry.register("memory", Memory, {})
-    builder.add_plugin(ComplexPrompt())
-
-    runtime = builder.build_runtime()
-    workflow = Workflow({PipelineStage.THINK: ["ComplexPrompt"]})
-    pipeline = Pipeline(approach=workflow)
-    result = await pipeline.run_message("hello", runtime.capabilities)
-    print(result)
-=======
 
 
 async def main() -> None:
     print("Vector memory example requires optional vector store resources")
->>>>>>> afbaeed5
 
 
 if __name__ == "__main__":
