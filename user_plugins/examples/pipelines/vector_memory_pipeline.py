"""Run a pipeline with vector memory support using the Workflow pattern.

Switch between ``config/dev.yaml`` and ``config/prod.yaml`` to apply the
same workflow in different environments.
"""

from __future__ import annotations

import asyncio
import os
from typing import Dict, List, Tuple

from ..utilities import enable_plugins_namespace

enable_plugins_namespace()
<<<<<<< HEAD
from entity_config.environment import load_env
from pipeline import (
    PipelineStage,
    PluginRegistry,
    PromptPlugin,
    ResourceContainer,
    SystemRegistries,
    ToolRegistry,
    execute_pipeline,
)
=======
from entity.config.environment import load_env
from pipeline import Agent  # noqa: E402
from pipeline import PipelineStage, PromptPlugin  # noqa: E402
>>>>>>> 579d2929
from pipeline.config import ConfigLoader
from entity.core.context import PluginContext
from plugins.builtin.resources.pg_vector_store import PgVectorStore
from plugins.builtin.resources.postgres import PostgresResource
from plugins.builtin.resources.duckdb_database import DuckDBDatabaseResource
from plugins.builtin.resources.duckdb_vector_store import DuckDBVectorStore
from entity.resources.memory import Memory
from user_plugins.llm.unified import UnifiedLLMResource


class ComplexPrompt(PromptPlugin):
    """Example prompt using the vector store."""

    dependencies = ["database", "llm", "memory"]
    stages = [PipelineStage.THINK]

    async def _execute_impl(self, context: PluginContext) -> None:
        memory: Memory = context.get_resource("memory")
        if memory.vector_store:
            await memory.vector_store.add_embedding("greeting")
            similar = await memory.search_similar("greeting", 1)
            context.add_conversation_entry(
                f"Similar entries: {similar}", role="assistant"
            )
        llm = context.get_llm()
        response = await llm.generate("Respond to the user using stored context.")
        context.add_conversation_entry(response, role="assistant")


def create_database_config() -> Tuple[type, Dict]:
    """Return database class and config based on environment variables."""

    host = os.getenv("DB_HOST")
    user = os.getenv("DB_USERNAME")
    password = os.getenv("DB_PASSWORD")
    if host and user:
        cfg = {
            "host": host,
            "port": 5432,
            "name": user,
            "username": user,
            "password": password or "",
        }
        return PostgresResource, cfg
    return DuckDBDatabaseResource, {
        "path": "./agent.duckdb",
        "history_table": "history",
    }


def create_llm_config() -> Tuple[type, Dict]:
    """Return LLM class and configuration."""

    base_url = os.getenv("OLLAMA_BASE_URL")
    model = os.getenv("OLLAMA_MODEL")
    if base_url and model:
        cfg = {"provider": "ollama", "base_url": base_url, "model": model}
    else:
        cfg = {"provider": "echo"}
    return UnifiedLLMResource, cfg


def create_vector_store() -> PgVectorStore | DuckDBVectorStore:
    """Return a vector store based on environment variables."""

    host = os.getenv("DB_HOST")
    user = os.getenv("DB_USERNAME")
    password = os.getenv("DB_PASSWORD")
    if host and user:
        cfg = {
            "host": host,
            "port": 5432,
            "name": user,
            "username": user,
            "password": password or "",
            "table": "vectors",
        }
        db = PostgresResource(ConfigLoader.from_dict(cfg))
        return PgVectorStore(ConfigLoader.from_dict({"table": "vectors"}), db)
    return DuckDBVectorStore({"table": "vectors", "dimensions": 3})


async def build_registries(workflow: dict[PipelineStage, List]) -> SystemRegistries:
    load_env()
    plugins = PluginRegistry()
    resources = ResourceContainer()
    tools = ToolRegistry()

    db_cls, db_cfg = create_database_config()
    llm_cls, llm_cfg = create_llm_config()
    resources.register("database", db_cls, db_cfg)
    resources.register("llm", llm_cls, llm_cfg)
    resources.add("vector_store", create_vector_store())
    resources.register("memory", Memory, {})

    for stage, stage_plugins in workflow.items():
        for plugin in stage_plugins:
            await plugins.register_plugin_for_stage(plugin, stage)

    await resources.build_all()
    return SystemRegistries(resources=resources, tools=tools, plugins=plugins)


async def main() -> None:
    workflow = {PipelineStage.THINK: [ComplexPrompt()]}
    registries = await build_registries(workflow)
    result = await execute_pipeline("hello", registries)
    print(result)


if __name__ == "__main__":
    asyncio.run(main())<|MERGE_RESOLUTION|>--- conflicted
+++ resolved
@@ -13,22 +13,9 @@
 from ..utilities import enable_plugins_namespace
 
 enable_plugins_namespace()
-<<<<<<< HEAD
-from entity_config.environment import load_env
-from pipeline import (
-    PipelineStage,
-    PluginRegistry,
-    PromptPlugin,
-    ResourceContainer,
-    SystemRegistries,
-    ToolRegistry,
-    execute_pipeline,
-)
-=======
 from entity.config.environment import load_env
 from pipeline import Agent  # noqa: E402
 from pipeline import PipelineStage, PromptPlugin  # noqa: E402
->>>>>>> 579d2929
 from pipeline.config import ConfigLoader
 from entity.core.context import PluginContext
 from plugins.builtin.resources.pg_vector_store import PgVectorStore
