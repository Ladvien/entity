--- conflicted
+++ resolved
@@ -21,12 +21,7 @@
       retries: 3
       backoff: 1.0
     memory:
-<<<<<<< HEAD
-      type: entity.resources.memory:Memory
-      dependencies: [database, vector_store]
-=======
       type: pipeline.resources.memory:Memory
->>>>>>> 72dae464
     vector_store:
       type: plugins.builtin.resources.duckdb_vector_store:DuckDBVectorStore
       table: vector_mem
