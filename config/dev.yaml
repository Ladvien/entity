server:
  host: "0.0.0.0"
  port: 8000
  reload: true
  log_level: "debug"

tool_registry:
  concurrency_limit: 5
  cache_ttl: 300

plugins:
  resources:
    database:
      type: plugins.builtin.resources.postgres:PostgresResource
      host: "${DB_HOST}"
      port: 5432
      name: "${DB_USERNAME}"
      username: "${DB_USERNAME}"
      password: "${DB_PASSWORD}"
      retries: 3
      backoff: 1.0
    llm:
      type: plugins.builtin.resources.llm.unified:UnifiedLLMResource
      provider: ollama
      base_url: "${OLLAMA_BASE_URL}"
      model: "${OLLAMA_MODEL}"
      retries: 3
      backoff: 1.0
    memory:
      type: pipeline.resources.memory_resource:MemoryResource
      storage:
        type: plugins.builtin.resources.sqlite_storage:SQLiteStorageResource
        path: ./dev.db
    storage:
      type: pipeline.resources.storage_resource:StorageResource
      filesystem:
        type: plugins.builtin.resources.s3_filesystem:S3FileSystem
        bucket: agent-files
        region: us-east-1
#   storage:
#     type: pipeline.resources.storage_resource:StorageResource
#     database:
#       type: plugins.builtin.resources.postgres:PostgresResource
#       host: localhost
#       port: 5432
#       name: storage_db
#       username: user
#       password: pass
#     vector_store:
#       type: plugins.builtin.resources.pg_vector_store:PgVectorStore
#       dimensions: 768
#       table: embeddings
#     filesystem:
#       type: plugins.builtin.resources.s3_filesystem:S3FileSystem
#       bucket: agent-files
#       region: us-east-1
    cache:
      type: user_plugins.resources.cache:CacheResource
      backend:
        type: pipeline.cache.memory:InMemoryCache
  tools:
    weather:
      type: plugins.builtin.tools.weather_api_tool:WeatherApiTool
      api_key: "${WEATHER_API_KEY}"
      base_url: "https://api.weather.com"
    calculator:
      type: plugins.builtin.tools.calculator_tool:CalculatorTool
  adapters:
    http:
      type: plugins.builtin.adapters.http:HTTPAdapter
      stages: [parse, deliver]
      auth_tokens:
        - dev-secret
      rate_limit:
        requests: 60
        interval: 60
      audit_log_path: logs/audit.log
      dashboard: true
    cli:
      type: plugins.builtin.adapters.cli:CLIAdapter
      stages: [deliver]
<<<<<<< HEAD
  logging:
    type: plugins.builtin.adapters.logging:LoggingAdapter
    stages: [deliver]
=======
    logging:
      type: plugins.builtin.adapters.logging:LoggingAdapter
      stages: [deliver]
>>>>>>> e5f83a62
  prompts:
    chain_of_thought:
      type: user_plugins.prompts.chain_of_thought:ChainOfThoughtPrompt
      enable_reasoning: true
  conversation_history:
    type: plugins.builtin.prompts.conversation_history:ConversationHistory
    history_table: chat_history
    stages: [parse, deliver]
  memory_retrieval:
    type: plugins.builtin.prompts.memory_retrieval:MemoryRetrievalPrompt
    max_context_length: 4000
    stages: [think]
  intent_classifier:
    type: user_plugins.prompts.intent_classifier:IntentClassifierPrompt
    confidence_threshold: 0.8<|MERGE_RESOLUTION|>--- conflicted
+++ resolved
@@ -79,15 +79,9 @@
     cli:
       type: plugins.builtin.adapters.cli:CLIAdapter
       stages: [deliver]
-<<<<<<< HEAD
-  logging:
-    type: plugins.builtin.adapters.logging:LoggingAdapter
-    stages: [deliver]
-=======
     logging:
       type: plugins.builtin.adapters.logging:LoggingAdapter
       stages: [deliver]
->>>>>>> e5f83a62
   prompts:
     chain_of_thought:
       type: user_plugins.prompts.chain_of_thought:ChainOfThoughtPrompt
