--- conflicted
+++ resolved
@@ -22,19 +22,8 @@
       retries: 5
       backoff: 2.0
     memory:
-<<<<<<< HEAD
-      type: pipeline.resources.memory:Memory
-      storage:
-        type: plugins.builtin.resources.postgres:PostgresResource
-        host: "${DB_HOST}"
-        port: 5432
-        name: "${DB_NAME}"
-        username: "${DB_USERNAME}"
-        password: "${DB_PASSWORD}"
-=======
       type: pipeline.resources.memory_resource:MemoryResource
       dependencies: [database, vector_store]
->>>>>>> e708ce2f
     vector_store:
       type: plugins.builtin.resources.memory_vector_store:MemoryVectorStore
       table: vector_mem
