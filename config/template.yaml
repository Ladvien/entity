--- conflicted
+++ resolved
@@ -51,12 +51,9 @@
     chain_of_thought:
       type: user_plugins.prompts.chain_of_thought:ChainOfThoughtPrompt
       enable_reasoning: true
-<<<<<<< HEAD
-=======
     memory_retrieval:
       type: user_plugins.prompts.memory_retrieval:MemoryRetrievalPrompt
       max_context_length: 4000
->>>>>>> 2df2bcf2
     intent_classifier:
       type: user_plugins.prompts.intent_classifier:IntentClassifierPrompt
       confidence_threshold: 0.8