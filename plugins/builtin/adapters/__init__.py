--- conflicted
+++ resolved
@@ -5,11 +5,8 @@
 from .cli import CLIAdapter
 from .grpc import LLMGRPCAdapter
 from .http import HTTPAdapter
-<<<<<<< HEAD
 from .logging_adapter import LoggingAdapter
-=======
 from .logging import LoggingAdapter
->>>>>>> 91dcd744
 from .websocket import WebSocketAdapter
 
 __all__ = [
